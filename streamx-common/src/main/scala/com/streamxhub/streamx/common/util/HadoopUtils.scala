--- conflicted
+++ resolved
@@ -159,11 +159,7 @@
                     }
                     if (name != null && value != null) {
                       if (value.matches("\\d+s$")) {
-<<<<<<< HEAD
                         conf.set(name, value.dropRight(1))
-=======
-                        conf.set(name, value.replaceAll("s$", ""))
->>>>>>> 10b31679
                       } else {
                         conf.set(name, value)
                       }
@@ -182,12 +178,7 @@
     configurationCache(confDir)
   }
 
-<<<<<<< HEAD
   @throws[XMLStreamException] private[this] def parseHadoopConf(f: File): XMLStreamReader2 = {
-=======
-  @throws[XMLStreamException]
-  private[this] def parseHadoopConf(f: File): XMLStreamReader2 = {
->>>>>>> 10b31679
     val is = new BufferedInputStream(new FileInputStream(f))
     val systemIdStr = new Path(f.getAbsolutePath).toString
     val systemId = SystemId.construct(systemIdStr)
