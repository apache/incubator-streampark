--- conflicted
+++ resolved
@@ -57,13 +57,10 @@
   private[this] lazy val HADOOP_CONF_DIR: String = "HADOOP_CONF_DIR"
   private[this] lazy val CONF_SUFFIX: String = "/etc/hadoop"
 
-<<<<<<< HEAD
   private val hadoopUserName: String = SystemPropertyUtils.get(KEY_HADOOP_USER_NAME, DEFAULT_HADOOP_USER_NAME)
 
   private[this] var ugi: UserGroupInformation = _
 
-=======
->>>>>>> b0f87c70
   private[this] var reusableYarnClient: YarnClient = _
 
   private[this] var reusableConf: Configuration = _
