--- conflicted
+++ resolved
@@ -91,11 +91,7 @@
   def isAnyBank(items: String*): Boolean = items == null || items.exists(StringUtils.isBlank)
 
   /*
-<<<<<<< HEAD
-   * Mimicking the try-with-rresource syntax of Java-8+
-=======
    * Mimicking the try-with-resource syntax of Java-8+
->>>>>>> 6e42a29b
    */
   def tryWithResource[R,T <: AutoCloseable](handle: T)(func: T => R): R = {
     try {
@@ -108,23 +104,13 @@
   }
 
   /*
-<<<<<<< HEAD
-  * Mimicking the try-with-rresource syntax of Java-8+,
-  * and also provides callback function param for handing
-  * Exception.
-  */
-  def tryWithResourceExc[T <: AutoCloseable](handle: T)(func: T => Any)(excFunc: Exception => Any): Any = {
-=======
   * Mimicking the try-with-resource syntax of Java-8+,
   * and also provides callback function param for handing
   * Exception.
   */
   def tryWithResourceException[R,T <: AutoCloseable](handle: T)(func: T => R)(excFunc: Exception => R): R = {
->>>>>>> 6e42a29b
     try {
       func(handle)
-    } catch {
-      case e: Exception => excFunc(e)
     } finally {
       if (handle != null) {
         handle.close()
@@ -132,5 +118,4 @@
     }
   }
 
-
 }