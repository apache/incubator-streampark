--- conflicted
+++ resolved
@@ -22,9 +22,10 @@
 
 object ConfigConst {
   /**
-    *
-    * about parameter...
-    */
+   *
+   * about parameter...
+   */
+
   val KEY_APP_HOME = "app.home"
 
   val KEY_HOST = "host"
@@ -46,8 +47,8 @@
   val KEY_STREAMX_CONSOLE_URL = "streamx.console.url"
 
   /**
-    * sign....
-    */
+   * sign....
+   */
   val SIGN_COLON = ":"
 
   val SIGN_SEMICOLON = ";"
@@ -57,15 +58,15 @@
   val SIGN_EMPTY = ""
 
   /**
-    * kerberos
-    */
+   * kerberos
+   */
   val KEY_KERBEROS = "kerberos"
 
   val KEY_HADOOP_USER_NAME = "HADOOP_USER_NAME"
 
   /**
-    * hadoop.security.authentication
-    */
+   * hadoop.security.authentication
+   */
   val KEY_HADOOP_SECURITY_AUTHENTICATION = "hadoop.security.authentication"
 
   val KEY_SECURITY_KERBEROS_ENABLE = "security.kerberos.login.enable"
@@ -79,6 +80,7 @@
   val KEY_JAVA_SECURITY_KRB5_CONF = "java.security.krb5.conf"
 
   //spark
+
   val KEY_SPARK_USER_ARGS = "spark.user.args"
 
   val KEY_SPARK_CONF = "spark.conf"
@@ -134,6 +136,7 @@
   val KEY_FLINK_CHECKPOINTS_MIN_PAUSEBETWEEN = "flink.checkpoints.minPauseBetween"
 
   //---state---
+
   val KEY_FLINK_STATE_CHECKPOINTS_DIR = "flink.state.checkpoints.dir"
 
   val KEY_FLINK_STATE_CHECKPOINT_STORAGE = "flink.state.checkpoint-storage"
@@ -149,6 +152,7 @@
   val KEY_FLINK_STATE_ROCKSDB = "flink.state.backend.rocksdb"
 
   //---restart-strategy---
+
   val KEY_FLINK_RESTART_STRATEGY = "flink.restart-strategy.value"
 
   val KEY_FLINK_RESTART_STRATEGY_FAILURE_RATE_PER_INTERVAL = "flink.restart-strategy.failure-rate.max-failures-per-interval"
@@ -178,8 +182,9 @@
   val KEY_FLINK_TABLE_DATABASE = "flink.table.database"
 
   /**
-    * about config Kafka
-    */
+   * about config Kafka
+   */
+
   val KAFKA_SINK_PREFIX = "kafka.sink."
 
   val KAFKA_SOURCE_PREFIX = "kafka.source."
@@ -200,8 +205,8 @@
   val KEY_ALIAS = "alias"
 
   /**
-    * about config jdbc...
-    */
+   * about config jdbc...
+   */
   val KEY_JDBC_PREFIX = "jdbc."
 
   val KEY_JDBC_DRIVER = "driverClassName"
@@ -225,8 +230,8 @@
   val MONGO_PREFIX = "mongodb."
 
   /**
-    * about config HBase
-    */
+   * about config HBase
+   */
   val HBASE_PREFIX = "hbase."
 
   val KEY_HBASE_COMMIT_BATCH = "hbase.commit.batch"
@@ -240,8 +245,8 @@
   val DEFAULT_HBASE_WRITE_SIZE = 1024 * 1024 * 10
 
   /**
-    * about influx
-    */
+   * about influx
+   */
   val INFLUX_PREFIX = "influx."
 
   val KEY_INFLUX_ACTIONS = "actions"
@@ -249,29 +254,8 @@
   val KEY_INFLUX_FLUSH_DURATION = "flush.duration"
 
   /**
-<<<<<<< HEAD
    * about config doris
    */
-=======
-    * about clickhouse
-    */
-  val CLICKHOUSE_SINK_PREFIX = "clickhouse.sink"
-
-  val CLICKHOUSE_HOSTS = "hosts"
-
-  val CLICKHOUSE_USER = "user"
-
-  val CLICKHOUSE_PASSWORD = "password"
-
-  val CLICKHOUSE_TARGET_TABLE = "targetTable"
-
-
-  val HTTP_SINK_PREFIX = "http.sink"
-
-  /**
-    * about config doris
-    */
->>>>>>> 2fbc6084
   val DORIS_SINK_PREFIX = "doris.sink"
   val DORIS_FENODES = "fenodes"
   val DORIS_DATABASE = "database"
@@ -287,77 +271,8 @@
   val DORIS_STREAM_LOAD_PROP_PREFIX = "streamLoad."
 
   /**
-<<<<<<< HEAD
    * flink config key
    */
-=======
-    * sink threshold and failover...
-    */
-  val KEY_SINK_THRESHOLD_BUFFER_SIZE: String = "threshold.bufferSize"
-
-  val KEY_SINK_THRESHOLD_NUM_WRITERS: String = "threshold.numWriters"
-
-  val KEY_SINK_THRESHOLD_QUEUE_CAPACITY: String = "threshold.queueCapacity"
-
-  val KEY_SINK_THRESHOLD_DELAY_TIME: String = "threshold.delayTime"
-
-  val KEY_SINK_THRESHOLD_REQ_TIMEOUT: String = "threshold.requestTimeout"
-
-  val KEY_SINK_THRESHOLD_RETRIES: String = "threshold.retries"
-
-  val KEY_SINK_THRESHOLD_SUCCESS_CODE: String = "threshold.successCode"
-
-
-  val KEY_SINK_FAILOVER_TABLE: String = "failover.table"
-
-  val KEY_SINK_FAILOVER_STORAGE: String = "failover.storage"
-
-
-  val DEFAULT_SINK_REQUEST_TIMEOUT = 2000
-
-  val DEFAULT_HTTP_SUCCESS_CODE = 200
-
-  val DEFAULT_SINK_THRESHOLD_QUEUE_CAPACITY = 10000
-
-  val DEFAULT_SINK_THRESHOLD_DELAY_TIME = 1000L
-
-  val DEFAULT_SINK_THRESHOLD_BUFFER_SIZE = 1000
-
-  val DEFAULT_SINK_THRESHOLD_RETRIES = 3
-
-  val DEFAULT_SINK_THRESHOLD_NUM_WRITERS: Int = Runtime.getRuntime.availableProcessors()
-
-  /**
-    * about config es
-    */
-  val ES_PREFIX = "es.sink."
-
-  val KEY_ES_AUTH_USER = "es.auth.user"
-
-  val KEY_ES_AUTH_PASSWORD = "es.auth.password"
-
-  val KEY_ES_REST_MAX_RETRY = "es.rest.max.retry.timeout"
-
-  val KEY_ES_REST_PATH_PREFIX = "es.rest.path.prefix"
-
-  val KEY_ES_REST_CONTENT_TYPE = "es.rest.content.type"
-
-  val KEY_ES_CONN_REQ_TIME_OUT = "es.connect.request.timeout"
-
-  val KEY_ES_CONN_TIME_OUT = "es.connect.timeout"
-
-  val KEY_ES_CLUSTER_NAME = "es.cluster.name"
-
-  val KEY_ES_BULK_PREFIX = "bulk.flush."
-
-  val KEY_ES_CLIENT_TRANSPORT_SNIFF = "client.transport.sniff"
-
-  val KEY_ES_DISABLE_FLUSH_ONCHECKPOINT = "es.disableFlushOnCheckpoint"
-
-  /**
-    * flink config key
-    */
->>>>>>> 2fbc6084
   val KEY_FLINK_APPLICATION_ARGS = "$internal.application.program-args"
 
   val KEY_FLINK_APPLICATION_MAIN_CLASS = "$internal.application.main"
@@ -371,26 +286,6 @@
   val KEY_FLINK_JVM_HEAP_MEMORY = "jobmanager.memory.heap.size"
 
   val KEY_FLINK_JVM_OFF_HEAP_MEMORY = "jobmanager.memory.off-heap.size"
-
-  val KEY_FLINK_TASK_SLOTS = "taskmanager.numberOfTaskSlots"
-
-  val KEY_FLINK_DIST_JAR = "yarn.flink-dist-jar"
-
-  /**
-    * flink kubernetes config
-    */
-  val KEY_FLINK_KUBERNETES_CLUSTER_ID = "kubernetes.cluster-id"
-
-  val KEY_FLINK_KUBERNETES_NAMESPACE = "kubernetes.namespace"
-
-  val KEY_FLINK_KUBERNETES_SERVICE_ACCOUNT = "kubernetes.service-account"
-
-  val KEY_FLINK_KUBERNETES_CONTAINER_IMAGE = "kubernetes.container.image"
-
-  val KEY_FLINK_KUBERNETES_EXPOSED_TYPE = "kubernetes.rest-service.exposed.type"
-
-  val KEY_FLINK_KUBERNETES_CONFIG_FILE = "kubernetes.config.file"
-
 
   val STREAMX_FLINKSQL_CLIENT_CLASS = "com.streamxhub.streamx.flink.cli.SqlClient"
 
