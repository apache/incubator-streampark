/*
 * Copyright (c) 2019 The StreamX Project
 *
 * Licensed to the Apache Software Foundation (ASF) under one or more
 * contributor license agreements.  See the NOTICE file distributed with
 * this work for additional information regarding copyright ownership.
 * The ASF licenses this file to You under the Apache License, Version 2.0
 * (the "License"); you may not use this file except in compliance with
 * the License.  You may obtain a copy of the License at
 *
 *    https://www.apache.org/licenses/LICENSE-2.0
 *
 * Unless required by applicable law or agreed to in writing, software
 * distributed under the License is distributed on an "AS IS" BASIS,
 * WITHOUT WARRANTIES OR CONDITIONS OF ANY KIND, either express or implied.
 * See the License for the specific language governing permissions and
 * limitations under the License.
 */
package com.streamxhub.streamx.common.conf

import java.time.LocalDateTime

object ConfigConst {
  /**
   *
   * about parameter...
   */

  val KEY_APP_HOME = "app.home"

  val KEY_HOST = "host"

  val KEY_PORT = "port"

  val KEY_DB = "db"

  val KEY_USER = "user"

  val KEY_PASSWORD = "password"

  val KEY_TIMEOUT = "timeout"

  val KEY_JOB_ID = "jobId"

  val KEY_SEMANTIC = "semantic"

  val KEY_STREAMX_CONSOLE_URL = "streamx.console.url"

  /**
   * sign....
   */
  val SIGN_COLON = ":"

  val SIGN_SEMICOLON = ";"

  val SIGN_COMMA = ","

  val SIGN_EMPTY = ""

  /**
   * kerberos
   */
  val KEY_KERBEROS = "kerberos"

  val KEY_HADOOP_USER_NAME = "HADOOP_USER_NAME"

  /**
   * hadoop.security.authentication
   */
  val KEY_HADOOP_SECURITY_AUTHENTICATION = "hadoop.security.authentication"

  val KEY_SECURITY_KERBEROS_ENABLE = "security.kerberos.login.enable"

  val KEY_SECURITY_KERBEROS_KEYTAB = "security.kerberos.login.keytab"

  val KEY_SECURITY_KERBEROS_PRINCIPAL = "security.kerberos.login.principal"

  val KEY_SECURITY_KERBEROS_KRB5_CONF = "security.kerberos.login.krb5"

  val KEY_JAVA_SECURITY_KRB5_CONF = "java.security.krb5.conf"

  //spark

  val KEY_SPARK_USER_ARGS = "spark.user.args"

  val KEY_SPARK_CONF = "spark.conf"

  val KEY_SPARK_DEBUG_CONF = "spark.debug.conf"

  val KEY_SPARK_MAIN_CLASS = "spark.main.class"

  val KEY_SPARK_APP_NAME = "spark.app.name"

  val KEY_SPARK_BATCH_DURATION = "spark.batch.duration"

  // flink
  def KEY_APP_CONF(prefix: String = null): String = if (prefix == null) "conf" else s"${prefix}conf"

  def KEY_FLINK_CONF(prefix: String = null): String = if (prefix == null) "flink.conf" else s"${prefix}flink.conf"

  def KEY_APP_NAME(prefix: String = null): String = if (prefix == null) "app.name" else s"${prefix}app.name"

  def KEY_FLINK_SQL(prefix: String = null): String = if (prefix == null) "sql" else s"${prefix}sql"

  def KEY_FLINK_PARALLELISM(prefix: String = null): String = if (prefix == null) "parallelism.default" else s"${prefix}parallelism.default"

  val KEY_FLINK_DEPLOYMENT_PROPERTY_PREFIX = "flink.deployment.property."

  val KEY_FLINK_DEPLOYMENT_OPTION_PREFIX = "flink.deployment.option."

  val KEY_FLINK_APP_NAME = "yarn.application.name"

  val KEY_YARN_APP_QUEUE = "yarn.application.queue"

  val KEY_FLINK_SAVEPOINT_PATH = "execution.savepoint.path"

  // --checkpoints--
  val KEY_FLINK_CHECKPOINTS_ENABLE = "flink.checkpoints.enable"

  val KEY_FLINK_CHECKPOINTS_UNALIGNED = "flink.checkpoints.unaligned"

  val KEY_FLINK_CHECKPOINTS_INTERVAL = "flink.checkpoints.interval"

  val KEY_FLINK_CHECKPOINTS_MODE = "flink.checkpoints.mode"

  val KEY_FLINK_CHECKPOINTS_CLEANUP = "flink.checkpoints.cleanup"

  val KEY_FLINK_CHECKPOINTS_TIMEOUT = "flink.checkpoints.timeout"

  val KEY_FLINK_CHECKPOINTS_MAX_CONCURRENT = "flink.checkpoints.maxConcurrent"

  val KEY_FLINK_CHECKPOINTS_MIN_PAUSEBETWEEN = "flink.checkpoints.minPauseBetween"

  //---state---

  val KEY_FLINK_STATE_CHECKPOINTS_DIR = "flink.state.checkpoints.dir"

  val KEY_FLINK_STATE_CHECKPOINT_STORAGE = "flink.state.checkpoint-storage"

  val KEY_FLINK_STATE_BACKEND = "flink.state.backend.value"

  val KEY_FLINK_STATE_BACKEND_ASYNC = "flink.state.backend.async"

  val KEY_FLINK_STATE_BACKEND_INCREMENTAL = "flink.state.backend.incremental"

  val KEY_FLINK_STATE_BACKEND_MEMORY = "flink.state.backend.memory"

  val KEY_FLINK_STATE_ROCKSDB = "flink.state.backend.rocksdb"

  //---restart-strategy---

  val KEY_FLINK_RESTART_STRATEGY = "flink.restart-strategy.value"

  val KEY_FLINK_RESTART_STRATEGY_FAILURE_RATE_PER_INTERVAL = "flink.restart-strategy.failure-rate.max-failures-per-interval"

  val KEY_FLINK_RESTART_STRATEGY_FAILURE_RATE_RATE_INTERVAL = "flink.restart-strategy.failure-rate.failure-rate-interval"

  val KEY_FLINK_RESTART_STRATEGY_FAILURE_RATE_DELAY = "flink.restart-strategy.failure-rate.delay"

  val KEY_FLINK_RESTART_STRATEGY_FIXED_DELAY_ATTEMPTS = "flink.restart-strategy.fixed-delay.attempts"

  val KEY_FLINK_RESTART_STRATEGY_FIXED_DELAY_DELAY = "flink.restart-strategy.fixed-delay.delay"

  val KEY_EXECUTION_RUNTIME_MODE = "flink.execution.runtime-mode"

  val KEY_FLINK_WATERMARK_INTERVAL = "flink.watermark.interval"

  // ---watermark---
  val KEY_FLINK_WATERMARK_TIME_CHARACTERISTIC = "flink.watermark.time.characteristic"

  // ---table---
  val KEY_FLINK_TABLE_PLANNER = "flink.table.planner"

  val KEY_FLINK_TABLE_MODE = "flink.table.mode"

  val KEY_FLINK_TABLE_CATALOG = "flink.table.catalog"

  val KEY_FLINK_TABLE_DATABASE = "flink.table.database"

  /**
   * about config Kafka
   */

  val KAFKA_SINK_PREFIX = "kafka.sink."

  val KAFKA_SOURCE_PREFIX = "kafka.source."

  val KEY_KAFKA_TOPIC = "topic"

  val KEY_KAFKA_SEMANTIC = "semantic"

  val KEY_KAFKA_PATTERN = "pattern"

  val KEY_KAFKA_START_FROM = "start.from"

  val KEY_KAFKA_START_FROM_OFFSET = "offset"

  val KEY_KAFKA_START_FROM_TIMESTAMP = "timestamp"

  val REDIS_PREFIX = "redis.sink"

  val REDIS_CONNECT_TYPE = "connectType"

<<<<<<< HEAD
  val DEFAULT_REDIS_CONNECT_TYPE = "jedispool"
=======
  val DEFAULT_REDIS_CONNECT_TYPE = "jedisPool"
>>>>>>> c5d73984

  val KEY_ALIAS = "alias"

  /**
   * about config jdbc...
   */
  val KEY_JDBC_PREFIX = "jdbc."

  val KEY_JDBC_DRIVER = "driverClassName"

  val KEY_JDBC_DATABASE = "database"

  val KEY_JDBC_URL = "jdbcUrl"

  val KEY_JDBC_USER = "username"

  val KEY_JDBC_PASSWORD = "password"

  val KEY_JDBC_INSERT_BATCH = "batch.size"

  val KEY_JDBC_INSERT_BATCH_DELAYTIME = "batch.delaytime"

  val DEFAULT_JDBC_INSERT_BATCH = 1

  val DEFAULT_JDBC_INSERT_BATCH_DELAYTIME = 1000L

  val MONGO_PREFIX = "mongodb."

  /**
   * about config HBase
   */
  val HBASE_PREFIX = "hbase."

  val KEY_HBASE_COMMIT_BATCH = "hbase.commit.batch"

  val KEY_HBASE_WRITE_SIZE = "hbase.client.write.size"

  val DEFAULT_HBASE_COMMIT_BATCH = 1000

  val KEY_HBASE_AUTH_USER = "hbase.auth.user"

  val DEFAULT_HBASE_WRITE_SIZE = 1024 * 1024 * 10

  /**
   * about influx
   */
  val INFLUX_PREFIX = "influx."

  val KEY_INFLUX_ACTIONS = "actions"

  val KEY_INFLUX_FLUSH_DURATION = "flush.duration"

  /**
   * about clickhouse
   */
  val CLICKHOUSE_SINK_PREFIX = "clickhouse.sink"

  val CLICKHOUSE_HOSTS = "hosts"

  val CLICKHOUSE_USER = "user"

  val CLICKHOUSE_PASSWORD = "password"

  val CLICKHOUSE_TARGET_TABLE = "targetTable"



  val HTTP_SINK_PREFIX = "http.sink"

  /**
   * sink threshold and failover...
   */
  val KEY_SINK_THRESHOLD_BUFFER_SIZE: String = "threshold.bufferSize"

  val KEY_SINK_THRESHOLD_NUM_WRITERS: String = "threshold.numWriters"

  val KEY_SINK_THRESHOLD_QUEUE_CAPACITY: String = "threshold.queueCapacity"

  val KEY_SINK_THRESHOLD_DELAY_TIME: String = "threshold.delayTime"

  val KEY_SINK_THRESHOLD_REQ_TIMEOUT: String = "threshold.requestTimeout"

  val KEY_SINK_THRESHOLD_RETRIES: String = "threshold.retries"

  val KEY_SINK_THRESHOLD_SUCCESS_CODE: String = "threshold.successCode"


  val KEY_SINK_FAILOVER_TABLE: String = "failover.table"

  val KEY_SINK_FAILOVER_STORAGE: String = "failover.storage"


  val DEFAULT_SINK_REQUEST_TIMEOUT = 2000

  val DEFAULT_HTTP_SUCCESS_CODE = 200

  val DEFAULT_SINK_THRESHOLD_QUEUE_CAPACITY = 10000

  val DEFAULT_SINK_THRESHOLD_DELAY_TIME = 1000L

  val DEFAULT_SINK_THRESHOLD_BUFFER_SIZE = 1000

  val DEFAULT_SINK_THRESHOLD_RETRIES = 3

  val DEFAULT_SINK_THRESHOLD_NUM_WRITERS: Int = Runtime.getRuntime.availableProcessors()

  /**
   * about config es
   */
  val ES_PREFIX = "es.sink."

  val KEY_ES_AUTH_USER = "es.auth.user"

  val KEY_ES_AUTH_PASSWORD = "es.auth.password"

  val KEY_ES_REST_MAX_RETRY = "es.rest.max.retry.timeout"

  val KEY_ES_REST_CONTENT_TYPE = "es.rest.content.type"

  val KEY_ES_CONN_REQ_TIME_OUT = "es.connect.request.timeout"

  val KEY_ES_CONN_TIME_OUT = "es.connect.timeout"

  val KEY_ES_CLUSTER_NAME = "es.cluster.name"

  val KEY_ES_BULK_PREFIX = "bulk.flush."

  val KEY_ES_CLIENT_TRANSPORT_SNIFF = "client.transport.sniff"

  /**
   * flink config key
   */
  val KEY_FLINK_APPLICATION_ARGS = "$internal.application.program-args"

  val KEY_FLINK_APPLICATION_MAIN_CLASS = "$internal.application.main"

  val KEY_FLINK_TOTAL_PROCESS_MEMORY = "jobmanager.memory.process.size"

  val KEY_FLINK_TOTAL_MEMORY = "jobmanager.memory.flink.size"

  val KEY_FLINK_JVM_HEAP_MEMORY = "jobmanager.memory.heap.size"

  val KEY_FLINK_JVM_OFF_HEAP_MEMORY = "jobmanager.memory.off-heap.size"


  def printLogo(info: String): Unit = {
    println("\n\n                 .+.                                ")
    println("           _____/ /_________  ____ _____ ___  _  __     ")
    println("          / ___/ __/ ___/ _ \\/ __ `/ __ `__ \\| |/_/   ")
    println("         (__  ) /_/ /  /  __/ /_/ / / / / / />  <       ")
    println("        /____/\\__/_/   \\___/\\__,_/_/ /_/ /_/_/|_|    ")
    println("                                              |/        ")
    println("                                              .         ")
    println("\n       WebSite:  http://www.streamxhub.com            ")
    println("       GitHub :  https://github.com/streamxhub/streamx  ")
    println("       Gitee  :  https://gitee.com/streamxhub/streamx   ")
    println("       Ver    :  1.2.2                                  ")
    println(s"       Info   :  $info                                 ")
    println(s"       Time   :  ${LocalDateTime.now}              \n\n")
  }

}


<|MERGE_RESOLUTION|>--- conflicted
+++ resolved
@@ -201,11 +201,7 @@
 
   val REDIS_CONNECT_TYPE = "connectType"
 
-<<<<<<< HEAD
-  val DEFAULT_REDIS_CONNECT_TYPE = "jedispool"
-=======
   val DEFAULT_REDIS_CONNECT_TYPE = "jedisPool"
->>>>>>> c5d73984
 
   val KEY_ALIAS = "alias"
 
