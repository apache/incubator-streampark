/*
 * Copyright (c) 2019 The StreamX Project
 * <p>
 * Licensed to the Apache Software Foundation (ASF) under one
 * or more contributor license agreements. See the NOTICE file
 * distributed with this work for additional information
 * regarding copyright ownership. The ASF licenses this file
 * to you under the Apache License, Version 2.0 (the
 * "License"); you may not use this file except in compliance
 * with the License. You may obtain a copy of the License at
 * <p>
 * http://www.apache.org/licenses/LICENSE-2.0
 * <p>
 * Unless required by applicable law or agreed to in writing,
 * software distributed under the License is distributed on an
 * "AS IS" BASIS, WITHOUT WARRANTIES OR CONDITIONS OF ANY
 * KIND, either express or implied. See the License for the
 * specific language governing permissions and limitations
 * under the License.
 */
package com.streamxhub.streamx.common.conf

import com.streamxhub.streamx.common.enums.StorageType

object ConfigConst {
  /**
   *
   * about parameter...
   */

  val KEY_APP_HOME = "app.home"

  val KEY_HOST = "host"

  val KEY_PORT = "port"

  val KEY_DB = "db"

  val KEY_USER = "user"

  val KEY_PASSWORD = "password"

  val KEY_TIMEOUT = "timeout"

  val KEY_JOB_ID = "jobId"

  val KEY_SEMANTIC = "semantic"

  val KEY_STREAMX_CONSOLE_URL = "streamx.console.url"

  /**
   * sign....
   */
  val SIGN_COLON = ":"

  val SIGN_SEMICOLON = ";"

  val SIGN_COMMA = ","

  val SIGN_EMPTY = ""

  /**
   * kerberos
   */
  val KEY_KERBEROS = "kerberos"

  /**
   * hadoop.security.authentication
   */
  val KEY_HADOOP_SECURITY_AUTHENTICATION = "hadoop.security.authentication"

  val KEY_SECURITY_KERBEROS_ENABLE = "security.kerberos.login.enable"

  val KEY_SECURITY_KERBEROS_KEYTAB = "security.kerberos.login.keytab"

  val KEY_SECURITY_KERBEROS_PRINCIPAL = "security.kerberos.login.principal"

  val KEY_SECURITY_KERBEROS_KRB5_CONF = "security.kerberos.login.krb5"

  val KEY_JAVA_SECURITY_KRB5_CONF = "java.security.krb5.conf"

  //spark

  val KEY_SPARK_USER_ARGS = "spark.user.args"

  val KEY_SPARK_CONF = "spark.conf"

  val KEY_SPARK_DEBUG_CONF = "spark.debug.conf"

  val KEY_SPARK_MAIN_CLASS = "spark.main.class"

  val KEY_SPARK_APP_NAME = "spark.app.name"

  val KEY_SPARK_BATCH_DURATION = "spark.batch.duration"

  // flink
  def KEY_APP_CONF(prefix: String = null): String = if (prefix == null) "conf" else s"${prefix}conf"

  def KEY_FLINK_CONF(prefix: String = null): String = if (prefix == null) "flink.conf" else s"${prefix}flink.conf"

  def KEY_APP_NAME(prefix: String = null): String = if (prefix == null) "app.name" else s"${prefix}app.name"

  def KEY_FLINK_SQL(prefix: String = null): String = if (prefix == null) "sql" else s"${prefix}sql"

  def KEY_FLINK_PARALLELISM(prefix: String = null): String = if (prefix == null) "parallelism.default" else s"${prefix}parallelism.default"

  val KEY_FLINK_DEPLOYMENT_PROPERTY_PREFIX = "flink.deployment.property."

  val KEY_FLINK_DEPLOYMENT_OPTION_PREFIX = "flink.deployment.option."

  val KEY_FLINK_APP_NAME = "yarn.application.name"

  // --checkpoints--
  val KEY_FLINK_CHECKPOINTS_ENABLE = "flink.checkpoints.enable"

  val KEY_FLINK_CHECKPOINTS_UNALIGNED = "flink.checkpoints.unaligned"

  val KEY_FLINK_CHECKPOINTS_INTERVAL = "flink.checkpoints.interval"

  val KEY_FLINK_CHECKPOINTS_MODE = "flink.checkpoints.mode"

  val KEY_FLINK_CHECKPOINTS_CLEANUP = "flink.checkpoints.cleanup"

  val KEY_FLINK_CHECKPOINTS_TIMEOUT = "flink.checkpoints.timeout"

  val KEY_FLINK_CHECKPOINTS_MAX_CONCURRENT = "flink.checkpoints.maxConcurrent"

  val KEY_FLINK_CHECKPOINTS_MIN_PAUSEBETWEEN = "flink.checkpoints.minPauseBetween"

  //---state---

  val KEY_FLINK_STATE_CHECKPOINTS_DIR = "flink.state.checkpoints.dir"

  val KEY_FLINK_STATE_CHECKPOINT_STORAGE = "flink.state.checkpoint-storage"

  val KEY_FLINK_STATE_BACKEND = "flink.state.backend.value"

  val KEY_FLINK_STATE_BACKEND_ASYNC = "flink.state.backend.async"

  val KEY_FLINK_STATE_BACKEND_INCREMENTAL = "flink.state.backend.incremental"

  val KEY_FLINK_STATE_BACKEND_MEMORY = "flink.state.backend.memory"

  val KEY_FLINK_STATE_ROCKSDB = "flink.state.backend.rocksdb"

  //---restart-strategy---

  val KEY_FLINK_RESTART_STRATEGY = "flink.restart-strategy.value"

  val KEY_FLINK_RESTART_STRATEGY_FAILURE_RATE_PER_INTERVAL = "flink.restart-strategy.failure-rate.max-failures-per-interval"

  val KEY_FLINK_RESTART_STRATEGY_FAILURE_RATE_RATE_INTERVAL = "flink.restart-strategy.failure-rate.failure-rate-interval"

  val KEY_FLINK_RESTART_STRATEGY_FAILURE_RATE_DELAY = "flink.restart-strategy.failure-rate.delay"

  val KEY_FLINK_RESTART_STRATEGY_FIXED_DELAY_ATTEMPTS = "flink.restart-strategy.fixed-delay.attempts"

  val KEY_FLINK_RESTART_STRATEGY_FIXED_DELAY_DELAY = "flink.restart-strategy.fixed-delay.delay"

  val KEY_EXECUTION_RUNTIME_MODE = "flink.execution.runtime-mode"

  val KEY_FLINK_WATERMARK_INTERVAL = "flink.watermark.interval"

  // ---watermark---
  val KEY_FLINK_WATERMARK_TIME_CHARACTERISTIC = "flink.watermark.time.characteristic"

  // ---table---
  val KEY_FLINK_TABLE_PLANNER = "flink.table.planner"

  val KEY_FLINK_TABLE_MODE = "flink.table.mode"

  val KEY_FLINK_TABLE_CATALOG = "flink.table.catalog"

  val KEY_FLINK_TABLE_DATABASE = "flink.table.database"

  /**
   * about config Kafka
   */

  val KAFKA_SINK_PREFIX = "kafka.sink."

  val KAFKA_SOURCE_PREFIX = "kafka.source."

  val KEY_KAFKA_TOPIC = "topic"

  val KEY_KAFKA_SEMANTIC = "semantic"

  val KEY_KAFKA_PATTERN = "pattern"

  val KEY_KAFKA_START_FROM = "start.from"

  val KEY_KAFKA_START_FROM_OFFSET = "offset"

  val KEY_KAFKA_START_FROM_TIMESTAMP = "timestamp"

  val REDIS_PREFIX = "redis."

  val KEY_ALIAS = "alias"

  /**
   * about config jdbc...
   */
  val KEY_JDBC_PREFIX = "jdbc."
  val KEY_JDBC_DRIVER = "driverClassName"
  val KEY_JDBC_DATABASE = "database"
  val KEY_JDBC_URL = "jdbcUrl"
  val KEY_JDBC_USER = "username"
  val KEY_JDBC_PASSWORD = "password"
  val KEY_JDBC_INSERT_BATCH = "batch.size"
  val DEFAULT_JDBC_INSERT_BATCH = 1

  val MONGO_PREFIX = "mongodb."
  /**
   * about config HBase
   */
  val HBASE_PREFIX = "hbase."

  val KEY_HBASE_COMMIT_BATCH = "hbase.commit.batch"

  val KEY_HBASE_WRITE_SIZE = "hbase.client.write.size"

  val DEFAULT_HBASE_COMMIT_BATCH = 1000

  val KEY_HBASE_AUTH_USER = "hbase.auth.user"

  val DEFAULT_HBASE_WRITE_SIZE = 1024 * 1024 * 10

  /**
   * about influx
   */
  val INFLUX_PREFIX = "influx."
  val KEY_INFLUX_ACTIONS = "actions"
  val KEY_INFLUX_FLUSH_DURATION = "flush.duration"
  /**
   * about clickhouse
   */
  val CLICKHOUSE_SINK_PREFIX = "clickhouse.sink"

  val HTTP_SINK_PREFIX = "http.sink"

  /**
   * sink threshold and failover...
   */
  val KEY_SINK_THRESHOLD_BUFFER_SIZE: String = "threshold.bufferSize"
  val KEY_SINK_THRESHOLD_NUM_WRITERS: String = "threshold.numWriters"
  val KEY_SINK_THRESHOLD_QUEUE_CAPACITY: String = "threshold.queueCapacity"
  val KEY_SINK_THRESHOLD_DELAY_TIME: String = "threshold.delayTime"
  val KEY_SINK_THRESHOLD_REQ_TIMEOUT: String = "threshold.requestTimeout"
  val KEY_SINK_THRESHOLD_RETRIES: String = "threshold.retries"
  val KEY_SINK_THRESHOLD_SUCCESS_CODE: String = "threshold.successCode"

  val KEY_SINK_FAILOVER_TABLE: String = "failover.table"
  val KEY_SINK_FAILOVER_STORAGE: String = "failover.storage"

  val DEFAULT_SINK_REQUEST_TIMEOUT = 2000
  val DEFAULT_HTTP_SUCCESS_CODE = 200
  val DEFAULT_SINK_THRESHOLD_QUEUE_CAPACITY = 10000
  val DEFAULT_SINK_THRESHOLD_DELAY_TIME = 1000L
  val DEFAULT_SINK_THRESHOLD_BUFFER_SIZE = 1000
  val DEFAULT_SINK_THRESHOLD_RETRIES = 3
  val DEFAULT_SINK_THRESHOLD_NUM_WRITERS: Int = Runtime.getRuntime.availableProcessors()

  /**
   * about config es
   */
  val ES_PREFIX = "es.sink."

  val KEY_ES_AUTH_USER = "es.auth.user"

  val KEY_ES_AUTH_PASSWORD = "es.auth.password"

  val KEY_ES_REST_MAX_RETRY = "es.rest.max.retry.timeout"

  val KEY_ES_REST_CONTENT_TYPE = "es.rest.content.type"

  val KEY_ES_CONN_REQ_TIME_OUT = "es.connect.request.timeout"

  val KEY_ES_CONN_TIME_OUT = "es.connect.timeout"

  val KEY_ES_CLUSTER_NAME = "es.cluster.name"

  val KEY_ES_BULK_PREFIX = "bulk.flush."

  val KEY_ES_CLIENT_TRANSPORT_SNIFF = "client.transport.sniff"

  val KEY_STREAMX_WORKSPACE = "streamx.workspace.path"
<<<<<<< HEAD

  val STREAMX_WORKSPACE_DEFAULT = "/streamx"

  val KEY_STREAMX_WORKSPACE_TYPE = "streamx.workspace.type"

  /**
   * optional value from {@link StorageType}
   */
  val STREAMX_WORKSPACE_TYPE_DEFAULT = "lfs"

  lazy val WORKSPACE: String = System.getProperties.getProperty(KEY_STREAMX_WORKSPACE, STREAMX_WORKSPACE_DEFAULT)

  lazy val WORKSPACE_TYPE: StorageType = StorageType.of(
    System.getProperties.getProperty(
      KEY_STREAMX_WORKSPACE_TYPE,
      STREAMX_WORKSPACE_TYPE_DEFAULT
    )
  )

=======

  val STREAMX_WORKSPACE_DEFAULT = "/streamx"

  lazy val WORKSPACE: String = {
    val workspace = System.getProperties.getProperty(KEY_STREAMX_WORKSPACE, STREAMX_WORKSPACE_DEFAULT)
    require(!workspace.startsWith("hdfs://"))
    workspace
  }

>>>>>>> 4e075261
  lazy val APP_PLUGINS = s"$WORKSPACE/plugins"

  /**
   * 存放不同版本flink相关的jar
   */
  lazy val APP_SHIMS = s"$WORKSPACE/shims"

  lazy val APP_UPLOADS = s"$WORKSPACE/uploads"

  lazy val APP_WORKSPACE = s"$WORKSPACE/workspace"

  lazy val APP_FLINK = s"$WORKSPACE/flink"

  lazy val APP_BACKUPS = s"$WORKSPACE/backups"

  lazy val APP_SAVEPOINTS = s"$WORKSPACE/savepoints"

  /**
   * 存放全局公共的jar
   */
  lazy val APP_JARS = s"$WORKSPACE/jars"
<<<<<<< HEAD

  /**
   * dirpath of the maven local repository with built-in compilation process
   */
  lazy val MAVEN_LOCAL_DIR = s"$WORKSPACE/mvnrepo"

  /**
   * maven repository used for built-in compilation
   */
  val DEFAULT_MAVEN_REMOTE_URL = "https://repo1.maven.org/maven2/"

=======
>>>>>>> 4e075261

  val LOGO =
    """
      |
      |                         ▒▓██▓██▒
      |                     ▓████▒▒█▓▒▓███▓▒
      |                  ▓███▓░░        ▒▒▒▓██▒  ▒
      |                ░██▒   ▒▒▓▓█▓▓▒░      ▒████
      |                ██▒         ░▒▓███▒    ▒█▒█▒
      |                  ░▓█            ███   ▓░▒██
      |                    ▓█       ▒▒▒▒▒▓██▓░▒░▓▓█
      |                  █░ █   ▒▒░       ███▓▓█ ▒█▒▒▒
      |                  ████░   ▒▓█▓      ██▒▒▒ ▓███▒
      |               ░▒█▓▓██       ▓█▒    ▓█▒▓██▓ ░█░
      |         ▓░▒▓████▒ ██         ▒█    █▓░▒█▒░▒█▒
      |        ███▓░██▓  ▓█           █   █▓ ▒▓█▓▓█▒
      |      ░██▓  ░█░            █  █▒ ▒█████▓▒ ██▓░▒
      |     ███░ ░ █░          ▓ ░█ █████▒░░    ░█░▓  ▓░
      |    ██▓█ ▒▒▓▒          ▓███████▓░       ▒█▒ ▒▓ ▓██▓
      | ▒██▓ ▓█ █▓█       ░▒█████▓▓▒░         ██▒▒  █ ▒  ▓█▒
      | ▓█▓  ▓█ ██▓ ░▓▓▓▓▓▓▓▒              ▒██▓           ░█▒
      | ▓█    █ ▓███▓▒░              ░▓▓▓███▓          ░▒░ ▓█
      | ██▓    ██▒    ░▒▓▓███▓▓▓▓▓██████▓▒            ▓███  █
      |▓███▒ ███   ░▓▓▒░░   ░▓████▓░                  ░▒▓▒  █▓
      |█▓▒▒▓▓██  ░▒▒░░░▒▒▒▒▓██▓░                            █▓
      |██ ▓░▒█   ▓▓▓▓▒░░  ▒█▓       ▒▓▓██▓    ▓▒          ▒▒▓
      |▓█▓ ▓▒█  █▓░  ░▒▓▓██▒            ░▓█▒   ▒▒▒░▒▒▓█████▒
      | ██░ ▓█▒█▒  ▒▓▓▒  ▓█                █░      ░░░░   ░█▒
      | ▓█   ▒█▓   ░     █░                ▒█              █▓
      |  █▓   ██         █░                 ▓▓        ▒█▓▓▓▒█░
      |   █▓ ░▓██░       ▓▒                  ▓█▓▒░░░▒▓█░    ▒█
      |    ██   ▓█▓░      ▒                    ░▒█▒██▒      ▓▓
      |     ▓█▒   ▒█▓▒░                         ▒▒ █▒█▓▒▒░░▒██
      |      ░██▒    ▒▓▓▒                     ▓██▓▒█▒ ░▓▓▓▓▒█▓
      |        ░▓██▒                          ▓░  ▒█▓█  ░░▒▒▒
      |            ▒▓▓▓▓▓▒▒▒▒▒▒▒▒▒▒▒▒▒▒▒▒▒▒▒▒▒▒▒░░▓▓  ▓░▒█░
      |
      |
      |            ____ __                          _  __
      |           / __// /_ ____ ___  ___ _ __ _   | |/_/
      |          _\ \ / __// __// -_)/ _ `//  ' \ _>  <
      |         /___/ \__//_/   \__/ \_,_//_/_/_//_/|_|
      |
      |
      |          [StreamX] Make Flink|Spark easier ô‿ô!
      |
      |""".stripMargin


}


<|MERGE_RESOLUTION|>--- conflicted
+++ resolved
@@ -20,8 +20,6 @@
  */
 package com.streamxhub.streamx.common.conf
 
-import com.streamxhub.streamx.common.enums.StorageType
-
 object ConfigConst {
   /**
    *
@@ -284,27 +282,6 @@
   val KEY_ES_CLIENT_TRANSPORT_SNIFF = "client.transport.sniff"
 
   val KEY_STREAMX_WORKSPACE = "streamx.workspace.path"
-<<<<<<< HEAD
-
-  val STREAMX_WORKSPACE_DEFAULT = "/streamx"
-
-  val KEY_STREAMX_WORKSPACE_TYPE = "streamx.workspace.type"
-
-  /**
-   * optional value from {@link StorageType}
-   */
-  val STREAMX_WORKSPACE_TYPE_DEFAULT = "lfs"
-
-  lazy val WORKSPACE: String = System.getProperties.getProperty(KEY_STREAMX_WORKSPACE, STREAMX_WORKSPACE_DEFAULT)
-
-  lazy val WORKSPACE_TYPE: StorageType = StorageType.of(
-    System.getProperties.getProperty(
-      KEY_STREAMX_WORKSPACE_TYPE,
-      STREAMX_WORKSPACE_TYPE_DEFAULT
-    )
-  )
-
-=======
 
   val STREAMX_WORKSPACE_DEFAULT = "/streamx"
 
@@ -314,7 +291,6 @@
     workspace
   }
 
->>>>>>> 4e075261
   lazy val APP_PLUGINS = s"$WORKSPACE/plugins"
 
   /**
@@ -336,7 +312,6 @@
    * 存放全局公共的jar
    */
   lazy val APP_JARS = s"$WORKSPACE/jars"
-<<<<<<< HEAD
 
   /**
    * dirpath of the maven local repository with built-in compilation process
@@ -348,8 +323,6 @@
    */
   val DEFAULT_MAVEN_REMOTE_URL = "https://repo1.maven.org/maven2/"
 
-=======
->>>>>>> 4e075261
 
   val LOGO =
     """
