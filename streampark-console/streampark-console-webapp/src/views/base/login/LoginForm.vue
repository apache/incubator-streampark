<!--
  Licensed to the Apache Software Foundation (ASF) under one or more
  contributor license agreements.  See the NOTICE file distributed with
  this work for additional information regarding copyright ownership.
  The ASF licenses this file to You under the Apache License, Version 2.0
  (the "License"); you may not use this file except in compliance with
  the License.  You may obtain a copy of the License at

      https://www.apache.org/licenses/LICENSE-2.0

  Unless required by applicable law or agreed to in writing, software
  distributed under the License is distributed on an "AS IS" BASIS,
  WITHOUT WARRANTIES OR CONDITIONS OF ANY KIND, either express or implied.
  See the License for the specific language governing permissions and
  limitations under the License.
-->
<template>
  <div class="enter-x mb-50px text-light-50">
    <div class="text-center enter-x">
      <img class="logo w-160px mx-auto my-20px" src="/@/assets/images/logo.png" />
    </div>
  </div>
  <Form
    class="p-4 enter-x signin-form"
    :model="formData"
    :rules="getFormRules"
    ref="formRef"
    v-show="getShow"
    @keypress.enter="handleLogin"
    autocomplete="off"
  >
    <FormItem name="account" class="enter-x">
      <Input
        v-model:value="formData.account"
        size="large"
        :placeholder="t('sys.login.userName')"
        class="fix-auto-fill"
      >
        <template #prefix>
          <user-outlined />
        </template>
      </Input>
    </FormItem>
    <FormItem name="password" class="enter-x">
      <InputPassword
        visibilityToggle
        size="large"
        v-model:value="formData.password"
        :placeholder="t('sys.login.password')"
      >
        <template #prefix>
          <lock-outlined />
        </template>
      </InputPassword>
    </FormItem>

    <FormItem class="enter-x">
      <Button
        type="primary"
        class="my-10px"
        size="large"
        block
        @click="handleLogin"
        :loading="loading"
        classNames="login-button"
      >
        {{ loginText.buttonText }}
      </Button>
    </FormItem>

    <FormItem class="enter-x text-left">
      <Button :href="BASE_ADDRESS + SSO_LOGIN_PATH" type="link" v-if="enableSSO">
        {{ t('sys.login.ssoSignIn') }}
      </Button>
      <Button type="link" class="float-right" @click="changeLoginType" v-if="enableLDAP">
        {{ loginText.linkText }}
      </Button>
    </FormItem>
  </Form>
  <TeamModal v-model:visible="modelVisible" :userId="userId" @success="handleTeamSuccess" />
</template>
<script lang="ts" setup>
  import { reactive, ref, unref, computed, onMounted } from 'vue';
  import { UserOutlined, LockOutlined } from '@ant-design/icons-vue';

  import { Form, Input, Button } from 'ant-design-vue';

  import { useI18n } from '/@/hooks/web/useI18n';
  import { useMessage } from '/@/hooks/web/useMessage';
  import { useUserStore } from '/@/store/modules/user';
  import {
    LoginStateEnum,
    useLoginState,
    useFormRules,
    useFormValid,
    LoginTypeEnum,
  } from './useLogin';
  import { useDesign } from '/@/hooks/web/useDesign';
  import { signin, fetchSignType } from '/@/api/system/passport';
  import { APP_TEAMID_KEY_ } from '/@/enums/cacheEnum';
  import TeamModal from './teamModal.vue';
  import { fetchUserTeam } from '/@/api/system/member';
  import { PageEnum } from '/@/enums/pageEnum';
  import {ResultEnum} from "/@/enums/httpEnum";
  const FormItem = Form.Item;
  const InputPassword = Input.Password;

  const SSO_LOGIN_PATH = PageEnum.SSO_LOGIN;

  const { t } = useI18n();
  const { createErrorModal, createMessage } = useMessage();
  const { prefixCls } = useDesign('login');
  const userStore = useUserStore();
  const { getLoginState } = useLoginState();
  const { getFormRules } = useFormRules();
  interface LoginForm {
    account: string;
    password: string;
  }
  const BASE_ADDRESS = import.meta.env.VITE_BASE_ADDRESS;
  const formRef = ref();
  const loading = ref(false);
  const userId = ref('');
  const modelVisible = ref(false);
  const loginType = ref(LoginTypeEnum.PASSWORD);
  const enableSSO = ref(false);
  const enableLDAP = ref(false);

  const formData = reactive<LoginForm>({
    account: '',
    password: '',
  });

  const loginText = computed(() => {
    const localText = t('sys.login.loginButton');
    const ldapText = t('sys.login.ldapTip');
    if (loginType.value === LoginTypeEnum.PASSWORD) {
      return { buttonText: localText, linkText: t('sys.login.ldapTip') };
    }
    return { buttonText: ldapText, linkText: t('sys.login.passwordTip') };
  });

  const { validForm } = useFormValid(formRef);

  const getShow = computed(() => unref(getLoginState) === LoginStateEnum.LOGIN);

  async function handleLogin() {
    try {
      const loginFormValue = await validForm();
      if (!loginFormValue) return;
      await handleLoginAction(loginFormValue);
    } catch (error) {
      console.error(error);
    }
  }

  async function handleLoginAction(loginFormValue: LoginForm) {
    try {
      loading.value = true;
      try {
<<<<<<< HEAD
        const { data } = await signin(
          {
            password: loginFormValue.password,
            username: loginFormValue.account,
            loginType: LoginTypeEnum[loginType.value],
          },
          'none',
        );
        if (data.code !== ResultEnum.SUCCESS) {
          if (data.code === 403) {
            userId.value = data.data as unknown as string;
            const teamList = await fetchUserTeam({userId: userId.value});
            userStore.setTeamList(teamList.map((i) => ({label: i.teamName, value: i.id})));
            modelVisible.value = true;
=======
        const { code, data } = await handleLoginRequest(loginFormValue);
        if (code != null) {
          if (code == 0 || code == 1) {
            const message =
              'SignIn failed,' +
              (code === 0 ? ' authentication error' : ' current User is locked.');
            createMessage.error(message);
>>>>>>> 1c3b8909
            return;
          } else {
            createMessage.error(data.message);
            return;
          }
        }
        userStore.setData(data.data);
        let successText = t('sys.login.loginSuccessDesc');
        if (data.data?.user) {
          const { lastTeamId, nickName } = data.data.user;
          // The lastTeamId of user as the current teamId.
          userStore.teamId = lastTeamId || '';
          sessionStorage.setItem(APP_TEAMID_KEY_, userStore.teamId);
          localStorage.setItem(APP_TEAMID_KEY_, userStore.teamId);
          if (nickName) successText += `: ${nickName}`;
        }

        const loginSuccess = await userStore.afterLoginAction(true);
        if (loginSuccess) {
          createMessage.success(`${t('sys.login.loginSuccessTitle')} ${successText}`);
        }
      } catch (error: any) {
        return Promise.reject(error);
      }
    } catch (error) {
      createErrorModal({
        title: t('sys.api.errorTip'),
        content: (error as unknown as Error).message || t('sys.api.networkExceptionMsg'),
        getContainer: () => document.body.querySelector(`.${prefixCls}`) || document.body,
      });
    } finally {
      loading.value = false;
    }
  }

  function handleTeamSuccess() {
    modelVisible.value = false;
    handleLogin();
  }

  function changeLoginType() {
    if (loginType.value === LoginTypeEnum.PASSWORD) {
      loginType.value = LoginTypeEnum.LDAP;
      return;
    }
    loginType.value = LoginTypeEnum.PASSWORD;
  }

  onMounted(() => {
    fetchSignType().then((resp) => {
      enableSSO.value = resp.find((x) => x === 'sso') != undefined;
      enableLDAP.value = resp.find((x) => x === 'ldap') != undefined;
    });
  });
</script><|MERGE_RESOLUTION|>--- conflicted
+++ resolved
@@ -158,22 +158,6 @@
     try {
       loading.value = true;
       try {
-<<<<<<< HEAD
-        const { data } = await signin(
-          {
-            password: loginFormValue.password,
-            username: loginFormValue.account,
-            loginType: LoginTypeEnum[loginType.value],
-          },
-          'none',
-        );
-        if (data.code !== ResultEnum.SUCCESS) {
-          if (data.code === 403) {
-            userId.value = data.data as unknown as string;
-            const teamList = await fetchUserTeam({userId: userId.value});
-            userStore.setTeamList(teamList.map((i) => ({label: i.teamName, value: i.id})));
-            modelVisible.value = true;
-=======
         const { code, data } = await handleLoginRequest(loginFormValue);
         if (code != null) {
           if (code == 0 || code == 1) {
@@ -181,17 +165,15 @@
               'SignIn failed,' +
               (code === 0 ? ' authentication error' : ' current User is locked.');
             createMessage.error(message);
->>>>>>> 1c3b8909
             return;
           } else {
-            createMessage.error(data.message);
-            return;
+            console.log(data);
           }
         }
-        userStore.setData(data.data);
+        userStore.setData(data);
         let successText = t('sys.login.loginSuccessDesc');
-        if (data.data?.user) {
-          const { lastTeamId, nickName } = data.data.user;
+        if (data?.user) {
+          const { lastTeamId, nickName } = data.user;
           // The lastTeamId of user as the current teamId.
           userStore.teamId = lastTeamId || '';
           sessionStorage.setItem(APP_TEAMID_KEY_, userStore.teamId);
