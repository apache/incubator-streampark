<!--
  Licensed to the Apache Software Foundation (ASF) under one or more
  contributor license agreements.  See the NOTICE file distributed with
  this work for additional information regarding copyright ownership.
  The ASF licenses this file to You under the Apache License, Version 2.0
  (the "License"); you may not use this file except in compliance with
  the License.  You may obtain a copy of the License at

      https://www.apache.org/licenses/LICENSE-2.0

  Unless required by applicable law or agreed to in writing, software
  distributed under the License is distributed on an "AS IS" BASIS,
  WITHOUT WARRANTIES OR CONDITIONS OF ANY KIND, either express or implied.
  See the License for the specific language governing permissions and
  limitations under the License.
-->
<template>
  <div>
    <BasicTable @register="registerTable">
      <template #toolbar>
        <a-button type="primary" @click="handleCreate" v-auth="'user:add'">
          <Icon icon="ant-design:plus-outlined" />
          {{ t('common.add') }}
        </a-button>
      </template>
      <template #bodyCell="{ column, record }">
        <template v-if="column.dataIndex === 'action'">
          <TableAction :actions="getUserAction(record)" />
        </template>
      </template>
    </BasicTable>
    <UserDrawer @register="registerDrawer" @success="handleSuccess" />
    <UserModal @register="registerModal" />
    <Modal
      :visible="transferModalVisible"
      :confirm-loading="transferModalLoading"
      :ok-text="t('common.okText')"
      centered
      @ok="handleLockAndTransfer"
      @cancel="handleCancelTransfer"
    >
      <template #title>
        <Icon icon="ant-design:swap-outlined" />
        {{ t('system.user.form.notice') }}
      </template>
      <BasicForm @register="transferForm" class="!mt-30px !ml-36px" />
    </Modal>
  </div>
</template>
<script lang="ts">
  import { computed, defineComponent, nextTick, ref } from 'vue';

  import { ActionItem, BasicTable, TableAction, useTable } from '/@/components/Table';
  import UserDrawer from './components/UserDrawer.vue';
  import UserModal from './components/UserModal.vue';
  import { useDrawer } from '/@/components/Drawer';
<<<<<<< HEAD
  import { getUserList, lockUser, resetPassword, unlockUser } from '/@/api/system/user';
=======
  import { getUserList, resetPassword } from '/@/api/system/user';
>>>>>>> 805bc718
  import { columns, searchFormSchema } from './user.data';
  import { FormTypeEnum } from '/@/enums/formEnum';
  import { useMessage } from '/@/hooks/web/useMessage';
  import { useUserStoreWithOut } from '/@/store/modules/user';
  import { useModal } from '/@/components/Modal';
  import { UserListRecord } from '/@/api/system/model/userModel';
  import { useI18n } from '/@/hooks/web/useI18n';
  import Icon from '/@/components/Icon';
  import { LoginTypeEnum } from '/@/views/base/login/useLogin';
  import { BasicForm, useForm } from '/@/components/Form';
  import { Modal } from 'ant-design-vue';

  export default defineComponent({
    name: 'User',
    components: { BasicForm, Modal, BasicTable, UserModal, UserDrawer, TableAction, Icon },
    setup() {
      const transferModalVisible = ref(false);
      const transferModalLoading = ref(false);
      const curUserId = ref();
      const { t } = useI18n();
      const userStore = useUserStoreWithOut();
      const userName = computed(() => {
        return userStore.getUserInfo?.username;
      });
      const [registerDrawer, { openDrawer }] = useDrawer();
      const [registerModal, { openModal }] = useModal();
      const { createMessage, Swal } = useMessage();
      const [registerTable, { reload }] = useTable({
        title: t('system.user.table.title'),
        api: getUserList,
        columns,
        formConfig: {
          // labelWidth: 120,
          baseColProps: { style: { paddingRight: '30px' } },
          schemas: searchFormSchema,
          fieldMapToTime: [['createTime', ['createTimeFrom', 'createTimeTo'], 'YYYY-MM-DD']],
        },
        rowKey: 'userId',
        pagination: true,
        striped: false,
        useSearchForm: true,
        showTableSetting: true,
        bordered: false,
        showIndexColumn: false,
        canResize: false,
        actionColumn: {
          width: 150,
          title: t('component.table.operation'),
          dataIndex: 'action',
        },
      });

      const [transferForm, { resetFields: resetTransferFields, validate: transferValidate }] =
        useForm({
          layout: 'vertical',
          showActionButtonGroup: false,
          baseColProps: { lg: 22, md: 22 },
          schemas: [
            {
              field: 'userId',
              label: t('system.user.form.transferResource'),
              component: 'ApiSelect',
              componentProps: {
                api: async () => {
                  let { records } = await getUserList({
                    page: 1,
                    pageSize: 999999,
                    teamId: userStore.getTeamId || '',
                  });
                  return records.filter((user) => user.username !== userName.value);
                },
                labelField: 'username',
                valueField: 'userId',
                showSearch: false,
                optionFilterGroup: 'username',
                placeholder: t('system.member.userNameRequire'),
              },
              rules: [
                {
                  required: true,
                  message: t('system.member.userNameRequire'),
                  trigger: 'blur',
                },
              ],
            },
          ],
        });

      function getUserAction(record: UserListRecord): ActionItem[] {
        return [
          {
            icon: 'clarity:note-edit-line',
            tooltip: t('system.user.table.modify'),
            auth: 'user:update',
            ifShow: () => record.username !== 'admin' || userName.value === 'admin',
            onClick: handleEdit.bind(null, record),
          },
          {
            icon: 'carbon:data-view-alt',
            tooltip: t('common.detail'),
            onClick: handleView.bind(null, record),
          },
          {
            icon: 'bx:reset',
            auth: 'user:reset',
            tooltip: t('system.user.table.reset'),
            ifShow: () =>
              (record.username !== 'admin' || userName.value === 'admin') &&
              record.loginType == LoginTypeEnum[LoginTypeEnum.PASSWORD],
            popConfirm: {
              title: t('system.user.table.resetTip'),
              confirm: handleReset.bind(null, record),
            },
          },
<<<<<<< HEAD
          {
            icon: 'ant-design:lock-outlined',
            color: 'error',
            auth: 'user:delete',
            ifShow: record.username !== 'admin' && record.status === '1',
            tooltip: t('system.user.table.lock'),
            popConfirm: {
              title: t('system.user.table.lockTip'),
              confirm: handleLock.bind(null, record),
            },
          },
          {
            icon: 'ant-design:unlock-outlined',
            auth: 'user:delete',
            ifShow: record.username !== 'admin' && record.status === '0',
            tooltip: t('system.user.table.unlock'),
            onClick: handleUnLock.bind(null, record),
          },
=======
>>>>>>> 805bc718
        ];
      }
      // user create
      function handleCreate() {
        openDrawer(true, { formType: FormTypeEnum.Create });
      }
      // edit user
      function handleEdit(record: UserListRecord) {
        openDrawer(true, {
          record,
          formType: FormTypeEnum.Edit,
        });
      }

      // see detail
      function handleView(record: UserListRecord) {
        openModal(true, record);
      }

<<<<<<< HEAD
      // lock current user
      async function handleLock(record: UserListRecord) {
        const hide = createMessage.loading('locking');
        try {
          const resp = await lockUser({
            userId: record.userId,
            transferToUserId: null,
          });
          if (resp.needTransferResource) {
            curUserId.value = record.userId;
            transferModalVisible.value = true;
            nextTick(resetTransferFields);
            return;
          }
          createMessage.success(t('system.user.table.lockSuccess'));
          reload();
        } catch (error) {
          console.error('user lock fail:', error);
        } finally {
          hide();
        }
      }

      async function handleLockAndTransfer() {
        try {
          const { userId } = await transferValidate();
          transferModalLoading.value = true;
          await lockUser({
            userId: curUserId.value,
            transferToUserId: userId,
          });
          curUserId.value = null;
          createMessage.success(t('system.user.table.lockSuccess'));
          reload();
          transferModalVisible.value = false;
        } catch (e) {
          console.error(e);
        } finally {
          transferModalLoading.value = false;
        }
      }

      async function handleUnLock(record: UserListRecord) {
        try {
          await unlockUser({
            userId:record.userId
          });
          createMessage.success(t('system.user.table.unlockSuccess'));
          reload();
        } catch (e) {
          console.error(e);
        } finally {
        }
      }

      async function handleCancelTransfer() {
        transferModalVisible.value = false;
        curUserId.value = null;
      }

=======
>>>>>>> 805bc718
      async function handleReset(record: Recordable) {
        const hide = createMessage.loading('reseting');
        try {
          const resp = await resetPassword({ username: record.username });
          if (resp.data.code == 200) {
            Swal.fire({
              icon: 'success',
              title: t('system.user.resetSucceeded'),
              text: t('system.user.newPasswordTip') + resp.data.data,
            });
          }
        } catch (error) {
          console.error('user password fail:', error);
        } finally {
          hide();
        }
      }

      // add/edit user success
      function handleSuccess() {
        createMessage.success('success');
        reload();
      }

      return {
        t,
        userName,
        registerTable,
        registerDrawer,
        registerModal,
        transferForm,
        handleCreate,
        handleEdit,
        handleSuccess,
        handleView,
        handleReset,
        getUserAction,
        handleLockAndTransfer,
        handleCancelTransfer,
        transferModalVisible,
        transferModalLoading,
      };
    },
  });
</script><|MERGE_RESOLUTION|>--- conflicted
+++ resolved
@@ -54,11 +54,7 @@
   import UserDrawer from './components/UserDrawer.vue';
   import UserModal from './components/UserModal.vue';
   import { useDrawer } from '/@/components/Drawer';
-<<<<<<< HEAD
   import { getUserList, lockUser, resetPassword, unlockUser } from '/@/api/system/user';
-=======
-  import { getUserList, resetPassword } from '/@/api/system/user';
->>>>>>> 805bc718
   import { columns, searchFormSchema } from './user.data';
   import { FormTypeEnum } from '/@/enums/formEnum';
   import { useMessage } from '/@/hooks/web/useMessage';
@@ -173,7 +169,6 @@
               confirm: handleReset.bind(null, record),
             },
           },
-<<<<<<< HEAD
           {
             icon: 'ant-design:lock-outlined',
             color: 'error',
@@ -192,8 +187,6 @@
             tooltip: t('system.user.table.unlock'),
             onClick: handleUnLock.bind(null, record),
           },
-=======
->>>>>>> 805bc718
         ];
       }
       // user create
@@ -213,7 +206,6 @@
         openModal(true, record);
       }
 
-<<<<<<< HEAD
       // lock current user
       async function handleLock(record: UserListRecord) {
         const hide = createMessage.loading('locking');
@@ -274,8 +266,6 @@
         curUserId.value = null;
       }
 
-=======
->>>>>>> 805bc718
       async function handleReset(record: Recordable) {
         const hide = createMessage.loading('reseting');
         try {
