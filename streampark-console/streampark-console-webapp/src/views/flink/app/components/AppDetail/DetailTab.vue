<!--
  Licensed to the Apache Software Foundation (ASF) under one or more
  contributor license agreements.  See the NOTICE file distributed with
  this work for additional information regarding copyright ownership.
  The ASF licenses this file to You under the Apache License, Version 2.0
  (the "License"); you may not use this file except in compliance with
  the License.  You may obtain a copy of the License at

      https://www.apache.org/licenses/LICENSE-2.0

  Unless required by applicable law or agreed to in writing, software
  distributed under the License is distributed on an "AS IS" BASIS,
  WITHOUT WARRANTIES OR CONDITIONS OF ANY KIND, either express or implied.
  See the License for the specific language governing permissions and
  limitations under the License.
-->
<script lang="ts">
  export default {
    name: 'DetailTab',
  };
</script>
<script setup lang="ts" name="DetailTab">
  import { ref, toRefs, watch } from 'vue';
  import { useI18n } from '/@/hooks/web/useI18n';
  import { useDrawer } from '/@/components/Drawer';
  import Mergely from '../Mergely.vue';
  import { Tabs, Descriptions, Tag } from 'ant-design-vue';

  import { useMonaco } from '/@/hooks/web/useMonaco';
  import { BasicTable, useTable, TableAction, ActionItem } from '/@/components/Table';
  import Icon from '/@/components/Icon';
  import {
    getBackupColumns,
    getConfColumns,
    getFlinkSqlColumns,
    getOptionLogColumns,
    getSavePointColumns,
  } from '../../data/detail.data';
  import { getMonacoOptions } from '../../data';
  import { handleView } from '../../utils';
  import { useRoute } from 'vue-router';
  import { fetchGetVer, fetchListVer, fetchRemoveConf } from '/@/api/flink/config';
  import { fetchRemoveSavePoint, fetchSavePonitHistory } from '/@/api/flink/app/savepoint';

  import {
    fetchBackUps,
    fetchOptionLog,
    fetchRemoveBackup,
    fetchDeleteOperationLog,
  } from '/@/api/flink/app/app';
  import { decodeByBase64 } from '/@/utils/cipher';
  import { useModal } from '/@/components/Modal';
  import CompareModal from './CompareModal.vue';
  import ExecOptionModal from './ExecOptionModal.vue';
  import { useMessage } from '/@/hooks/web/useMessage';
  import { useClipboard } from '@vueuse/core';
<<<<<<< HEAD
  import { AppTypeEnum, JobTypeEnum, OperationEnum, SavePointEnum } from '/@/enums/flinkEnum';
=======
  import { AppTypeEnum, CandidateTypeEnum, ConfigTypeEnum, JobTypeEnum, SavePointEnum } from '/@/enums/flinkEnum';
>>>>>>> 24f3a054
  import { fetchFlinkSql, fetchFlinkSqlList, fetchRemoveFlinkSql } from '/@/api/flink/app/flinkSql';
  import FlinkSqlReview from './FlinkSqlReview.vue';
  import FlinkSqlCompareModal from './FlinkSqlCompareModal.vue';

  const DescriptionItem = Descriptions.Item;
  const TabPane = Tabs.TabPane;

  const { createMessage } = useMessage();
  const { t } = useI18n();
  const { copy } = useClipboard({
    legacy: true,
  });
  const route = useRoute();
  const props = defineProps({
    app: {
      type: Object as PropType<Recordable>,
      default: () => ({}),
    },
    tabConf: {
      type: Object as PropType<Recordable<boolean>>,
      default: () => ({}),
    },
  });
  const { app, tabConf } = toRefs(props);
  const flinkSql = ref();

  const { setContent } = useMonaco(flinkSql, {
    language: 'sql',
    options: { minimap: { enabled: true }, ...(getMonacoOptions(true) as any) },
  });

  watch(
    () => props.app.flinkSql,
    (val) => {
      if (!val) return;
      setContent(decodeByBase64(props.app.flinkSql));
    },
  );

  const tableCommonConf = {
    beforeFetch: (params) => Object.assign(params, { appId: route.query.appId }),
    fetchSetting: { listField: 'records', pageField: 'pageNum', sizeField: 'pageSize' },
    rowKey: 'id',
    canResize: false,
    showIndexColumn: false,
    showTableSetting: false,
    actionColumn: {
      title: t('component.table.operation'),
      dataIndex: 'operation',
      key: 'operation',
      width: 150,
    },
  };

  const [registerCompare, { openModal: openCompareModal }] = useModal();
  const [registerFlinkSqlCompare, { openModal: openFlinkSqlCompareModal }] = useModal();
  const [registerExecOption, { openModal: openExecOptionModal }] = useModal();
  const [registerDetailDrawer, { openDrawer: openDetailDrawer }] = useDrawer();
  const [registerFlinkSqlDrawer, { openDrawer: openFlinkDrawer }] = useDrawer();

  const [registerConfigTable, { getDataSource, reload: reloadConf }] = useTable({
    api: fetchListVer,
    columns: getConfColumns(),
    ...tableCommonConf,
  });

  const [registerFlinkSqlTable, { getDataSource: getFlinkSqls, reload: reloadFlinkSql }] = useTable(
    {
      api: fetchFlinkSqlList,
      columns: getFlinkSqlColumns(),
      ...tableCommonConf,
    },
  );

  const [registerSavePointTable, { reload: reloadSavePoint }] = useTable({
    api: fetchSavePonitHistory,
    columns: getSavePointColumns(),
    ...tableCommonConf,
  });

  const [registerBackupTable, { reload: reloadBackup }] = useTable({
    api: fetchBackUps,
    columns: getBackupColumns(),
    ...tableCommonConf,
  });

  const [registerLogsTable, { reload: reloadOperationLog }] = useTable({
    api: fetchOptionLog,
    columns: getOptionLogColumns(),
    ...tableCommonConf,
  });

  function getConfAction(record: Recordable): ActionItem[] {
    return [
      {
        tooltip: { title: t('flink.app.detail.detailTab.configDetail') },
        type: 'link',
        icon: 'ant-design:eye-outlined',
        onClick: handleConfDetail.bind(null, record),
      },
      {
        tooltip: { title: t('flink.app.detail.compareConfig') },
        type: 'link',
        icon: 'ant-design:swap-outlined',
        onClick: handleCompare.bind(null, record),
        ifShow: getDataSource().length > 1,
      },
      {
        popConfirm: {
          title: t('flink.app.detail.detailTab.confDeleteTitle'),
          confirm: handleDeleteConf.bind(null, record),
        },
        auth: 'conf:delete',
        type: 'link',
        icon: 'ant-design:delete-outlined',
        color: 'error',
        ifShow: !record.effective,
      },
    ];
  }

  function getFlinkSqlAction(record: Recordable): ActionItem[] {
    return [
      {
        tooltip: { title: t('flink.app.detail.detailTab.sqlDetail') },
        type: 'link',
        icon: 'ant-design:eye-outlined',
        onClick: handleSqlDetail.bind(null, record),
      },
      {
        tooltip: { title: t('flink.app.detail.compareFlinkSql') },
        type: 'link',
        icon: 'ant-design:swap-outlined',
        onClick: handleCompareFlinkSql.bind(null, record),
        ifShow: getFlinkSqls().length > 1,
      },
      {
        popConfirm: {
          title: t('flink.app.detail.detailTab.sqlDeleteTitle'),
          confirm: handleDeleteFlinkSql.bind(null, record),
        },
        auth: 'conf:delete',
        type: 'link',
        icon: 'ant-design:delete-outlined',
        color: 'error',
        ifShow: !record.effective,
      },
    ];
  }

  async function handleConfDetail(record: Recordable) {
    const hide = createMessage.loading('loading');
    try {
      const res = await fetchGetVer({
        id: record.id,
      });
      openDetailDrawer(true, {
        configOverride: decodeByBase64(res.content),
      });
    } catch (error: unknown) {
      console.error(error);
    } finally {
      hide();
    }
  }

  async function handleSqlDetail(record: Recordable) {
    const hide = createMessage.loading('loading');
    try {
      const res = await fetchFlinkSql({
        id: record.id,
      });
      openFlinkDrawer(true, {
        sql: decodeByBase64(res.sql),
      });
    } catch (error: unknown) {
      console.error(error);
    } finally {
      hide();
    }
  }

  /* delete configuration */
  async function handleDeleteConf(record: Recordable) {
    await fetchRemoveConf({ id: record.id });
    reloadConf();
  }

  /* delete flink sql */
  async function handleDeleteFlinkSql(record: Recordable) {
    await fetchRemoveFlinkSql({ id: record.id });
    reloadFlinkSql();
  }

  function handleCompare(record: Recordable) {
    openCompareModal(true, {
      id: record.id,
      version: record.version,
      createTime: record.createTime,
    });
  }

  function handleCompareFlinkSql(record: Recordable) {
    openFlinkSqlCompareModal(true, {
      id: record.id,
      version: record.version,
      createTime: record.createTime,
    });
  }

  function getSavePointAction(record: Recordable): ActionItem[] {
    return [
      {
        tooltip: { title: t('flink.app.detail.detailTab.copyPath') },
        shape: 'circle',
        icon: 'ant-design:copy-outlined',
        onClick: handleCopy.bind(null, record),
      },
      {
        popConfirm: {
          title: t('flink.app.detail.detailTab.pointDeleteTitle'),
          confirm: handleDeleteSavePoint.bind(null, record),
        },
        auth: 'app:delete',
        type: 'link',
        icon: 'ant-design:delete-outlined',
        color: 'error'
      },
    ];
  }

  function getBackupAction(record: Recordable): ActionItem[] {
    return [
      {
        tooltip: { title: t('flink.app.detail.detailTab.copyPath') },
        shape: 'circle',
        icon: 'ant-design:copy-outlined',
        onClick: handleCopy.bind(null, record),
      },
      {
        popConfirm: {
        title: t('flink.app.detail.detailTab.confBackupTitle'),
          confirm: handleDeleteBackup.bind(null, record),
      },
      auth: 'app:delete',
      type: 'link',
      icon: 'ant-design:delete-outlined',
      color: 'error'
    }]
  }

  function getOperationLogAction(record: Recordable): ActionItem[] {
    return [
      {
        tooltip: { title: t('flink.app.detail.detailTab.exception') },
        auth: 'app:detail',
        shape: 'circle',
        type: 'default',
        ifShow: !record.success,
        icon: 'ant-design:eye-outlined',
        onClick: handleException.bind(null, record),
      },
      {
        popConfirm: {
          title: t('flink.app.detail.detailTab.operationLogDeleteTitle'),
          confirm: handleDeleteOperationLog.bind(null, record),
        },
        auth: 'app:delete',
        type: 'link',
        icon: 'ant-design:delete-outlined',
        color: 'error',
      },
    ];
  }

  /* delete savePoint */
  async function handleDeleteSavePoint(record: Recordable) {
    await fetchRemoveSavePoint({ id: record.id });
    reloadSavePoint();
  }

  async function handleDeleteBackup(record: Recordable) {
    await fetchRemoveBackup(record.id);
    reloadBackup();
  }

  async function handleDeleteOperationLog(record: Recordable) {
    await fetchDeleteOperationLog(record.id);
    reloadOperationLog();
  }

  /* copy path */
  function handleCopy(record: Recordable) {
    try {
      copy(record.path);
      createMessage.success(t('flink.app.detail.detailTab.copySuccess'));
    } catch (error) {
      console.error(error);
      createMessage.error(t('flink.app.detail.detailTab.copyFail'));
    }
  }

  function handleException(record: Recordable) {
    openExecOptionModal(true, {
      content: record.exception,
    });
  }
</script>
<template>
  <div>
    <Tabs :defaultActiveKey="1" class="mt-15px" :animated="false" :tab-bar-gutter="0">
      <TabPane key="1" tab="Option" force-render>
        <Descriptions bordered size="middle" layout="vertical">
          <DescriptionItem v-for="(v, k) in JSON.parse(app.options || '{}')" :key="k" :label="k">
            {{ v }}
          </DescriptionItem>
        </Descriptions>
      </TabPane>
      <TabPane
        key="2"
        :tab="t('flink.app.detail.detailTab.detailTabName.configuration')"
        v-if="app && app.appType == AppTypeEnum.STREAMPARK_FLINK && tabConf.showConf"
      >
        <BasicTable @register="registerConfigTable">
          <template #bodyCell="{ column, record }">
            <template v-if="column.dataIndex == 'format'">
              <Tag color="#2db7f5" v-if="record.format === ConfigTypeEnum.YAML"> yaml </Tag>
              <Tag color="#108ee9" v-if="record.format === ConfigTypeEnum.PROPERTIES"> properties </Tag>
            </template>
            <template v-if="column.dataIndex == 'version'">
              <a-button type="primary" shape="circle" size="small" class="mr-10px">
                {{ record.version }}
              </a-button>
            </template>
            <template v-if="column.dataIndex == 'effective'">
              <Tag color="green" v-if="record.effective"> Effective </Tag>
              <Tag color="cyan" v-if="record.latest"> Latest </Tag>
            </template>
            <template v-if="column.dataIndex == 'createTime'">
              <Icon icon="ant-design:clock-circle-outlined" />
              {{ record.createTime }}
            </template>
            <template v-if="column.dataIndex == 'operation'">
              <TableAction :actions="getConfAction(record)" />
            </template>
          </template>
        </BasicTable>
      </TabPane>
      <TabPane key="3" :tab="t('flink.app.detail.detailTab.detailTabName.flinkSql')" v-if="app.jobType === JobTypeEnum.SQL">
        <BasicTable @register="registerFlinkSqlTable">
          <template #bodyCell="{ column, record }">
            <template v-if="column.dataIndex == 'candidate'">
              <Tag color="#52c41a" v-if="record.candidate === CandidateTypeEnum.NONE"> None </Tag>
              <Tag color="#2db7f5" v-if="record.candidate === CandidateTypeEnum.NEW"> New </Tag>
              <Tag color="#108ee9" v-if="record.candidate === CandidateTypeEnum.HISTORY"> History </Tag>
            </template>
            <template v-if="column.dataIndex == 'version'">
              <a-button type="primary" shape="circle" size="small" class="mr-10px">
                {{ record.version }}
              </a-button>
            </template>
            <template v-if="column.dataIndex == 'effective'">
              <Tag color="green" v-if="record.effective"> Effective </Tag>
            </template>
            <template v-if="column.dataIndex == 'createTime'">
              <Icon icon="ant-design:clock-circle-outlined" />
              {{ record.createTime }}
            </template>
            <template v-if="column.dataIndex == 'operation'">
              <TableAction :actions="getFlinkSqlAction(record)" />
            </template>
          </template>
        </BasicTable>
      </TabPane>
      <TabPane key="4" :tab="t('flink.app.detail.detailTab.detailTabName.savepoint')" v-if="tabConf.showSaveOption">
        <BasicTable @register="registerSavePointTable">
          <template #bodyCell="{ column, record }">
            <template v-if="column.dataIndex == 'triggerTime'">
              <Icon icon="ant-design:clock-circle-outlined" />
              {{ record.triggerTime }}
            </template>
            <template v-if="column.dataIndex == 'type'">
              <div class="app_state">
                <Tag color="#0C7EF2" v-if="record['type'] === SavePointEnum.CHECK_POINT">
                  {{ t('flink.app.detail.detailTab.check') }}
                </Tag>
                <Tag color="#52c41a" v-if="record['type'] === SavePointEnum.SAVE_POINT">
                  {{ t('flink.app.detail.detailTab.save') }}
                </Tag>
              </div>
            </template>
            <template v-if="column.dataIndex == 'latest'">
              <Tag color="green" v-if="record.latest"> Latest </Tag>
            </template>
            <template v-if="column.dataIndex == 'operation'">
              <TableAction :actions="getSavePointAction(record)" />
            </template>
          </template>
        </BasicTable>
      </TabPane>
      <TabPane key="5" :tab="t('flink.app.detail.detailTab.detailTabName.backup')" v-if="tabConf.showBackup">
        <BasicTable @register="registerBackupTable">
          <template #bodyCell="{ column, record }">
            <template v-if="column.dataIndex == 'version'">
              <a-button type="primary" shape="circle" size="small">
                {{ record.version }}
              </a-button>
            </template>
            <template v-if="column.dataIndex == 'operation'">
              <TableAction :actions="getBackupAction(record)" />
            </template>
          </template>
        </BasicTable>
      </TabPane>
      <TabPane key="6" :tab="t('flink.app.detail.detailTab.detailTabName.operationLog')" v-if="tabConf.showOptionLog">
        <BasicTable @register="registerLogsTable">
          <template #bodyCell="{ column, record }">
            <template v-if="column.dataIndex == 'optionName'">
              <Tag color="#52c41a" v-if="record.optionName === OperationEnum.RELEASE"> Release </Tag>
              <Tag color="#2db7f5" v-if="record.optionName === OperationEnum.START"> Start </Tag>
              <Tag color="#108ee9" v-if="record.optionName === OperationEnum.SAVEPOINT"> Savepoint </Tag>
              <Tag color="#0C7EF2" v-if="record.optionName === OperationEnum.CANCEL"> Cancel </Tag>
            </template>
            <template v-if="column.dataIndex == 'yarnAppId'">
              <a-button type="link" @click="handleView(app as any, '')">
                {{ record.yarnAppId }}
              </a-button>
            </template>
            <template v-if="column.dataIndex == 'jobManagerUrl'">
              <a-button type="link" :href="record.jobManagerUrl" target="_blank">
                {{ record.jobManagerUrl }}
              </a-button>
            </template>
            <template v-if="column.dataIndex == 'optionTime'">
              <Icon icon="ant-design:clock-circle-outlined" />
              {{ record.optionTime }}
            </template>
            <template v-if="column.dataIndex == 'success'">
              <Tag class="start-state" color="#52c41a" v-if="record.success"> SUCCESS </Tag>
              <Tag class="start-state" color="#f5222d" v-else> FAILED </Tag>
            </template>
            <template v-if="column.dataIndex == 'operation'">
              <TableAction :actions="getOperationLogAction(record)" />
            </template>
          </template>
        </BasicTable>
      </TabPane>
    </Tabs>

    <CompareModal @register="registerCompare" />
    <FlinkSqlCompareModal @register="registerFlinkSqlCompare" />
    <ExecOptionModal @register="registerExecOption" />
    <Mergely :read-only="true" @register="registerDetailDrawer" />
    <FlinkSqlReview @register="registerFlinkSqlDrawer" />
  </div>
</template><|MERGE_RESOLUTION|>--- conflicted
+++ resolved
@@ -54,11 +54,7 @@
   import ExecOptionModal from './ExecOptionModal.vue';
   import { useMessage } from '/@/hooks/web/useMessage';
   import { useClipboard } from '@vueuse/core';
-<<<<<<< HEAD
-  import { AppTypeEnum, JobTypeEnum, OperationEnum, SavePointEnum } from '/@/enums/flinkEnum';
-=======
   import { AppTypeEnum, CandidateTypeEnum, ConfigTypeEnum, JobTypeEnum, SavePointEnum } from '/@/enums/flinkEnum';
->>>>>>> 24f3a054
   import { fetchFlinkSql, fetchFlinkSqlList, fetchRemoveFlinkSql } from '/@/api/flink/app/flinkSql';
   import FlinkSqlReview from './FlinkSqlReview.vue';
   import FlinkSqlCompareModal from './FlinkSqlCompareModal.vue';
