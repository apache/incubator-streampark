/*
 * Licensed to the Apache Software Foundation (ASF) under one or more
 * contributor license agreements.  See the NOTICE file distributed with
 * this work for additional information regarding copyright ownership.
 * The ASF licenses this file to You under the Apache License, Version 2.0
 * (the "License"); you may not use this file except in compliance with
 * the License.  You may obtain a copy of the License at
 *
 *    https://www.apache.org/licenses/LICENSE-2.0
 *
 * Unless required by applicable law or agreed to in writing, software
 * distributed under the License is distributed on an "AS IS" BASIS,
 * WITHOUT WARRANTIES OR CONDITIONS OF ANY KIND, either express or implied.
 * See the License for the specific language governing permissions and
 * limitations under the License.
 */
export default {
  userInfo: 'User Info',
  table: {
    title: 'User List',
    modify: 'modify user',
    reset: 'reset password',
    resetTip: 'reset password, are you sure',
    lock: 'lock user',
    lockTip: 'Are you sure to lock this user ?',
    unlock: 'unlock user',
    lockSuccess: 'lock successful',
    unlockSuccess: 'unlock successful',
    resetSuccess: 'reset password successful, user [ {0} ] new password is streampark666',
  },
  form: {
    userName: 'User Name',
    required: 'username is required',
    min: 'username length cannot be less than 2 characters',
    max: 'exceeds maximum length limit of 20 characters',
    exist: 'Sorry the username already exists',
    nickName: 'Nick Name',
    userType: 'User Type',
    loginType: 'Login Type',
    status: 'Status',
    gender: 'Gender',
    lastLoginTime: 'Recent Login',
    password: 'Password',
    passwordRequire: 'password is required',
    passwordHelp: 'Password length cannot be less than 8 characters',
    email: 'please enter a valid email address',
    maxEmail: 'exceeds maximum length limit of 50 characters',
    create: 'Create User',
    edit: 'Edit User',
    view: 'View User',
    notice: 'Notice',
<<<<<<< HEAD
    transferResource: 'Please transfer the resources to another user',
=======
    transferResource:
      'Please transfer the resources of the user who needs to be disabled to a new user',
>>>>>>> 0d5cee2a
  },
  roleInfo: 'Role Info',
  modifyTime: 'Not yet modified',
  male: 'male',
  female: 'female',
  secret: 'secret',
  locked: 'locked',
  effective: 'effective',
  resetSucceeded: 'Reset Succeeded',
  newPasswordTip: 'The new password is: ',
};<|MERGE_RESOLUTION|>--- conflicted
+++ resolved
@@ -49,12 +49,8 @@
     edit: 'Edit User',
     view: 'View User',
     notice: 'Notice',
-<<<<<<< HEAD
-    transferResource: 'Please transfer the resources to another user',
-=======
     transferResource:
       'Please transfer the resources of the user who needs to be disabled to a new user',
->>>>>>> 0d5cee2a
   },
   roleInfo: 'Role Info',
   modifyTime: 'Not yet modified',
@@ -64,5 +60,5 @@
   locked: 'locked',
   effective: 'effective',
   resetSucceeded: 'Reset Succeeded',
-  newPasswordTip: 'The new password is: ',
+  newPasswordTip: "The new password is: ",
 };