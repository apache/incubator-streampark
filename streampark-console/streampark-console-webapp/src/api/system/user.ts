/*
 * Licensed to the Apache Software Foundation (ASF) under one or more
 * contributor license agreements.  See the NOTICE file distributed with
 * this work for additional information regarding copyright ownership.
 * The ASF licenses this file to You under the Apache License, Version 2.0
 * (the "License"); you may not use this file except in compliance with
 * the License.  You may obtain a copy of the License at
 *
 *    https://www.apache.org/licenses/LICENSE-2.0
 *
 * Unless required by applicable law or agreed to in writing, software
 * distributed under the License is distributed on an "AS IS" BASIS,
 * WITHOUT WARRANTIES OR CONDITIONS OF ANY KIND, either express or implied.
 * See the License for the specific language governing permissions and
 * limitations under the License.
 */
import { UserInfo } from '/#/store';
import { AxiosResponse } from 'axios';
import { defHttp } from '/@/utils/http/axios';
<<<<<<< HEAD
import {
  LoginParams,
  LoginResultModel,
  GetUserInfoModel,
  TeamSetResponse,
  UserListRecord,
  UserLockResponse,
} from './model/userModel';
=======
import { GetUserInfoModel, TeamSetResponse, UserListRecord } from './model/userModel';
>>>>>>> 0d5cee2a

import { Result } from '/#/axios';
import { BasicTableParams } from '../model/baseModel';

enum Api {
  Login = '/passport/signin',
  GetPermCode = '/getPermCode',
  UserList = '/user/list',
  NoTokenUsers = '/user/getNoTokenUser',
  UserUpdate = '/user/update',
  UserAdd = '/user/post',
  UserLock = '/user/lockUser',
  UserUnlock = '/user/unlockUser',
  ResetPassword = '/user/password/reset',
  Password = '/user/password',
  CheckName = '/user/check/name',
  SET_TEAM = '/user/setTeam',
  INIT_TEAM = '/user/initTeam',
  APP_OWNERS = '/user/appOwners'
}

/**
 * get user permission code list
 * @returns {Promise<string[]>}
 */
export function getPermCode(): Promise<string[]> {
  return defHttp.get({ url: Api.GetPermCode });
}

/**
 * get user list
 * @param {BasicTableParams} data
 * @returns {Promise<UserListRecord>} user array
 */
export function getUserList(data: BasicTableParams): Promise<UserListRecord[]> {
  return defHttp.post({ url: Api.UserList, data });
}

export function getNoTokenUserList(data: Recordable): Promise<GetUserInfoModel> {
  return defHttp.post({ url: Api.NoTokenUsers, data });
}

export function updateUser(data: Recordable) {
  return defHttp.put({ url: Api.UserUpdate, data });
}

export function addUser(data: Recordable) {
  return defHttp.post({ url: Api.UserAdd, data });
}

export function resetPassword(data): Promise<AxiosResponse<Result<string>>> {
  return defHttp.put({ url: Api.ResetPassword, data }, { isReturnNativeResponse: true });
}

export function checkUserName(data) {
  return defHttp.post({
    url: Api.CheckName,
    data,
  });
}

/**
 * User change password
 * @param data
 */
export function fetchUserPasswordUpdate(data: {
  userId: string | number;
  oldPassword: string;
  password: string;
}): Promise<boolean> {
  return defHttp.put({
    url: Api.Password,
    data,
  });
}

export function fetchAppOwners(data: Recordable): Promise<Array<UserInfo>> {
  return defHttp.post({
    url: Api.APP_OWNERS,
    data,
  });
}

export function fetchInitUserTeam(data: { userId: string; teamId: string }) {
  return defHttp.post({
    url: Api.INIT_TEAM,
    data,
  });
}

export function fetchSetUserTeam(data: { teamId: string }): Promise<TeamSetResponse> {
  return defHttp.post({
    url: Api.SET_TEAM,
    data,
  });
}

<<<<<<< HEAD
export function lockUser(data: {
  userId: string;
  transferToUserId: string | null;
}): Promise<UserLockResponse> {
  return defHttp.delete({ url: Api.UserLock, data });
}

export function unlockUser(data: { userId: string }): Promise<UserLockResponse> {
  return defHttp.put({ url: Api.UserUnlock, data });
=======
export function transferUserResource(data: {
  userId: string;
  targetUserId: string;
}): Promise<TeamSetResponse> {
  return defHttp.put({ url: Api.TransferUserResource, data });
>>>>>>> 0d5cee2a
}<|MERGE_RESOLUTION|>--- conflicted
+++ resolved
@@ -17,7 +17,6 @@
 import { UserInfo } from '/#/store';
 import { AxiosResponse } from 'axios';
 import { defHttp } from '/@/utils/http/axios';
-<<<<<<< HEAD
 import {
   LoginParams,
   LoginResultModel,
@@ -26,9 +25,6 @@
   UserListRecord,
   UserLockResponse,
 } from './model/userModel';
-=======
-import { GetUserInfoModel, TeamSetResponse, UserListRecord } from './model/userModel';
->>>>>>> 0d5cee2a
 
 import { Result } from '/#/axios';
 import { BasicTableParams } from '../model/baseModel';
@@ -47,7 +43,8 @@
   CheckName = '/user/check/name',
   SET_TEAM = '/user/setTeam',
   INIT_TEAM = '/user/initTeam',
-  APP_OWNERS = '/user/appOwners'
+  APP_OWNERS = '/user/appOwners',
+  TransferUserResource = '/user/transferResource',
 }
 
 /**
@@ -126,7 +123,6 @@
   });
 }
 
-<<<<<<< HEAD
 export function lockUser(data: {
   userId: string;
   transferToUserId: string | null;
@@ -136,11 +132,4 @@
 
 export function unlockUser(data: { userId: string }): Promise<UserLockResponse> {
   return defHttp.put({ url: Api.UserUnlock, data });
-=======
-export function transferUserResource(data: {
-  userId: string;
-  targetUserId: string;
-}): Promise<TeamSetResponse> {
-  return defHttp.put({ url: Api.TransferUserResource, data });
->>>>>>> 0d5cee2a
 }