/*
 * Licensed to the Apache Software Foundation (ASF) under one or more
 * contributor license agreements.  See the NOTICE file distributed with
 * this work for additional information regarding copyright ownership.
 * The ASF licenses this file to You under the Apache License, Version 2.0
 * (the "License"); you may not use this file except in compliance with
 * the License.  You may obtain a copy of the License at
 *
 *    https://www.apache.org/licenses/LICENSE-2.0
 *
 * Unless required by applicable law or agreed to in writing, software
 * distributed under the License is distributed on an "AS IS" BASIS,
 * WITHOUT WARRANTIES OR CONDITIONS OF ANY KIND, either express or implied.
 * See the License for the specific language governing permissions and
 * limitations under the License.
 */
import { UserInfo } from '/#/store';
import { AxiosResponse } from 'axios';
import { defHttp } from '/@/utils/http/axios';
import {
  LoginParams,
  LoginResultModel,
  GetUserInfoModel,
  TeamSetResponse,
  UserListRecord, UserLockResponse,
} from './model/userModel';

import { ErrorMessageMode, Result } from '/#/axios';
import { BasicTableParams } from '../model/baseModel';

enum Api {
  Login = '/passport/signin',
  Logout = '/passport/signout',
  GetUserInfo = '/getUserInfo',
  GetPermCode = '/getPermCode',
  UserList = '/user/list',
  NoTokenUsers = '/user/getNoTokenUser',
  UserUpdate = '/user/update',
  UserAdd = '/user/post',
<<<<<<< HEAD
  UserLock = '/user/lockUser',
  UserUnlock = '/user/unlockUser',
=======
>>>>>>> 805bc718
  ResetPassword = '/user/password/reset',
  Password = '/user/password',
  CheckName = '/user/check/name',
  SET_TEAM = '/user/setTeam',
  INIT_TEAM = '/user/initTeam',
  APP_OWNERS = '/user/appOwners',
  TransferUserResource = '/user/transferResource',
}

/**
 * @description: user login api
 * @return {Promise<AxiosResponse<Result<LoginResultModel>>>}
 */
export function loginApi(
  data: LoginParams,
  mode: ErrorMessageMode = 'modal',
): Promise<AxiosResponse<Result<LoginResultModel>>> {
  return defHttp.post(
    { url: Api.Login, data },
    { isReturnNativeResponse: true, errorMessageMode: mode },
  );
}

/**
 * @description: getUserInfo
 * @return {Promise<GetUserInfoModel>}
 */
export function getUserInfo(): Promise<GetUserInfoModel> {
  return defHttp.get({ url: Api.GetUserInfo }, { errorMessageMode: 'none' });
}
/**
 * get user permission code list
 * @returns {Promise<string[]>}
 */
export function getPermCode(): Promise<string[]> {
  return defHttp.get({ url: Api.GetPermCode });
}

export function doLogout() {
  return defHttp.post({ url: Api.Logout });
}
/**
 * get user list
 * @param {BasicTableParams} data
 * @returns {Promise<UserListRecord>} user array
 */
export function getUserList(data: BasicTableParams): Promise<UserListRecord[]> {
  return defHttp.post({ url: Api.UserList, data });
}

export function getNoTokenUserList(data: Recordable): Promise<GetUserInfoModel> {
  return defHttp.post({ url: Api.NoTokenUsers, data });
}

export function updateUser(data: Recordable) {
  return defHttp.put({ url: Api.UserUpdate, data });
}

export function addUser(data: Recordable) {
  return defHttp.post({ url: Api.UserAdd, data });
}

export function resetPassword(data): Promise<AxiosResponse<Result<string>>> {
  return defHttp.put({ url: Api.ResetPassword, data },
    { isReturnNativeResponse: true },);
}

export function checkUserName(data) {
  return defHttp.post({
    url: Api.CheckName,
    data,
  });
}

/**
 * User change password
 * @param data
 */
export function fetchUserPasswordUpdate(data: {
  userId: string | number;
  oldPassword: string;
  password: string;
}): Promise<boolean> {
  return defHttp.put({
    url: Api.Password,
    data,
  });
}

export function fetchAppOwners(data: Recordable): Promise<Array<UserInfo>> {
  return defHttp.post({
    url: Api.APP_OWNERS,
    data,
  });
}

export function fetchInitUserTeam(data: { userId: string; teamId: string }) {
  return defHttp.post({
    url: Api.INIT_TEAM,
    data,
  });
}

export function fetchSetUserTeam(data: { teamId: string }): Promise<TeamSetResponse> {
  return defHttp.post({
    url: Api.SET_TEAM,
    data,
  });
}

<<<<<<< HEAD
export function lockUser(data: {
  userId: string;
  transferToUserId: string | null;
}): Promise<UserLockResponse> {
  return defHttp.delete({ url: Api.UserLock, data });
}

export function unlockUser(data: {
  userId: string;
  transferToUserId: string | null;
}): Promise<UserLockResponse> {
  return defHttp.put({ url: Api.UserUnlock, data });
=======
export function transferUserResource(data: { userId: string, targetUserId: string }): Promise<TeamSetResponse> {
  return defHttp.put({ url: Api.TransferUserResource, data });
>>>>>>> 805bc718
}<|MERGE_RESOLUTION|>--- conflicted
+++ resolved
@@ -37,11 +37,8 @@
   NoTokenUsers = '/user/getNoTokenUser',
   UserUpdate = '/user/update',
   UserAdd = '/user/post',
-<<<<<<< HEAD
   UserLock = '/user/lockUser',
   UserUnlock = '/user/unlockUser',
-=======
->>>>>>> 805bc718
   ResetPassword = '/user/password/reset',
   Password = '/user/password',
   CheckName = '/user/check/name',
@@ -152,7 +149,6 @@
   });
 }
 
-<<<<<<< HEAD
 export function lockUser(data: {
   userId: string;
   transferToUserId: string | null;
@@ -165,8 +161,4 @@
   transferToUserId: string | null;
 }): Promise<UserLockResponse> {
   return defHttp.put({ url: Api.UserUnlock, data });
-=======
-export function transferUserResource(data: { userId: string, targetUserId: string }): Promise<TeamSetResponse> {
-  return defHttp.put({ url: Api.TransferUserResource, data });
->>>>>>> 805bc718
 }