--- conflicted
+++ resolved
@@ -438,15 +438,16 @@
         </dependency>
 
         <dependency>
-<<<<<<< HEAD
             <groupId>org.apache.flink</groupId>
             <artifactId>flink-table-common</artifactId>
             <version>${flink.version}</version>
-=======
+        </dependency>
+
+        <dependency>
             <groupId>dev.zio</groupId>
             <artifactId>zio-logging_${scala.binary.version}</artifactId>
         </dependency>
-
+      
         <dependency>
             <groupId>dev.zio</groupId>
             <artifactId>zio-streams_${scala.binary.version}</artifactId>
@@ -455,7 +456,6 @@
         <dependency>
             <groupId>dev.zio</groupId>
             <artifactId>zio-concurrent_${scala.binary.version}</artifactId>
->>>>>>> b2ec2cd8
         </dependency>
 
     </dependencies>
