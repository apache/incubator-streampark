/*
 * Licensed to the Apache Software Foundation (ASF) under one or more
 * contributor license agreements.  See the NOTICE file distributed with
 * this work for additional information regarding copyright ownership.
 * The ASF licenses this file to You under the Apache License, Version 2.0
 * (the "License"); you may not use this file except in compliance with
 * the License.  You may obtain a copy of the License at
 *
 *    http://www.apache.org/licenses/LICENSE-2.0
 *
 * Unless required by applicable law or agreed to in writing, software
 * distributed under the License is distributed on an "AS IS" BASIS,
 * WITHOUT WARRANTIES OR CONDITIONS OF ANY KIND, either express or implied.
 * See the License for the specific language governing permissions and
 * limitations under the License.
 */

package org.apache.streampark.console.core.task

import org.apache.streampark.common.conf.K8sFlinkConfig
import org.apache.streampark.common.enums.{ClusterState, ExecutionMode}
import org.apache.streampark.common.zio.{OptionTraversableOps, PrettyStringOps}
import org.apache.streampark.common.zio.ZIOContainerSubscription.{ConcurrentMapExtension, RefMapExtension}
import org.apache.streampark.common.zio.ZIOExt.{IterableZStreamConverter, OptionZIOOps, UIOOps, ZStreamOptionEffectOps}
import org.apache.streampark.console.core.bean.AlertTemplate
import org.apache.streampark.console.core.entity.{Application, FlinkCluster}
import org.apache.streampark.console.core.enums.{FlinkAppState, OptionState}
import org.apache.streampark.console.core.service.FlinkClusterService
import org.apache.streampark.console.core.service.alert.AlertService
import org.apache.streampark.console.core.service.application.ApplicationInfoService
import org.apache.streampark.console.core.utils.FlinkK8sDataTypeConverter
import org.apache.streampark.console.core.utils.FlinkK8sDataTypeConverter.{applicationToTrackKey, clusterMetricsToFlinkMetricCV, flinkClusterToClusterKey, k8sDeployStateToClusterState}
import org.apache.streampark.flink.kubernetes.model.FlinkMetricCV
import org.apache.streampark.flink.kubernetes.v2.model._
import org.apache.streampark.flink.kubernetes.v2.model.TrackKey.{ApplicationJobKey, ClusterKey}
import org.apache.streampark.flink.kubernetes.v2.observer.FlinkK8sObserver
import org.apache.streampark.flink.kubernetes.v2.observer.FlinkK8sObserverSnapSubscriptionHelper.{ClusterMetricsSnapsSubscriptionOps, DeployCRSnapsSubscriptionOps, RestSvcEndpointSnapsSubscriptionOps}

import com.baomidou.mybatisplus.core.conditions.query.LambdaQueryWrapper
import com.baomidou.mybatisplus.core.conditions.update.LambdaUpdateWrapper
import org.springframework.beans.factory.annotation.Autowired
import org.springframework.stereotype.Component
import zio.{Fiber, Ref, UIO, ZIO}
import zio.ZIO.{interruptible, logInfo}
import zio.ZIOAspect.annotated
import zio.stream.UStream

import javax.annotation.{PostConstruct, PreDestroy}

import java.lang
import java.util.Date

/** Broker of FlinkK8sObserver which is the observer for Flink on Kubernetes */
@Component
class FlinkK8sObserverBroker @Autowired() (
    var applicationInfoService: ApplicationInfoService,
    var flinkClusterService: FlinkClusterService,
    var alertService: AlertService)
  extends FlinkK8sObserverStub
  with FlinkK8sObserverBrokerSidecar { it =>

  private val observer = FlinkK8sObserver

  private val alertJobStateList: Array[FlinkAppState] = Array(
    FlinkAppState.FAILED,
    FlinkAppState.LOST,
    FlinkAppState.RESTARTING,
    FlinkAppState.FINISHED
  )

  private val alertClusterStateList = Array(
    ClusterState.FAILED,
    ClusterState.UNKNOWN,
    ClusterState.LOST,
    ClusterState.KILLED
  )

  private lazy val allDaemonEffects: Array[UIO[Unit]] = Array(
    subscribeJobStatusChange,
    subscribeApplicationJobMetricsChange,
    subscribeApplicationJobRestSvcEndpointChange,
    subscribeGlobalClusterMetricChange,
    subscribeClusterRestSvcEndpointChange,
    subscribeClusterStateChange
  )

  // All fibers running on the daemon。
  private val daemonFibers   = Ref.make(Array.empty[Fiber.Runtime[Nothing, Unit]]).runUIO
  // Aggregated flink cluster metrics by teamId
  private val aggFlinkMetric = Ref.make(Map.empty[Long, ClusterMetrics]).runUIO

  @PostConstruct
  def init(): Unit = {
    val effect: UIO[Unit] = for {
      // launch all subscription fibers
      fibers       <- ZIO.foreach(allDaemonEffects)(interruptible(_).forkDaemon)
      // async restore track keys from persistent storage
      restoreFiber <- restoreTrackKeyRecords.forkDaemon
      _            <- daemonFibers.set(fibers :+ restoreFiber)
      _            <- logInfo("Launch FlinkK8sChangeListenerV2.")
    } yield ()
    effect.when(K8sFlinkConfig.isV2Enabled).runUIO
  }

  @PreDestroy
  def destroy(): Unit = {
    daemonFibers.get.flatMap(fibers => ZIO.foreach(fibers)(_.interrupt)).runUIO
  }

  /** Restore track list from persistent storage into FlinkK8sObserver. */
  private def restoreTrackKeyRecords: UIO[Unit] = {

    val fromApplicationRecords: UIO[Unit] = it
      .safeFindApplication(
        new LambdaQueryWrapper[Application]
          .in(Application.SFunc.EXECUTION_MODE, ExecutionMode.getKubernetesMode)
      )(10)
      .map(apps => apps.map(app => applicationToTrackKey(app)).filterSome.toVector)
      .tap(keys => logInfo(s"Restore Flink K8s track-keys from Application records:\n${keys.prettyStr}"))
      .flatMap(keys => ZIO.foreachDiscard(keys)(observer.track))

    val fromFlinkClusterRecords: UIO[Unit] = it
      .safeFindFlinkClusterRecord(
        new LambdaQueryWrapper[FlinkCluster]
          .eq(FlinkCluster.SFunc.EXECUTION_MODE, ExecutionMode.KUBERNETES_NATIVE_SESSION.getMode)
      )(10)
      .map(clusters => clusters.map(e => TrackKey.cluster(e.getId, e.getK8sNamespace, e.getClusterId)))
      .tap(keys => logInfo(s"Restore Flink K8s track-keys from FlinkCluster records:\n${keys.prettyStr}"))
      .flatMap(keys => ZIO.foreachDiscard(keys)(observer.track))

    fromApplicationRecords <&> fromFlinkClusterRecords
  }

  /** Subscribe Flink job status change from FlinkK8sObserver */
  private def subscribeJobStatusChange: UIO[Unit] = {

    def process(subStream: UStream[JobSnapshot]): UStream[Unit] = subStream
      // Convert EvalJobState to FlinkAppState
      .map(snap => snap -> FlinkK8sDataTypeConverter.k8sEvalJobStateToFlinkAppState(snap.evalState))
      // Update the corresponding columns of Application record
      .tap { case (snap: JobSnapshot, convertedState: FlinkAppState) =>
        safeUpdateApplicationRecord(snap.appId) {

          var update = new LambdaUpdateWrapper[Application]
            .set(Application.SFunc.STATE, convertedState.getValue)
            .set(Application.SFunc.OPTIONS, OptionState.NONE.getValue)
          // update JobStatus related columns
          snap.jobStatus.foreach { status =>
            update = update
              .set(Application.SFunc.JOB_ID, status.jobId)
              .set(Application.SFunc.START_TIME, new Date(status.startTs))
              .set(Application.SFunc.END_TIME, status.endTs.map(new Date(_)).orNull)
              .set(Application.SFunc.DURATION, status.duration)
              .set(Application.SFunc.TOTAL_TASK, status.tasks.map(_.total).getOrElse(0))
          }
          // Copy the logic from resources/mapper/core/ApplicationMapper.xml:persistMetrics
          if (FlinkAppState.isEndState(convertedState.getValue)) {
            update = update
              .set(Application.SFunc.TOTAL_TM, null)
              .set(Application.SFunc.TOTAL_SLOT, null)
              .set(Application.SFunc.AVAILABLE_SLOT, null)
              .set(Application.SFunc.TOTAL_TASK, null)
              .set(Application.SFunc.JM_MEMORY, null)
              .set(Application.SFunc.TM_MEMORY, null)
          }
          update
        }
      }
      // Alert for unhealthy job states in parallel
      .filter { case (_, state) => alertJobStateList.contains(state) }
      .mapZIOPar(5) { case (snap, state) =>
        safeGetApplicationRecord(snap.appId).someOrUnitZIO { app =>
          ZIO
            .attemptBlocking(alertService.alert(app.getAlertId, AlertTemplate.of(app, state)))
            .retryN(3)
            .tapError(err => logInfo(s"Fail to alter unhealthy state: ${err.getMessage}"))
            .ignore @@
          annotated("appId" -> app.getId.toString, "state" -> state.toString)
        }
      }

    observer.evaluatedJobSnaps
      .flatSubscribeValues()
      // Handle events grouped by appId in parallel while each appId group would be executed in serial.
      .groupByKey(_.appId) { case (_, substream) => process(substream) }
      .runDrain
  }

  /** Subscribe Flink application job metrics change from FlinkK8sObserver */
  private def subscribeApplicationJobMetricsChange: UIO[Unit] = {
    observer.clusterMetricsSnaps
      .flatSubscribe()
      // Combine with the corresponding ApplicationJobKey
      .combineWithTypedTrackKey[ApplicationJobKey]
      .filterSome
      .groupByKey(_._1.id) { case (_, substream) =>
        // Update metrics info of the corresponding Application record
        substream.mapZIO { case (trackKey: ApplicationJobKey, metrics: ClusterMetrics) =>
          safeUpdateApplicationRecord(trackKey.id)(
            new LambdaUpdateWrapper[Application]
              .set(Application.SFunc.JM_MEMORY, metrics.totalJmMemory)
              .set(Application.SFunc.TM_MEMORY, metrics.totalTmMemory)
              .set(Application.SFunc.TOTAL_TM, metrics.totalTm)
              .set(Application.SFunc.TOTAL_SLOT, metrics.totalSlot)
              .set(Application.SFunc.AVAILABLE_SLOT, metrics.availableSlot))
        }
      }
      .runDrain
  }

  /** Subscribe Flink cluster status change from FlinkK8sObserver */
  private def subscribeClusterStateChange: UIO[Unit] = {

    def process(substream: UStream[(ClusterKey, (DeployCRStatus, Option[JobStatus]))]): UStream[Unit] = {
      substream
        // Convert K8s CR status to ClusterState
        .map { case (key, (crStatus, _)) =>
          (key.id, k8sDeployStateToClusterState(crStatus), crStatus.error)
        }
        // Update the corresponding FlinkCluster record
        .tap { case (id, state, error) =>
          safeUpdateFlinkClusterRecord(id)(
<<<<<<< HEAD
            lambdaUpdate[FlinkCluster]
              .typedSet(_.getClusterState, state.getState)
              .typedSet(error.isDefined, _.getException, error.get))
=======
            new LambdaUpdateWrapper[FlinkCluster]
              .set(FlinkCluster.SFunc.CLUSTER_STATE, state.getValue)
              .set(error.isDefined, FlinkCluster.SFunc.EXCEPTION, error.get))
>>>>>>> 7a7e66d2
        }
        // Alter for unhealthy state in parallel
        .filter { case (_, state, _) => alertClusterStateList.contains(state) }
        .mapZIOPar(5) { case (id, state, _) =>
          safeGetFlinkClusterRecord(id).someOrUnitZIO { flinkCluster =>
            ZIO
              .attemptBlocking(alertService
                .alert(flinkCluster.getAlertId, AlertTemplate.of(flinkCluster, state)))
              .retryN(5)
              .tapError(err => logInfo(s"Fail to alter unhealthy state: ${err.getMessage}"))
              .ignore @@
            annotated("FlinkCluster.id" -> id.toString, "state" -> state.toString)
          }
        }
    }

    observer.deployCRSnaps
      .flatSubscribe()
      // Combine with the corresponding ClusterKey
      .combineWithTypedTrackKey[ClusterKey]
      .filterSome
      // Handle events grouped by id in parallel while each group would be executed in serial.
      .groupByKey(_._1) { case (_, substream) => process(substream) }
      .runDrain
  }

  /** Subscribe K8s rest endpoint of Flink Application mode job from FlinkK8sObserver. */
  private def subscribeApplicationJobRestSvcEndpointChange: UIO[Unit] = {
    observer.restSvcEndpointSnaps
      .flatSubscribe()
      // Combine with the corresponding ApplicationJobKey
      .combineWithTypedTrackKey[ApplicationJobKey]
      .filterSome
      .groupByKey(_._1.id) { case (_, substream) =>
        // Update jobManagerUrl of the corresponding Application record
        substream.mapZIO { case (key: ApplicationJobKey, endpoint: RestSvcEndpoint) =>
          safeUpdateApplicationRecord(key.id)(
            new LambdaUpdateWrapper[Application].set(Application.SFunc.JOB_MANAGER_URL, endpoint.ipRest)
          )
        }
      }
      .runDrain
  }

  /** Subscribe K8s rest endpoint of Flink cluster from FlinkK8sObserver. */
  private def subscribeClusterRestSvcEndpointChange: UIO[Unit] = {
    observer.restSvcEndpointSnaps
      .flatSubscribe()
      // Combine with the corresponding ClusterKey
      .combineWithTypedTrackKey[ClusterKey]
      .filterSome
      .groupByKey(_._1) { case (_, substream) =>
        substream.mapZIO { case (key: ClusterKey, endpoint: RestSvcEndpoint) =>
          safeUpdateFlinkClusterRecord(key.id)(
            new LambdaUpdateWrapper[FlinkCluster]
              .set(FlinkCluster.SFunc.ADDRESS, endpoint.ipRest)
              .set(FlinkCluster.SFunc.JOB_MANAGER_URL, endpoint.ipRest))
        }
      }
      .runDrain
  }

  /** Subscribe Flink cluster metrics change from FlinkK8sObserver and aggregate it by teamId */
  private def subscribeGlobalClusterMetricChange: UIO[Unit] = {
    observer.clusterMetricsSnaps
      .subscribe()
      .mapZIO { metricItems =>
        for {
          // Combine with appIds
          trackKeys         <- FlinkK8sObserver.trackedKeys.toSet
          metricWithAppIds   = metricItems.map { case ((ns, name), metric) =>
                                 metric ->
                                 trackKeys.filter(k => k.clusterNamespace == ns && k.clusterName == name).map(_.id)
                               }
          // Combine with teamId from persistent application records in parallel
          itemIdWithMetrics <- metricWithAppIds.asZStream
                                 .flatMapPar(10) { case (metric, appIds) =>
                                   appIds.asZStream
                                     .mapZIOParUnordered(10)(appId => safeGetApplicationRecord(appId))
                                     .map(_.flatMap(app => Option(app.getTeamId)))
                                     .filterSome
                                     .map(teamId => teamId.toLong -> metric)
                                 }
                                 .runCollect
          // Groups ClusterMetrics by teamId and aggregate for each grouping
          aggMetricsMap      = itemIdWithMetrics
                                 .groupBy { case (itemId, _) => itemId }
                                 .map { case (itemId, metric) =>
                                   itemId -> metric.map(_._2).foldLeft(ClusterMetrics.empty)((acc, e) => acc + e)
                                 }
          // Update aggFlinkMetric cache
          _                 <- aggFlinkMetric.set(aggMetricsMap)
        } yield ()
      }
      .runDrain
  }

  /** Stub method: Get aggregated metrics of all flink jobs on k8s cluster by team-id */
  override def getAggClusterMetric(teamId: lang.Long): ClusterMetrics = {
    for {
      metrics <- aggFlinkMetric.get
      result   = metrics.get(teamId)
    } yield result.getOrElse(ClusterMetrics.empty)
  }.runUIO

  override def getAggClusterMetricCV(teamId: lang.Long): FlinkMetricCV = {
    clusterMetricsToFlinkMetricCV(getAggClusterMetric(teamId))
  }

  /** Stub method: Add Application to the watchlist. */
  override def watchApplication(app: Application): Unit = {
    ZIO
      .succeed(applicationToTrackKey(app))
      .someOrUnitZIO { key =>
        observer.track(key) *>
        logInfo("Add Application into k8s observer tracking list") @@
        annotated("jobId" -> app.getId.toString)
      }
      .runUIO
  }

  /** Stub method: Add FlinkCluster to the watchlist. */
  override def watchFlinkCluster(flinkCluster: FlinkCluster): Unit = {
    ZIO
      .succeed(flinkClusterToClusterKey(flinkCluster))
      .someOrUnitZIO { trackKey =>
        observer.track(trackKey) *>
        logInfo("Add FlinkCluster into k8s observer tracking list") @@
        annotated("id" -> flinkCluster.getId.toString)
      }
      .runUIO
  }

  /**
   * Stub method: Remove FlinkCluster from the watchlist. When there are associated SessionJobs with
   * FlinkCluster, the tracking of FlinkCluster will not be removed in reality.
   */
  override def unwatchFlinkCluster(flinkCluster: FlinkCluster): Unit = {
    ZIO
      .succeed(flinkClusterToClusterKey(flinkCluster))
      .someOrUnitZIO(trackKey => FlinkK8sObserver.untrack(trackKey))
      .runUIO
  }

  /** Stub method: Notify FlinkK8sObserver to remove tracking resources by TrackKey.id. */
  override def unWatchById(id: lang.Long): Unit = {
    observer.trackedKeys
      .find(_.id == id)
      .someOrUnitZIO(key => observer.untrack(key))
  }

  /** Stub method: Whether there are active jobs on the Flink cluster. */
  override def existActiveJobsOnFlinkCluster(flinkCluster: FlinkCluster): Boolean = {
    if (flinkCluster.getClusterId == null) false
    else {
      observer.clusterJobStatusSnaps
        .get(flinkCluster.getClusterId, Option(flinkCluster.getK8sNamespace).getOrElse("default"))
        .map {
          case None             => false
          case Some(statusList) =>
            statusList.exists(status => JobState.activeStates.contains(status.state))
        }
        .runUIO
    }
  }

}<|MERGE_RESOLUTION|>--- conflicted
+++ resolved
@@ -220,15 +220,9 @@
         // Update the corresponding FlinkCluster record
         .tap { case (id, state, error) =>
           safeUpdateFlinkClusterRecord(id)(
-<<<<<<< HEAD
-            lambdaUpdate[FlinkCluster]
-              .typedSet(_.getClusterState, state.getState)
-              .typedSet(error.isDefined, _.getException, error.get))
-=======
             new LambdaUpdateWrapper[FlinkCluster]
               .set(FlinkCluster.SFunc.CLUSTER_STATE, state.getValue)
               .set(error.isDefined, FlinkCluster.SFunc.EXCEPTION, error.get))
->>>>>>> 7a7e66d2
         }
         // Alter for unhealthy state in parallel
         .filter { case (_, state, _) => alertClusterStateList.contains(state) }
