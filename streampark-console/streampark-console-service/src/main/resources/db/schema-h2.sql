/*
 * Licensed to the Apache Software Foundation (ASF) under one or more
 * contributor license agreements.  See the NOTICE file distributed with
 * this work for additional information regarding copyright ownership.
 * The ASF licenses this file to You under the Apache License, Version 2.0
 * (the "License"); you may not use this file except in compliance with
 * the License.  You may obtain a copy of the License at
 *
 *    http://www.apache.org/licenses/LICENSE-2.0
 *
 * Unless required by applicable law or agreed to in writing, software
 * distributed under the License is distributed on an "AS IS" BASIS,
 * WITHOUT WARRANTIES OR CONDITIONS OF ANY KIND, either express or implied.
 * See the License for the specific language governing permissions and
 * limitations under the License.
 */

-- ----------------------------
-- Table structure for t_app_backup
-- ----------------------------
create table if not exists `t_app_backup` (
  `id` bigint generated by default as identity not null,
  `app_id` bigint default null,
  `sql_id` bigint default null,
  `config_id` bigint default null,
  `version` int default null,
  `path` varchar(128)  default null,
  `description` varchar(255) default null,
  `create_time` datetime default null comment 'create time',
  `modify_time` datetime default null comment 'modify time',
  primary key(`id`)
);

-- ----------------------------
-- Table structure for t_flink_app
-- ----------------------------
create table if not exists `t_flink_app` (
  `id` bigint generated by default as identity not null,
  `team_id` bigint not null,
  `job_type` tinyint default null,
  `execution_mode` tinyint default null,
  `resource_from` tinyint default null,
  `project_id` bigint default null,
  `job_name` varchar(255)  default null,
  `module` varchar(255)  default null,
  `jar` varchar(255)  default null,
  `jar_check_sum` bigint default null,
  `main_class` varchar(255)  default null,
  `args` text,
  `options` text,
  `hot_params` text ,
  `user_id` bigint default null,
  `app_id` varchar(64)  default null,
  `app_type` tinyint default null,
  `duration` bigint default null,
  `job_id` varchar(64)  default null,
  `job_manager_url` varchar(255)  default null,
  `version_id` bigint default null,
  `cluster_id` varchar(45)  default null,
  `k8s_name` varchar(63)  default null,
  `k8s_namespace` varchar(63)  default null,
  `flink_image` varchar(128)  default null,
  `state` int default null,
  `restart_size` int default null,
  `restart_count` int default null,
  `cp_threshold` int default null,
  `cp_max_failure_interval` int default null,
  `cp_failure_rate_interval` int default null,
  `cp_failure_action` tinyint default null,
  `dynamic_properties` text ,
  `description` varchar(255)  default null,
  `resolve_order` tinyint default null,
  `k8s_rest_exposed_type` tinyint default null,
  `jm_memory` int default null,
  `tm_memory` int default null,
  `total_task` int default null,
  `total_tm` int default null,
  `total_slot` int default null,
  `available_slot` int default null,
  `option_state` tinyint default null,
  `tracking` tinyint default null,
  `create_time` datetime default null comment 'create time',
  `modify_time` datetime default null comment 'modify time',
  `option_time` datetime default null,
  `release` tinyint default 1,
  `build` tinyint default 1,
  `start_time` datetime default null,
  `end_time` datetime default null,
  `alert_id` bigint default null,
  `k8s_pod_template` text ,
  `k8s_jm_pod_template` text ,
  `k8s_tm_pod_template` text ,
  `k8s_hadoop_integration` tinyint default 0,
  `flink_cluster_id` bigint default null,
  `ingress_template` text ,
  `default_mode_ingress` text ,
  `tags` varchar(500) default null,
  `hadoop_user` varchar(500) default null,
  primary key(`id`)
);

-- ----------------------------
-- Table structure for t_flink_config
-- ----------------------------
create table if not exists `t_flink_config` (
  `id` bigint generated by default as identity not null,
  `app_id` bigint not null,
  `format` tinyint not null default 0,
  `version` int not null,
  `latest` tinyint not null default 0,
  `content` text  not null,
  `create_time` datetime default null comment 'create time',
  primary key(`id`)
);

-- ----------------------------
-- Table structure for t_flink_effective
-- ----------------------------
create table if not exists `t_flink_effective` (
  `id` bigint generated by default as identity not null,
  `app_id` bigint not null,
  `target_type` tinyint not null comment '1) config 2) flink sql',
  `target_id` bigint not null comment 'configId or sqlId',
  `create_time` datetime default null comment 'create time',
  primary key(`id`),
  unique (`app_id`,`target_type`)
);

-- ----------------------------
-- Table structure for t_flink_env
-- ----------------------------
create table if not exists `t_flink_env` (
  `id` bigint generated by default as identity not null,
  `flink_name` varchar(128)  not null comment 'flink instance name',
  `flink_home` varchar(255)  not null comment 'flink home path',
  `version` varchar(64)  not null comment 'flink version',
  `scala_version` varchar(64)  not null comment 'scala version of flink',
  `flink_conf` text  not null comment 'flink-conf',
  `is_default` tinyint not null default 0 comment 'whether default version or not',
  `description` varchar(255)  default null comment 'description',
  `create_time` datetime default null comment 'create time',
  primary key(`id`),
  unique (`flink_name`)
);


-- ----------------------------
-- Table structure for t_flink_log
-- ----------------------------
create table if not exists `t_flink_log` (
  `id` bigint generated by default as identity not null,
  `app_id` bigint default null,
  `yarn_app_id` varchar(64)  default null,
  `job_manager_url` varchar(255)  default null,
  `success` tinyint default null,
  `exception` text ,
  `option_time` datetime default null,
  `option_name` tinyint default null,
  `user_id` bigint default null comment 'operator user id',
  primary key(`id`)
);


-- ----------------------------
-- Table structure for t_flink_project
-- ----------------------------
create table if not exists `t_flink_project` (
  `id` bigint generated by default as identity not null,
  `team_id` bigint not null,
  `name` varchar(255)  default null,
  `url` varchar(255)  default null,
  `branches` varchar(64)  default null,
  `user_name` varchar(64)  default null,
  `password` varchar(64)  default null,
  `salt` varchar(26) default null,
  `prvkey_path` varchar(128)  default null,
  `pom` varchar(255)  default null,
  `build_args` varchar(255) default null,
  `type` tinyint default null,
  `repository` tinyint default null,
  `last_build` datetime default null,
  `description` varchar(255)  default null,
  `build_state` tinyint default -1,
  `create_time` datetime default null comment 'create time',
  `modify_time` datetime default null comment 'modify time',
  primary key(`id`)
);


-- ----------------------------
-- Table structure for t_flink_savepoint
-- ----------------------------
create table if not exists `t_flink_savepoint` (
  `id` bigint generated by default as identity not null,
  `app_id` bigint not null,
  `chk_id` bigint default null,
  `type` tinyint default null,
  `path` varchar(255)  default null,
  `latest` tinyint not null default 1,
  `trigger_time` datetime default null,
  `create_time` datetime default null comment 'create time',
  primary key(`id`)
);

-- ----------------------------
-- Table structure for t_flink_sql
-- ----------------------------
create table if not exists `t_flink_sql` (
  `id` bigint generated by default as identity not null,
  `app_id` bigint default null,
  `sql` text ,
  `team_resource` varchar(64) default null,
  `dependency` text ,
  `version` int default null,
  `candidate` tinyint not null default 1,
  `create_time` datetime default null comment 'create time',
  primary key(`id`)
);

-- ----------------------------
-- Table of t_resource
-- ----------------------------
create table if not exists `t_resource` (
  `id` bigint generated by default as identity not null,
  `resource_name` varchar(128) not null comment 'The name of the resource file',
  `resource_type` int not null comment '0:app 1:common 2:connector 3:format 4:udf',
  `resource_path` varchar(255) default null,
  `resource` text ,
  `engine_type` int not null comment 'compute engine type, 0:apache flink 1:apache spark',
  `main_class` varchar(255) default null,
  `description` text default null comment 'More detailed description of resource',
  `creator_id` bigint not null comment 'user id of creator',
  `connector_required_options` text default null,
  `connector_optional_options` text default null,
  `team_id` bigint not null comment 'team id',
  `create_time` datetime default null comment 'create time',
  `modify_time` datetime default null comment 'modify time',
  primary key (`id`)
);

-- ----------------------------
-- Table structure for t_menu
-- ----------------------------
create table if not exists `t_menu` (
  `menu_id` bigint generated by default as identity not null comment  'menu button id',
  `parent_id` bigint not null comment  'parent menu id',
  `menu_name` varchar(64)  not null comment 'menu button name',
  `path` varchar(64)  default null comment 'routing path',
  `component` varchar(64)  default null comment 'routing component component',
  `perms` varchar(64)  default null comment 'authority id',
  `icon` varchar(64)  default null comment 'icon',
  `type` char(2)  default null comment 'type 0:menu 1:button',
  `display` tinyint not null default 0 comment 'whether the menu is displayed',
  `order_num` int default null comment 'sort',
  `create_time` datetime default null comment 'create time',
  `modify_time` datetime default null comment 'modify time',
  primary key(`menu_id`)
);

-- ----------------------------
-- Table structure for t_message
-- ----------------------------
create table if not exists `t_message` (
  `id` bigint generated by default as identity not null,
  `app_id` bigint default null,
  `user_id` bigint default null,
  `type` tinyint default null,
  `title` varchar(255)  default null,
  `context` text ,
  `is_read` tinyint default 0,
  `create_time` datetime default null comment 'create time',
  primary key(`id`)
);

-- ----------------------------
-- Table of t_team
-- ----------------------------
create table if not exists `t_team` (
  `id` bigint generated by default as identity not null comment 'team id',
  `team_name` varchar(64) not null comment 'team name',
  `description` varchar(255) default null,
  `create_time` datetime default null comment 'create time',
  `modify_time` datetime default null comment 'modify time',
  primary key (`id`),
  unique (`team_name`)
);

-- ----------------------------
-- Table of t_variable
-- ----------------------------
create table if not exists `t_variable` (
  `id` bigint generated by default as identity not null comment 'variable id',
  `variable_code` varchar(128) not null comment 'Variable code is used for parameter names passed to the program or as placeholders',
  `variable_value` text not null comment 'The specific value corresponding to the variable',
  `description` text default null comment 'More detailed description of variables, only for display, not involved in program logic',
  `creator_id` bigint not null comment 'user id of creator',
  `team_id` bigint not null comment 'team id',
  `desensitization` tinyint not null default 0 comment '0 is no desensitization, 1 is desensitization, if set to desensitization, it will be replaced by * when displayed',
  `create_time` datetime default null comment 'create time',
  `modify_time` datetime default null comment 'modify time',
  primary key (`id`),
  unique (`team_id`, `variable_code`)
);

-- ----------------------------
-- Table structure for t_role
-- ----------------------------
create table if not exists `t_role` (
  `role_id` bigint generated by default as identity not null comment 'user id',
  `role_name` varchar(64)  not null comment 'user name',
  `create_time` datetime default null comment 'create time',
  `modify_time` datetime default null comment 'modify time',
  `description` varchar(255)  default null comment 'description',
  primary key(`role_id`)
);

-- ----------------------------
-- Table structure for t_role_menu
-- ----------------------------
create table if not exists `t_role_menu` (
  `id` bigint generated by default as identity not null,
  `role_id` bigint not null,
  `menu_id` bigint not null,
  primary key(`id`),
  unique (`role_id`,`menu_id`)
);

-- ----------------------------
-- Table structure for t_setting
-- ----------------------------
create table if not exists `t_setting` (
  `order_num` int default null,
  `setting_key` varchar(64) primary key not null,
  `setting_value` text  default null,
  `setting_name` varchar(255)  default null,
  `description` varchar(255)  default null,
  `type` tinyint not null comment '1: input 2: boolean 3: number'
);

-- ----------------------------
-- Table structure for t_user
-- ----------------------------
create table if not exists `t_user` (
  `user_id` bigint generated by default as identity not null comment 'user id',
  `username` varchar(64)  not null comment 'user name',
  `nick_name` varchar(64)  not null comment 'nick name',
  `salt` varchar(26)  default null comment 'salt',
  `password` varchar(64)  default null comment 'password',
  `email` varchar(64)  default null comment 'email',
  `user_type` int  not null comment 'user type 1:admin 2:user',
  `login_type` tinyint default 0 comment 'login type 0:password 1:ldap 2:sso',
  `last_team_id` bigint default null comment 'last team id',
  `status` char(1)  not null comment 'status 0:locked 1:active',
  `create_time` datetime default null comment 'create time',
  `modify_time` datetime default null comment 'modify time',
  `last_login_time` datetime default null comment 'last login time',
  `sex` char(1)  default null comment 'gender 0:male 1:female 2:confidential',
  `avatar` varchar(128)  default null comment 'avatar',
  `description` varchar(255)  default null comment 'description',
  primary key(`user_id`),
  unique (`username`)
);

-- ----------------------------
-- Table structure for t_member
-- ----------------------------
create table if not exists `t_member` (
  `id` bigint generated by default as identity not null,
  `team_id` bigint not null comment 'team id',
  `user_id` bigint not null comment 'user id',
  `role_id` bigint not null comment 'role id',
  `create_time` datetime default null comment 'create time',
  `modify_time` datetime default null comment 'modify time',
  primary key(`id`),
  unique (`team_id`, `user_id`,`role_id`)
);

-- ----------------------------
-- Table of t_app_build_pipe
-- ----------------------------
create table if not exists `t_app_build_pipe` (
  `app_id` bigint generated by default as identity not null,
  `pipe_type` tinyint,
  `pipe_status` tinyint,
  `cur_step` smallint,
  `total_step` smallint,
  `steps_status` text,
  `steps_status_ts` text,
  `error` text,
  `build_result` text,
  `modify_time` datetime default null comment 'modify time',
  primary key(`app_id`)
);

-- ----------------------------
-- Table of t_flink_cluster
-- ----------------------------
create table if not exists `t_flink_cluster` (
  `id` bigint  generated by default as identity not null,
  `address` varchar(150) default null comment 'url address of cluster',
  `job_manager_url` varchar(150) default null comment 'url address of jobmanager',
  `cluster_id` varchar(45) default null comment 'clusterId of session mode(yarn-session:application-id,k8s-session:cluster-id)',
  `cluster_name` varchar(128) not null comment 'cluster name',
  `options` text comment 'json form of parameter collection ',
  `yarn_queue` varchar(128) default null comment 'the yarn queue where the task is located',
  `execution_mode` tinyint not null default 1 comment 'k8s execution session mode(1:remote,3:yarn-session,5:kubernetes-session)',
  `version_id` bigint not null comment 'flink version id',
  `k8s_namespace` varchar(63) default 'default' comment 'k8s namespace',
  `service_account` varchar(64) default null comment 'k8s service account',
  `description` varchar(255) default null,
  `user_id` bigint default null,
  `flink_image` varchar(128) default null comment 'flink image',
  `dynamic_properties` text comment 'allows specifying multiple generic configuration options',
  `k8s_rest_exposed_type` tinyint default 2 comment 'k8s export(0:loadbalancer,1:clusterip,2:nodeport)',
  `k8s_hadoop_integration` tinyint default 0,
  `k8s_conf` varchar(255) default null comment 'the path where the k 8 s configuration file is located',
  `resolve_order` tinyint default null,
  `exception` text comment 'exception information',
  `cluster_state` tinyint default 0 comment 'cluster status (0: created but not started, 1: started, 2: stopped)',
  `create_time` datetime default null comment 'create time',
  `start_time` datetime default null comment 'start time',
  `end_time` datetime default null comment 'end time',
  `alert_id` bigint default null comment 'alert id',
  primary key(`id`,`cluster_name`),
  unique (`cluster_id`,`address`,`execution_mode`)
);

-- ----------------------------
-- Table of t_alert_config
-- ----------------------------
create table if not exists `t_alert_config` (
  `id` bigint generated by default as identity not null,
  `user_id` bigint default null,
  `alert_name` varchar(128)  default null comment 'alert group name',
  `alert_type` int default 0 comment 'alert type',
  `email_params` varchar(255)  comment 'email params',
  `sms_params` text  comment 'sms params',
  `ding_talk_params` text  comment 'ding talk params',
  `we_com_params` varchar(255)  comment 'wechat params',
  `http_callback_params` text  comment 'http callback params',
  `lark_params` text  comment 'lark params',
  `create_time` datetime default null comment 'create time',
  `modify_time` datetime not null default current_timestamp comment 'change time',
  primary key(`id`)
);


-- ----------------------------
-- Table of t_access_token definition
-- ----------------------------
create table if not exists `t_access_token` (
  `id` int generated by default as identity not null comment 'key',
  `user_id` bigint,
  `token` varchar(1024) default null comment 'token',
  `expire_time` datetime default null comment 'expiration',
  `description` varchar(255) default null comment 'description',
  `status` tinyint default null comment '1:enable,0:disable',
  `create_time` datetime default null comment 'create time',
  `modify_time` datetime default null comment 'modify time',
  primary key(`id`)
);


-- ----------------------------
-- Table of t_external_link definition
-- ----------------------------
create table if not exists `t_external_link` (
  `id` int generated by default as identity not null comment 'key',
  `badge_label` varchar(64)  default null,
  `badge_name` varchar(64)  default null,
  `badge_color` varchar(64)  default null,
  `link_url` varchar(255)  default null,
  `create_time` datetime default null comment 'create time',
  `modify_time` datetime default null comment 'modify time',
  primary key(`id`)
);


-- ----------------------------
-- table structure for t_yarn_queue
-- ----------------------------
drop table if exists `t_yarn_queue`;
create table if not exists `t_yarn_queue` (
  `id` bigint generated by default as identity not null comment 'queue id',
  `team_id` bigint not null comment 'team id',
  `queue_label` varchar(128) not null comment 'queue label expression',
  `description` varchar(255) default null comment 'description of the queue label',
  `create_time` datetime default null comment 'create time',
  `modify_time` datetime default null comment 'modify time',
  unique key (`team_id`,`queue_label`),
  primary key (`id`)
);

-- ----------------------------
-- Table structure for t_spark_env
-- ----------------------------
create table if not exists `t_spark_env` (
                                             `id` bigint generated by default as identity not null,
                                             `spark_name` varchar(128)  not null comment 'spark instance name',
    `spark_home` varchar(255)  not null comment 'spark home path',
    `version` varchar(64)  not null comment 'spark version',
    `scala_version` varchar(64)  not null comment 'scala version of spark',
    `spark_conf` text  not null comment 'spark-conf',
    `is_default` tinyint not null default 0 comment 'whether default version or not',
    `description` varchar(255)  default null comment 'description',
    `create_time` datetime not null default current_timestamp comment 'create time',
    primary key(`id`),
    unique (`spark_name`)
    );

-- ----------------------------
-- Table structure for t_spark_app
-- ----------------------------
create table if not exists `t_spark_app` (
                                             `id` bigint generated by default as identity not null,
                                             `team_id` bigint not null,
                                             `job_type` tinyint default null,
                                             `execution_mode` tinyint default null,
                                             `resource_from` tinyint default null,
                                             `project_id` bigint default null,
                                             `job_name` varchar(255)  default null,
    `module` varchar(255)  default null,
    `jar` varchar(255)  default null,
    `jar_check_sum` bigint default null,
    `main_class` varchar(255)  default null,
    `args` text,
    `options` text,
    `hot_params` text ,
    `user_id` bigint default null,
    `app_id` varchar(64)  default null,
    `app_type` tinyint default null,
    `duration` bigint default null,
    `job_id` varchar(64)  default null,
    `job_manager_url` varchar(255)  default null,
    `version_id` bigint default null,
    `cluster_id` varchar(45)  default null,
    `k8s_name` varchar(63)  default null,
    `k8s_namespace` varchar(63)  default null,
    `spark_image` varchar(128)  default null,
    `state` int default null,
    `restart_size` int default null,
    `restart_count` int default null,
    `cp_threshold` int default null,
    `cp_max_failure_interval` int default null,
    `cp_failure_rate_interval` int default null,
    `cp_failure_action` tinyint default null,
    `dynamic_properties` text ,
    `description` varchar(255)  default null,
    `resolve_order` tinyint default null,
    `k8s_rest_exposed_type` tinyint default null,
    `jm_memory` int default null,
    `tm_memory` int default null,
    `total_task` int default null,
    `total_tm` int default null,
    `total_slot` int default null,
    `available_slot` int default null,
    `option_state` tinyint default null,
    `tracking` tinyint default null,
    `create_time` datetime not null default current_timestamp comment 'create time',
    `modify_time` datetime not null default current_timestamp comment 'modify time',
    `option_time` datetime default null,
    `release` tinyint default 1,
    `build` tinyint default 1,
    `start_time` datetime default null,
    `end_time` datetime default null,
    `alert_id` bigint default null,
    `k8s_pod_template` text ,
    `k8s_jm_pod_template` text ,
    `k8s_tm_pod_template` text ,
    `k8s_hadoop_integration` tinyint default 0,
    `spark_cluster_id` bigint default null,
    `ingress_template` text ,
    `default_mode_ingress` text ,
    `tags` varchar(500) default null,
    `hadoop_user` varchar(500) default null,
    primary key(`id`)
    );

<<<<<<< HEAD
-- ----------------------------
-- Table structure for jdbc registry
-- ----------------------------

DROP TABLE IF EXISTS `t_jdbc_registry_data`;
CREATE TABLE `t_jdbc_registry_data`
(
    `id`               bigint(11) NOT NULL AUTO_INCREMENT COMMENT 'primary key',
    `data_key`         varchar(256) NOT NULL COMMENT 'key, like zookeeper node path',
    `data_value`       text         NOT NULL COMMENT 'data, like zookeeper node value',
    `data_type`        varchar(64)  NOT NULL COMMENT 'EPHEMERAL, PERSISTENT',
    `client_id`        bigint       NOT NULL COMMENT 'client id',
    `create_time`      timestamp    NOT NULL default current_timestamp COMMENT 'create time',
    `last_update_time` timestamp    NOT NULL default current_timestamp COMMENT 'last update time',
    PRIMARY KEY (`id`),
    unique KEY `uk_t_jdbc_registry_dataKey`(`data_key`)
) ENGINE = InnoDB
  DEFAULT CHARSET = utf8;


DROP TABLE IF EXISTS `t_jdbc_registry_lock`;
CREATE TABLE `t_jdbc_registry_lock`
(
    `id`          bigint(11) NOT NULL AUTO_INCREMENT COMMENT 'primary key',
    `lock_key`    varchar(256) NOT NULL COMMENT 'lock path',
    `lock_owner`  varchar(256) NOT NULL COMMENT 'the lock owner, ip_processId',
    `client_id`   bigint       NOT NULL COMMENT 'client id',
    `create_time` timestamp    NOT NULL default current_timestamp COMMENT 'create time',
    PRIMARY KEY (`id`),
    unique KEY `uk_t_jdbc_registry_lockKey`(`lock_key`)
) ENGINE = InnoDB
  DEFAULT CHARSET = utf8;

DROP TABLE IF EXISTS `t_jdbc_registry_client_heartbeat`;
CREATE TABLE `t_jdbc_registry_client_heartbeat`
(
    `id`                  bigint(11) NOT NULL AUTO_INCREMENT COMMENT 'primary key',
    `client_name`         varchar(256) NOT NULL COMMENT 'client name, ip_processId',
    `last_heartbeat_time` bigint       NOT NULL COMMENT 'last heartbeat timestamp',
    `connection_config`   text         NOT NULL COMMENT 'connection config',
    `create_time`         timestamp    NOT NULL default current_timestamp COMMENT 'create time',
    PRIMARY KEY (`id`)
) ENGINE = InnoDB
  DEFAULT CHARSET = utf8;

DROP TABLE IF EXISTS `t_jdbc_registry_data_change_event`;
CREATE TABLE `t_jdbc_registry_data_change_event`
(
    `id`                 bigint(11) NOT NULL AUTO_INCREMENT COMMENT 'primary key',
    `event_type`         varchar(64) NOT NULL COMMENT 'ADD, UPDATE, DELETE',
    `jdbc_registry_data` text        NOT NULL COMMENT 'jdbc registry data',
    `create_time`        timestamp   NOT NULL default current_timestamp COMMENT 'create time',
    PRIMARY KEY (`id`)
) ENGINE = InnoDB
  DEFAULT CHARSET = utf8;

-- ----------------------------
-- Table structure for jdbc registry
-- ----------------------------
=======
    -- ----------------------------
    -- Table structure for t_flink_app
    -- ----------------------------
    create table if not exists t_flink_catalog (
       `id` BIGINT GENERATED ALWAYS AS IDENTITY (START WITH 1 INCREMENT BY 1),
       `team_id` bigint not null,
       `user_id` bigint default null,
       `catalog_type` varchar(255) not NULL,
       `catalog_name` VARCHAR(255) NOT NULL,
       `configuration` text,
       `create_time` TIMESTAMP WITHOUT TIME ZONE DEFAULT NULL,
       `update_time` TIMESTAMP WITHOUT TIME ZONE DEFAULT NULL,
       CONSTRAINT uniq_catalog_name UNIQUE (`catalog_name`)
    );
>>>>>>> 33c64e8f
<|MERGE_RESOLUTION|>--- conflicted
+++ resolved
@@ -576,11 +576,24 @@
     primary key(`id`)
     );
 
-<<<<<<< HEAD
+-- ----------------------------
+-- Table structure for t_flink_app
+-- ----------------------------
+create table if not exists t_flink_catalog (
+   `id` BIGINT GENERATED ALWAYS AS IDENTITY (START WITH 1 INCREMENT BY 1),
+   `team_id` bigint not null,
+   `user_id` bigint default null,
+   `catalog_type` varchar(255) not NULL,
+   `catalog_name` VARCHAR(255) NOT NULL,
+   `configuration` text,
+   `create_time` TIMESTAMP WITHOUT TIME ZONE DEFAULT NULL,
+   `update_time` TIMESTAMP WITHOUT TIME ZONE DEFAULT NULL,
+   CONSTRAINT uniq_catalog_name UNIQUE (`catalog_name`)
+);
+
 -- ----------------------------
 -- Table structure for jdbc registry
 -- ----------------------------
-
 DROP TABLE IF EXISTS `t_jdbc_registry_data`;
 CREATE TABLE `t_jdbc_registry_data`
 (
@@ -631,24 +644,4 @@
     `create_time`        timestamp   NOT NULL default current_timestamp COMMENT 'create time',
     PRIMARY KEY (`id`)
 ) ENGINE = InnoDB
-  DEFAULT CHARSET = utf8;
-
--- ----------------------------
--- Table structure for jdbc registry
--- ----------------------------
-=======
-    -- ----------------------------
-    -- Table structure for t_flink_app
-    -- ----------------------------
-    create table if not exists t_flink_catalog (
-       `id` BIGINT GENERATED ALWAYS AS IDENTITY (START WITH 1 INCREMENT BY 1),
-       `team_id` bigint not null,
-       `user_id` bigint default null,
-       `catalog_type` varchar(255) not NULL,
-       `catalog_name` VARCHAR(255) NOT NULL,
-       `configuration` text,
-       `create_time` TIMESTAMP WITHOUT TIME ZONE DEFAULT NULL,
-       `update_time` TIMESTAMP WITHOUT TIME ZONE DEFAULT NULL,
-       CONSTRAINT uniq_catalog_name UNIQUE (`catalog_name`)
-    );
->>>>>>> 33c64e8f
+  DEFAULT CHARSET = utf8;