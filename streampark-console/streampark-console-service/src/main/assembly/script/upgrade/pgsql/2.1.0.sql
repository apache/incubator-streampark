/*
<<<<<<< HEAD
 * Licensed to the Apache Software Foundation (ASF) under one or more
 * contributor license agreements.  See the NOTICE file distributed with
 * this work for additional information regarding copyright ownership.
 * The ASF licenses this file to You under the Apache License, Version 2.0
 * (the "License"); you may not use this file except in compliance with
 * the License.  You may obtain a copy of the License at
 *
 *    http://www.apache.org/licenses/LICENSE-2.0
 *
 * Unless required by applicable law or agreed to in writing, software
 * distributed under the License is distributed on an "AS IS" BASIS,
 * WITHOUT WARRANTIES OR CONDITIONS OF ANY KIND, either express or implied.
 * See the License for the specific language governing permissions and
 * limitations under the License.
 */

alter table "public"."t_flink_savepoint" alter column "path" type varchar(1024) collate "pg_catalog"."default";
alter table "public"."t_flink_app" rename "launch" to "release";
alter table "public"."t_flink_cluster" add column "job_manager_url" varchar(255) collate "pg_catalog"."default";
=======
* Licensed to the Apache Software Foundation (ASF) under one or more
* contributor license agreements.  See the NOTICE file distributed with
* this work for additional information regarding copyright ownership.
* The ASF licenses this file to You under the Apache License, Version 2.0
* (the "License"); you may not use this file except in compliance with
* the License.  You may obtain a copy of the License at
*
*    http://www.apache.org/licenses/LICENSE-2.0
*
* Unless required by applicable law or agreed to in writing, software
* distributed under the License is distributed on an "AS IS" BASIS,
* WITHOUT WARRANTIES OR CONDITIONS OF ANY KIND, either express or implied.
* See the License for the specific language governing permissions and
* limitations under the License.
*/

>>>>>>> 5e5e57fb
drop table if exists "public"."t_external_link";
drop sequence if exists "public"."streampark_t_external_link_id_seq";
create sequence "public"."streampark_t_external_link_id_seq" increment 1 start 10000 cache 1 minvalue 10000 maxvalue 9223372036854775807;

create table "public"."t_external_link" (
"id" int8 not null default nextval('streampark_t_external_link_id_seq'::regclass),
"badge_label" varchar(100) collate "pg_catalog"."default",
"badge_name" varchar(100) collate "pg_catalog"."default",
"badge_color" varchar(100) collate "pg_catalog"."default",
"link_url" varchar(1000) collate "pg_catalog"."default",
"create_time" timestamp(6) not null default timezone('UTC-8'::text, (now())::timestamp(0) without time zone),
"modify_time" timestamp(6) not null default timezone('UTC-8'::text, (now())::timestamp(0) without time zone)
);

alter table "public"."t_external_link" add constraint "t_external_link_pkey" primary key ("id");

drop table if exists "public"."t_yarn_queue";
drop sequence if exists "public"."streampark_t_yarn_queue_id_seq";
create sequence "public"."streampark_t_yarn_queue_id_seq" increment 1 start 10000 cache 1 minvalue 10000 maxvalue 9223372036854775807;

create table "public"."t_yarn_queue" (
"id" int8 not null default nextval('streampark_t_yarn_queue_id_seq'::regclass),
"team_id" int8 not null,
"queue_label" varchar(128) not null collate "pg_catalog"."default",
"description" varchar(256) collate "pg_catalog"."default",
"create_time" timestamp(6) not null default timezone('UTC-8'::text, (now())::timestamp(0) without time zone),
"modify_time" timestamp(6) not null default timezone('UTC-8'::text, (now())::timestamp(0) without time zone)
);
comment on column "public"."t_yarn_queue"."id" is 'queue id';
comment on column "public"."t_yarn_queue"."team_id" is 'team id';
comment on column "public"."t_yarn_queue"."queue_label" is 'queue label expression';
comment on column "public"."t_yarn_queue"."description" is 'description of the queue';
comment on column "public"."t_yarn_queue"."create_time" is 'create time';
comment on column "public"."t_yarn_queue"."modify_time" is 'modify time';

alter table "public"."t_yarn_queue" add constraint "t_yarn_queue_pkey" primary key ("id");
alter table "public"."t_yarn_queue" add constraint "unique_team_id_queue_label" unique("team_id", "queue_label");


drop table if exists "public"."t_flink_tutorial";

-- type change
alter table "public"."t_app_backup" alter column "path" TYPE varchar(128) collate "pg_catalog"."default";

alter table "public"."t_flink_app" rename column "launch" to "release";

alter table "public"."t_flink_app"
    alter column "state" TYPE int4 USING state::int4,
    alter column "app_id" TYPE varchar(64) collate "pg_catalog"."default",
    alter column "cluster_id" TYPE varchar(45) collate "pg_catalog"."default",
    alter column "k8s_namespace" TYPE varchar(63) collate "pg_catalog"."default",
    alter column "flink_image" TYPE varchar(128) collate "pg_catalog"."default";

alter table "public"."t_flink_env"
    alter column "version" TYPE varchar(64) collate "pg_catalog"."default",
    alter column "scala_version" TYPE varchar(64) collate "pg_catalog"."default";

alter table "public"."t_flink_env" alter column "version" set not null;
alter table "public"."t_flink_env" alter column "scala_version" set not null;

alter table "public"."t_flink_log"
    alter column "yarn_app_id" TYPE varchar(64) collate "pg_catalog"."default",
    add column "option_name" int2;


alter table "public"."t_flink_project"
    alter column "url" TYPE varchar(255) collate "pg_catalog"."default",
    alter column "branches" TYPE varchar(64) collate "pg_catalog"."default",
    alter column "user_name" TYPE varchar(64) collate "pg_catalog"."default",
    alter column "password" TYPE varchar(64) collate "pg_catalog"."default",
    alter column "prvkey_path" TYPE varchar(128) collate "pg_catalog"."default";


alter table "public"."t_flink_savepoint"
    alter column "path" TYPE varchar(255) collate "pg_catalog"."default";


alter table "public"."t_menu"
    alter column "menu_name" TYPE varchar(64) collate "pg_catalog"."default",
    alter column "path" TYPE varchar(64) collate "pg_catalog"."default",
    alter column "component" TYPE varchar(64) collate "pg_catalog"."default",
    alter column "perms" TYPE varchar(64) collate "pg_catalog"."default",
    alter column "icon" TYPE varchar(64) collate "pg_catalog"."default";

alter table "public"."t_menu" alter column "menu_name" set not null;

alter table "public"."t_team" alter column "team_name" TYPE varchar(64) collate "pg_catalog"."default";
alter table "public"."t_team" alter column "team_name" set not null;

alter table "public"."t_variable" alter column "variable_code" TYPE varchar(128) collate "pg_catalog"."default";
alter table "public"."t_variable" alter column "variable_code" set not null;

alter table "public"."t_role" alter column "role_name" TYPE varchar(64) collate "pg_catalog"."default";
alter table "public"."t_role" rename column "remark" to "description";
alter table "public"."t_role" drop column "role_code";

alter table "public"."t_role" alter column "role_name" set not null;

alter table "public"."t_role" alter column "description" TYPE varchar(255) collate "pg_catalog"."default";

alter table "public"."t_setting"
    alter column "setting_key" TYPE varchar(64) collate "pg_catalog"."default",
    alter column "setting_value" TYPE text collate "pg_catalog"."default";

alter table "public"."t_setting" alter column "setting_key" set not null;

alter table "public"."t_user"
    alter column "username" TYPE varchar(64) collate "pg_catalog"."default",
    alter column "nick_name" TYPE varchar(64) collate "pg_catalog"."default",
    alter column "salt" TYPE varchar(26) collate "pg_catalog"."default",
    alter column "password" TYPE varchar(64) collate "pg_catalog"."default",
    alter column "email" TYPE varchar(64) collate "pg_catalog"."default",
    alter column "description" TYPE varchar(255) collate "pg_catalog"."default",
    add column "login_type" int2 default 0,
    drop column "avatar";

alter table "public"."t_user"
    alter column "username" set not null,
    alter column "nick_name" set not null,
    alter column "salt" set not null,
    alter column "password" set not null;

alter table "public"."t_flink_cluster"
    alter column "cluster_id" TYPE varchar(45) collate "pg_catalog"."default",
    alter column "cluster_name" TYPE varchar(128) collate "pg_catalog"."default",
    alter column "yarn_queue" TYPE varchar(128) collate "pg_catalog"."default",
    alter column "k8s_namespace" TYPE varchar(63) collate "pg_catalog"."default",
    alter column "service_account" TYPE varchar(64) collate "pg_catalog"."default",
    alter column "flink_image" TYPE varchar(128) collate "pg_catalog"."default",
    alter column "description" TYPE varchar(255) collate "pg_catalog"."default";

alter table "public"."t_flink_cluster" alter column "cluster_name" set not null;

alter table "public"."t_access_token"
    alter column "description" TYPE varchar(255) collate "pg_catalog"."default";


delete from "public"."t_menu";
insert into "public"."t_menu" values (110000, 0, 'menu.system', '/system', 'PageView', null, 'desktop', '0', '1', 1, now(), now());
insert into "public"."t_menu" values (120000, 0, 'StreamPark', '/flink', 'PageView', null, 'build', '0', '1', 2, now(), now());
insert into "public"."t_menu" values (130000, 0, 'menu.setting', '/setting', 'PageView', null, 'setting', '0', '1', 5, now(), now());
insert into "public"."t_menu" values (110100, 110000, 'menu.userManagement', '/system/user', 'system/user/User', null, 'user', '0', '1', 1, now(), now());
insert into "public"."t_menu" values (110200, 110000, 'menu.roleManagement', '/system/role', 'system/role/Role', null, 'smile', '0', '1', 2, now(), now());
insert into "public"."t_menu" values (110300, 110000, 'menu.menuManagement', '/system/menu', 'system/menu/Menu', 'menu:view', 'bars', '0', '1', 3, now(), now());
insert into "public"."t_menu" values (110400, 110000, 'menu.tokenManagement', '/system/token', 'system/token/Token', null, 'lock', '0', '1', 1, now(), now());
insert into "public"."t_menu" values (110500, 110000, 'menu.teamManagement', '/system/team', 'system/team/Team', null, 'team', '0', '1', 2, now(), now());
insert into "public"."t_menu" values (110600, 110000, 'menu.memberManagement', '/system/member', 'system/member/Member', null, 'usergroup-add', '0', '1', 2, now(), now());
insert into "public"."t_menu" values (120100, 120000, 'menu.project', '/flink/project', 'flink/project/View', null, 'github', '0', '1', 1, now(), now());
insert into "public"."t_menu" values (120200, 120000, 'menu.application', '/flink/app', 'flink/app/View', null, 'mobile', '0', '1', 2, now(), now());
insert into "public"."t_menu" values (120300, 120000, 'menu.variable', '/flink/variable', 'flink/variable/View', null, 'code', '0', '1', 3, now(), now());
insert into "public"."t_menu" values (130100, 130000, 'setting.system', '/setting/system', 'setting/System/index', null, 'database', '0', '1', 1, now(), now());
insert into "public"."t_menu" values (130200, 130000, 'setting.alarm', '/setting/alarm', 'setting/Alarm/index', null, 'alert', '0', '1', 2, now(), now());
insert into "public"."t_menu" values (130300, 130000, 'setting.flinkHome', '/setting/flinkHome', 'setting/FlinkHome/index', null, 'desktop', '0', '1', 3, now(), now());
insert into "public"."t_menu" values (130400, 130000, 'setting.flinkCluster', '/setting/flinkCluster', 'setting/FlinkCluster/index', 'menu:view', 'cluster', '0', '1', 4, now(), now());
insert into "public"."t_menu" values (130500, 130000, 'setting.externalLink', '/setting/externalLink', 'setting/ExternalLink/index', 'menu:view', 'link', '0', '1', 5, now(), now());
insert into "public"."t_menu" values (130600, 130000, 'setting.yarnQueue', '/setting/yarnQueue', 'setting/YarnQueue/index', 'menu:view', 'bars', '0', '1', 6, now(), now());
insert into "public"."t_menu" values (110101, 110100, 'add', null, null, 'user:add', null, '1', '1', null, now(), now());
insert into "public"."t_menu" values (110102, 110100, 'update', null, null, 'user:update', null, '1', '1', null, now(), now());
insert into "public"."t_menu" values (110103, 110100, 'delete', null, null, 'user:delete', null, '1', '1', null, now(), now());
insert into "public"."t_menu" values (110104, 110100, 'reset', null, null, 'user:reset', null, '1', '1', null, now(), now());
insert into "public"."t_menu" values (110105, 110100, 'types', null, null, 'user:types', null, '1', '1', null, now(), now());
insert into "public"."t_menu" values (110106, 110100, 'view', null, null, 'user:view', null, '1', '1', null, now(), now());
insert into "public"."t_menu" values (110201, 110200, 'add', null, null, 'role:add', null, '1', '1', null, now(), now());
insert into "public"."t_menu" values (110202, 110200, 'update', null, null, 'role:update', null, '1', '1', null, now(), now());
insert into "public"."t_menu" values (110203, 110200, 'delete', null, null, 'role:delete', null, '1', '1', null, now(), now());
insert into "public"."t_menu" values (110204, 110200, 'view', null, null, 'role:view', null, '1', '1', null, now(), now());
insert into "public"."t_menu" values (110401, 110400, 'add', null, null, 'token:add', null, '1', '1', null, now(), now());
insert into "public"."t_menu" values (110402, 110400, 'delete', null, null, 'token:delete', null, '1', '1', null, now(), now());
insert into "public"."t_menu" values (110403, 110400, 'view', null, null, 'token:view', null, '1', '1', null, now(), now());
insert into "public"."t_menu" values (110501, 110500, 'add', null, null, 'team:add', null, '1', '1', null, now(), now());
insert into "public"."t_menu" values (110502, 110500, 'update', null, null, 'team:update', null, '1', '1', null, now(), now());
insert into "public"."t_menu" values (110503, 110500, 'delete', null, null, 'team:delete', null, '1', '1', null, now(), now());
insert into "public"."t_menu" values (110504, 110500, 'view', null, null, 'team:view', null, '1', '1', null, now(), now());
insert into "public"."t_menu" values (110601, 110600, 'add', null, null, 'member:add', null, '1', '1', null, now(), now());
insert into "public"."t_menu" values (110602, 110600, 'update', null, null, 'member:update', null, '1', '1', null, now(), now());
insert into "public"."t_menu" values (110603, 110600, 'delete', null, null, 'member:delete', null, '1', '1', null, now(), now());
insert into "public"."t_menu" values (110604, 110600, 'role view', null, null, 'role:view', null, '1', '1', null, now(), now());
insert into "public"."t_menu" values (110605, 110600, 'view', null, null, 'member:view', null, '1', '1', null, now(), now());
insert into "public"."t_menu" values (120101, 120100, 'add', '/flink/project/add', 'flink/project/Add', 'project:create', '', '0', '0', null, now(), now());
insert into "public"."t_menu" values (120102, 120100, 'build', null, null, 'project:build', null, '1', '1', null, now(), now());
insert into "public"."t_menu" values (120103, 120100, 'delete', null, null, 'project:delete', null, '1', '1', null, now(), now());
insert into "public"."t_menu" values (120104, 120100, 'edit', '/flink/project/edit', 'flink/project/Edit', 'project:update', null, '0', '0', null, now(), now());
insert into "public"."t_menu" values (120105, 120100, 'view', null, null, 'project:view', null, '1', '1', null, now(), now());
insert into "public"."t_menu" values (120201, 120200, 'add', '/flink/app/add', 'flink/app/Add', 'app:create', '', '0', '0', null, now(), now());
insert into "public"."t_menu" values (120202, 120200, 'detail app', '/flink/app/detail', 'flink/app/Detail', 'app:detail', '', '0', '0', null, now(), now());
insert into "public"."t_menu" values (120203, 120200, 'edit flink', '/flink/app/edit_flink', 'flink/app/EditFlink', 'app:update', '', '0', '0', null, now(), now());
insert into "public"."t_menu" values (120204, 120200, 'edit streampark', '/flink/app/edit_streampark', 'flink/app/EditStreamPark', 'app:update', '', '0', '0', null, now(), now());
insert into "public"."t_menu" values (120205, 120200, 'mapping', null, null, 'app:mapping', null, '1', '1', null, now(), now());
insert into "public"."t_menu" values (120206, 120200, 'release', null, null, 'app:release', null, '1', '1', null, now(), now());
insert into "public"."t_menu" values (120207, 120200, 'start', null, null, 'app:start', null, '1', '1', null, now(), now());
insert into "public"."t_menu" values (120208, 120200, 'clean', null, null, 'app:clean', null, '1', '1', null, now(), now());
insert into "public"."t_menu" values (120209, 120200, 'cancel', null, null, 'app:cancel', null, '1', '1', null, now(), now());
insert into "public"."t_menu" values (120210, 120200, 'savepoint delete', null, null, 'savepoint:delete', null, '1', '1', null, now(), now());
insert into "public"."t_menu" values (120211, 120200, 'backup rollback', null, null, 'backup:rollback', null, '1', '1', null, now(), now());
insert into "public"."t_menu" values (120212, 120200, 'backup delete', null, null, 'backup:delete', null, '1', '1', null, now(), now());
insert into "public"."t_menu" values (120213, 120200, 'conf delete', null, null, 'conf:delete', null, '1', '1', null, now(), now());
insert into "public"."t_menu" values (120214, 120200, 'delete', null, null, 'app:delete', null, '1', '1', null, now(), now());
insert into "public"."t_menu" values (120215, 120200, 'copy', null, null, 'app:copy', null, '1', '1', null, now(), now());
insert into "public"."t_menu" values (120216, 120200, 'view', null, null, 'app:view', null, '1', '1', null, now(), now());
insert into "public"."t_menu" values (120217, 120200, 'savepoint trigger', null, null, 'savepoint:trigger', null, '1', '1', null, now(), now());
insert into "public"."t_menu" values (120218, 120200, 'sql delete', null, null, 'sql:delete', null, '1', '1', null, now(), now());
insert into "public"."t_menu" values (120301, 120300, 'add', NULL, NULL, 'variable:add', NULL, '1', '1', NULL, now(), now());
insert into "public"."t_menu" values (120302, 120300, 'update', NULL, NULL, 'variable:update', NULL, '1', '1', NULL, now(), now());
insert into "public"."t_menu" values (120303, 120300, 'delete', NULL, NULL, 'variable:delete', NULL, '1', '1', NULL, now(), now());
insert into "public"."t_menu" values (120304, 120300, 'depend apps', '/flink/variable/depend_apps', 'flink/variable/DependApps', 'variable:depend_apps', '', '0', '0', NULL, now(), now());
insert into "public"."t_menu" values (120305, 120300, 'show original', NULL, NULL, 'variable:show_original', NULL, '1', '1', NULL, now(), now());
insert into "public"."t_menu" values (120306, 120300, 'view', NULL, NULL, 'variable:view', NULL, '1', '1', null, now(), now());
insert into "public"."t_menu" values (120307, 120300, 'depend view', null, null, 'variable:depend_apps', null, '1', '1', NULL, now(), now());
insert into "public"."t_menu" values (130101, 130100, 'view', null, null, 'setting:view', null, '1', '1', null, now(), now());
insert into "public"."t_menu" values (130102, 130100, 'setting update', null, null, 'setting:update', null, '1', '1', null, now(), now());
insert into "public"."t_menu" values (130401, 130400, 'add cluster', '/setting/add_cluster', 'setting/FlinkCluster/AddCluster', 'cluster:create', '', '0', '0', null, now(), now());
insert into "public"."t_menu" values (130402, 130400, 'edit cluster', '/setting/edit_cluster', 'setting/FlinkCluster/EditCluster', 'cluster:update', '', '0', '0', null, now(), now());
insert into "public"."t_menu" values (130501, 130500, 'link view', null, null, 'externalLink:view', null, '1', '1', null, now(), now());
insert into "public"."t_menu" values (130502, 130500, 'link create', null, null, 'externalLink:create', null, '1', '1', null, now(), now());
insert into "public"."t_menu" values (130503, 130500, 'link update', null, null, 'externalLink:update', null, '1', '1', null, now(), now());
insert into "public"."t_menu" values (130504, 130500, 'link delete', null, null, 'externalLink:delete', null, '1', '1', null, now(), now());
insert into "public"."t_menu" values (130601, 130600, 'add yarn queue', null, null, 'yarnQueue:create', '', '1', '0', null, now(), now());
insert into "public"."t_menu" values (130602, 130600, 'edit yarn queue', null, null, 'yarnQueue:update', '', '1', '0', null, now(), now());
insert into "public"."t_menu" values (130603, 130600, 'delete yarn queue', null, null, 'yarnQueue:delete', '', '1', '0', null, now(), now());

-- role menu script
update "public"."t_role_menu" set menu_id=110000 where menu_id=100000;
update "public"."t_role_menu" set menu_id=110100 where menu_id=100001;
update "public"."t_role_menu" set menu_id=110101 where menu_id=100004;
update "public"."t_role_menu" set menu_id=110102 where menu_id=100005;
update "public"."t_role_menu" set menu_id=110103 where menu_id=100006;
update "public"."t_role_menu" set menu_id=110104 where menu_id=100012;
update "public"."t_role_menu" set menu_id=110105 where menu_id=100052;
update "public"."t_role_menu" set menu_id=110106 where menu_id=100059;
update "public"."t_role_menu" set menu_id=110200 where menu_id=100002;
update "public"."t_role_menu" set menu_id=110201 where menu_id=100007;
update "public"."t_role_menu" set menu_id=110202 where menu_id=100008;
update "public"."t_role_menu" set menu_id=110203 where menu_id=100009;
update "public"."t_role_menu" set menu_id=110204 where menu_id=100061;
update "public"."t_role_menu" set menu_id=110300 where menu_id=100003;
update "public"."t_role_menu" set menu_id=110400 where menu_id=100037;
update "public"."t_role_menu" set menu_id=110401 where menu_id=100038;
update "public"."t_role_menu" set menu_id=110402 where menu_id=100039;
update "public"."t_role_menu" set menu_id=110403 where menu_id=100060;
update "public"."t_role_menu" set menu_id=110500 where menu_id=100043;
update "public"."t_role_menu" set menu_id=110501 where menu_id=100044;
update "public"."t_role_menu" set menu_id=110502 where menu_id=100045;
update "public"."t_role_menu" set menu_id=110503 where menu_id=100046;
update "public"."t_role_menu" set menu_id=110504 where menu_id=100062;
update "public"."t_role_menu" set menu_id=110600 where menu_id=100047;
update "public"."t_role_menu" set menu_id=110601 where menu_id=100048;
update "public"."t_role_menu" set menu_id=110602 where menu_id=100049;
update "public"."t_role_menu" set menu_id=110603 where menu_id=100050;
update "public"."t_role_menu" set menu_id=110604 where menu_id=100051;
update "public"."t_role_menu" set menu_id=110605 where menu_id=100063;
update "public"."t_role_menu" set menu_id=120000 where menu_id=100013;
update "public"."t_role_menu" set menu_id=120100 where menu_id=100014;
update "public"."t_role_menu" set menu_id=120101 where menu_id=100017;
update "public"."t_role_menu" set menu_id=120102 where menu_id=100022;
update "public"."t_role_menu" set menu_id=120103 where menu_id=100023;
update "public"."t_role_menu" set menu_id=120104 where menu_id=100035;
update "public"."t_role_menu" set menu_id=120105 where menu_id=100065;
update "public"."t_role_menu" set menu_id=120200 where menu_id=100015;
update "public"."t_role_menu" set menu_id=120201 where menu_id=100016;
update "public"."t_role_menu" set menu_id=120202 where menu_id=100018;
update "public"."t_role_menu" set menu_id=120203 where menu_id=100020;
update "public"."t_role_menu" set menu_id=120204 where menu_id=100021;
update "public"."t_role_menu" set menu_id=120205 where menu_id=100024;
update "public"."t_role_menu" set menu_id=120207 where menu_id=100026;
update "public"."t_role_menu" set menu_id=120208 where menu_id=100027;
update "public"."t_role_menu" set menu_id=120209 where menu_id=100028;
update "public"."t_role_menu" set menu_id=120210 where menu_id=100029;
update "public"."t_role_menu" set menu_id=120211 where menu_id=100030;
update "public"."t_role_menu" set menu_id=120212 where menu_id=100031;
update "public"."t_role_menu" set menu_id=120213 where menu_id=100032;
update "public"."t_role_menu" set menu_id=120214 where menu_id=100036;
update "public"."t_role_menu" set menu_id=120215 where menu_id=100042;
update "public"."t_role_menu" set menu_id=120216 where menu_id=100066;
update "public"."t_role_menu" set menu_id=120300 where menu_id=100053;
update "public"."t_role_menu" set menu_id=120301 where menu_id=100054;
update "public"."t_role_menu" set menu_id=120302 where menu_id=100055;
update "public"."t_role_menu" set menu_id=120303 where menu_id=100056;
update "public"."t_role_menu" set menu_id=120304 where menu_id=100057;
update "public"."t_role_menu" set menu_id=120305 where menu_id=100058;
update "public"."t_role_menu" set menu_id=120306 where menu_id=100067;
update "public"."t_role_menu" set menu_id=120307 where menu_id=100069;
update "public"."t_role_menu" set menu_id=130101 where menu_id=100068;
update "public"."t_role_menu" set menu_id=130102 where menu_id=100034;
update "public"."t_role_menu" set menu_id=120206 where menu_id=100025;
update "public"."t_role_menu" set menu_id=130000 where menu_id=100033;
update "public"."t_role_menu" set menu_id=130401 where menu_id=100040;
update "public"."t_role_menu" set menu_id=130402 where menu_id=100041;

delete from "public"."t_role_menu" where role_id=100001 and menu_id=120000;
delete from "public"."t_role_menu" where role_id=100001 and menu_id=120100;
delete from "public"."t_role_menu" where role_id=100001 and menu_id=120101;
delete from "public"."t_role_menu" where role_id=100001 and menu_id=120102;
delete from "public"."t_role_menu" where role_id=100001 and menu_id=120104;
delete from "public"."t_role_menu" where role_id=100001 and menu_id=120105;
delete from "public"."t_role_menu" where role_id=100001 and menu_id=120200;
delete from "public"."t_role_menu" where role_id=100001 and menu_id=120201;
delete from "public"."t_role_menu" where role_id=100001 and menu_id=120202;
delete from "public"."t_role_menu" where role_id=100001 and menu_id=120203;
delete from "public"."t_role_menu" where role_id=100001 and menu_id=120204;
delete from "public"."t_role_menu" where role_id=100001 and menu_id=120206;
delete from "public"."t_role_menu" where role_id=100001 and menu_id=120207;
delete from "public"."t_role_menu" where role_id=100001 and menu_id=120208;
delete from "public"."t_role_menu" where role_id=100001 and menu_id=120209;
delete from "public"."t_role_menu" where role_id=100001 and menu_id=120210;
delete from "public"."t_role_menu" where role_id=100001 and menu_id=120211;
delete from "public"."t_role_menu" where role_id=100001 and menu_id=120212;
delete from "public"."t_role_menu" where role_id=100001 and menu_id=120213;
delete from "public"."t_role_menu" where role_id=100001 and menu_id=120215;
delete from "public"."t_role_menu" where role_id=100001 and menu_id=120216;
delete from "public"."t_role_menu" where role_id=100001 and menu_id=120217;
delete from "public"."t_role_menu" where role_id=100001 and menu_id=120300;
delete from "public"."t_role_menu" where role_id=100001 and menu_id=120304;
delete from "public"."t_role_menu" where role_id=100001 and menu_id=120306;
delete from "public"."t_role_menu" where role_id=100001 and menu_id=120307;
delete from "public"."t_role_menu" where role_id=100001 and menu_id=130000;
delete from "public"."t_role_menu" where role_id=100001 and menu_id=130100;
delete from "public"."t_role_menu" where role_id=100001 and menu_id=130101;
delete from "public"."t_role_menu" where role_id=100002 and menu_id=110000;
delete from "public"."t_role_menu" where role_id=100002 and menu_id=110600;
delete from "public"."t_role_menu" where role_id=100002 and menu_id=110601;
delete from "public"."t_role_menu" where role_id=100002 and menu_id=110602;
delete from "public"."t_role_menu" where role_id=100002 and menu_id=110603;
delete from "public"."t_role_menu" where role_id=100002 and menu_id=110604;
delete from "public"."t_role_menu" where role_id=100002 and menu_id=110605;
delete from "public"."t_role_menu" where role_id=100002 and menu_id=120000;
delete from "public"."t_role_menu" where role_id=100002 and menu_id=120100;
delete from "public"."t_role_menu" where role_id=100002 and menu_id=120101;
delete from "public"."t_role_menu" where role_id=100002 and menu_id=120102;
delete from "public"."t_role_menu" where role_id=100002 and menu_id=120103;
delete from "public"."t_role_menu" where role_id=100002 and menu_id=120104;
delete from "public"."t_role_menu" where role_id=100002 and menu_id=120105;
delete from "public"."t_role_menu" where role_id=100002 and menu_id=120200;
delete from "public"."t_role_menu" where role_id=100002 and menu_id=120201;
delete from "public"."t_role_menu" where role_id=100002 and menu_id=120202;
delete from "public"."t_role_menu" where role_id=100002 and menu_id=120203;
delete from "public"."t_role_menu" where role_id=100002 and menu_id=120204;
delete from "public"."t_role_menu" where role_id=100002 and menu_id=120205;
delete from "public"."t_role_menu" where role_id=100002 and menu_id=120206;
delete from "public"."t_role_menu" where role_id=100002 and menu_id=120207;
delete from "public"."t_role_menu" where role_id=100002 and menu_id=120208;
delete from "public"."t_role_menu" where role_id=100002 and menu_id=120209;
delete from "public"."t_role_menu" where role_id=100002 and menu_id=120210;
delete from "public"."t_role_menu" where role_id=100002 and menu_id=120211;
delete from "public"."t_role_menu" where role_id=100002 and menu_id=120212;
delete from "public"."t_role_menu" where role_id=100002 and menu_id=120213;
delete from "public"."t_role_menu" where role_id=100002 and menu_id=120214;
delete from "public"."t_role_menu" where role_id=100002 and menu_id=120215;
delete from "public"."t_role_menu" where role_id=100002 and menu_id=120216;
delete from "public"."t_role_menu" where role_id=100002 and menu_id=120217;
delete from "public"."t_role_menu" where role_id=100002 and menu_id=120218;
delete from "public"."t_role_menu" where role_id=100002 and menu_id=120300;
delete from "public"."t_role_menu" where role_id=100002 and menu_id=120301;
delete from "public"."t_role_menu" where role_id=100002 and menu_id=120302;
delete from "public"."t_role_menu" where role_id=100002 and menu_id=120303;
delete from "public"."t_role_menu" where role_id=100002 and menu_id=120304;
delete from "public"."t_role_menu" where role_id=100002 and menu_id=120305;
delete from "public"."t_role_menu" where role_id=100002 and menu_id=120306;
delete from "public"."t_role_menu" where role_id=100002 and menu_id=120307;
delete from "public"."t_role_menu" where role_id=100002 and menu_id=130000;
delete from "public"."t_role_menu" where role_id=100002 and menu_id=130100;
delete from "public"."t_role_menu" where role_id=100002 and menu_id=130101;
delete from "public"."t_role_menu" where role_id=100002 and menu_id=130200;
delete from "public"."t_role_menu" where role_id=100002 and menu_id=130300;
delete from "public"."t_role_menu" where role_id=100002 and menu_id=130400;
delete from "public"."t_role_menu" where role_id=100002 and menu_id=130401;
delete from "public"."t_role_menu" where role_id=100002 and menu_id=130402;
delete from "public"."t_role_menu" where role_id=100002 and menu_id=130500;
delete from "public"."t_role_menu" where role_id=100002 and menu_id=130501;
delete from "public"."t_role_menu" where role_id=100002 and menu_id=130502;
delete from "public"."t_role_menu" where role_id=100002 and menu_id=130503;
delete from "public"."t_role_menu" where role_id=100002 and menu_id=130504;
delete from "public"."t_role_menu" where role_id=100002 and menu_id=130600;
delete from "public"."t_role_menu" where role_id=100002 and menu_id=130601;
delete from "public"."t_role_menu" where role_id=100002 and menu_id=130602;
delete from "public"."t_role_menu" where role_id=100002 and menu_id=130603;

insert into "public"."t_role_menu" (role_id, menu_id) values (100001, 120000);
insert into "public"."t_role_menu" (role_id, menu_id) values (100001, 120100);
insert into "public"."t_role_menu" (role_id, menu_id) values (100001, 120101);
insert into "public"."t_role_menu" (role_id, menu_id) values (100001, 120102);
insert into "public"."t_role_menu" (role_id, menu_id) values (100001, 120104);
insert into "public"."t_role_menu" (role_id, menu_id) values (100001, 120105);
insert into "public"."t_role_menu" (role_id, menu_id) values (100001, 120200);
insert into "public"."t_role_menu" (role_id, menu_id) values (100001, 120201);
insert into "public"."t_role_menu" (role_id, menu_id) values (100001, 120202);
insert into "public"."t_role_menu" (role_id, menu_id) values (100001, 120203);
insert into "public"."t_role_menu" (role_id, menu_id) values (100001, 120204);
insert into "public"."t_role_menu" (role_id, menu_id) values (100001, 120206);
insert into "public"."t_role_menu" (role_id, menu_id) values (100001, 120207);
insert into "public"."t_role_menu" (role_id, menu_id) values (100001, 120208);
insert into "public"."t_role_menu" (role_id, menu_id) values (100001, 120209);
insert into "public"."t_role_menu" (role_id, menu_id) values (100001, 120210);
insert into "public"."t_role_menu" (role_id, menu_id) values (100001, 120211);
insert into "public"."t_role_menu" (role_id, menu_id) values (100001, 120212);
insert into "public"."t_role_menu" (role_id, menu_id) values (100001, 120213);
insert into "public"."t_role_menu" (role_id, menu_id) values (100001, 120215);
insert into "public"."t_role_menu" (role_id, menu_id) values (100001, 120216);
insert into "public"."t_role_menu" (role_id, menu_id) values (100001, 120217);
insert into "public"."t_role_menu" (role_id, menu_id) values (100001, 120300);
insert into "public"."t_role_menu" (role_id, menu_id) values (100001, 120304);
insert into "public"."t_role_menu" (role_id, menu_id) values (100001, 120306);
insert into "public"."t_role_menu" (role_id, menu_id) values (100001, 120307);
insert into "public"."t_role_menu" (role_id, menu_id) values (100001, 130000);
insert into "public"."t_role_menu" (role_id, menu_id) values (100001, 130100);
insert into "public"."t_role_menu" (role_id, menu_id) values (100001, 130101);
insert into "public"."t_role_menu" (role_id, menu_id) values (100002, 110000);
insert into "public"."t_role_menu" (role_id, menu_id) values (100002, 110600);
insert into "public"."t_role_menu" (role_id, menu_id) values (100002, 110601);
insert into "public"."t_role_menu" (role_id, menu_id) values (100002, 110602);
insert into "public"."t_role_menu" (role_id, menu_id) values (100002, 110603);
insert into "public"."t_role_menu" (role_id, menu_id) values (100002, 110604);
insert into "public"."t_role_menu" (role_id, menu_id) values (100002, 110605);
insert into "public"."t_role_menu" (role_id, menu_id) values (100002, 120000);
insert into "public"."t_role_menu" (role_id, menu_id) values (100002, 120100);
insert into "public"."t_role_menu" (role_id, menu_id) values (100002, 120101);
insert into "public"."t_role_menu" (role_id, menu_id) values (100002, 120102);
insert into "public"."t_role_menu" (role_id, menu_id) values (100002, 120103);
insert into "public"."t_role_menu" (role_id, menu_id) values (100002, 120104);
insert into "public"."t_role_menu" (role_id, menu_id) values (100002, 120105);
insert into "public"."t_role_menu" (role_id, menu_id) values (100002, 120200);
insert into "public"."t_role_menu" (role_id, menu_id) values (100002, 120201);
insert into "public"."t_role_menu" (role_id, menu_id) values (100002, 120202);
insert into "public"."t_role_menu" (role_id, menu_id) values (100002, 120203);
insert into "public"."t_role_menu" (role_id, menu_id) values (100002, 120204);
insert into "public"."t_role_menu" (role_id, menu_id) values (100002, 120205);
insert into "public"."t_role_menu" (role_id, menu_id) values (100002, 120206);
insert into "public"."t_role_menu" (role_id, menu_id) values (100002, 120207);
insert into "public"."t_role_menu" (role_id, menu_id) values (100002, 120208);
insert into "public"."t_role_menu" (role_id, menu_id) values (100002, 120209);
insert into "public"."t_role_menu" (role_id, menu_id) values (100002, 120210);
insert into "public"."t_role_menu" (role_id, menu_id) values (100002, 120211);
insert into "public"."t_role_menu" (role_id, menu_id) values (100002, 120212);
insert into "public"."t_role_menu" (role_id, menu_id) values (100002, 120213);
insert into "public"."t_role_menu" (role_id, menu_id) values (100002, 120214);
insert into "public"."t_role_menu" (role_id, menu_id) values (100002, 120215);
insert into "public"."t_role_menu" (role_id, menu_id) values (100002, 120216);
insert into "public"."t_role_menu" (role_id, menu_id) values (100002, 120217);
insert into "public"."t_role_menu" (role_id, menu_id) values (100002, 120218);
insert into "public"."t_role_menu" (role_id, menu_id) values (100002, 120300);
insert into "public"."t_role_menu" (role_id, menu_id) values (100002, 120301);
insert into "public"."t_role_menu" (role_id, menu_id) values (100002, 120302);
insert into "public"."t_role_menu" (role_id, menu_id) values (100002, 120303);
insert into "public"."t_role_menu" (role_id, menu_id) values (100002, 120304);
insert into "public"."t_role_menu" (role_id, menu_id) values (100002, 120305);
insert into "public"."t_role_menu" (role_id, menu_id) values (100002, 120306);
insert into "public"."t_role_menu" (role_id, menu_id) values (100002, 120307);
insert into "public"."t_role_menu" (role_id, menu_id) values (100002, 130000);
insert into "public"."t_role_menu" (role_id, menu_id) values (100002, 130100);
insert into "public"."t_role_menu" (role_id, menu_id) values (100002, 130101);
insert into "public"."t_role_menu" (role_id, menu_id) values (100002, 130200);
insert into "public"."t_role_menu" (role_id, menu_id) values (100002, 130300);
insert into "public"."t_role_menu" (role_id, menu_id) values (100002, 130400);
insert into "public"."t_role_menu" (role_id, menu_id) values (100002, 130401);
insert into "public"."t_role_menu" (role_id, menu_id) values (100002, 130402);
insert into "public"."t_role_menu" (role_id, menu_id) values (100002, 130500);
insert into "public"."t_role_menu" (role_id, menu_id) values (100002, 130501);
insert into "public"."t_role_menu" (role_id, menu_id) values (100002, 130502);
insert into "public"."t_role_menu" (role_id, menu_id) values (100002, 130503);
insert into "public"."t_role_menu" (role_id, menu_id) values (100002, 130504);
insert into "public"."t_role_menu" (role_id, menu_id) values (100002, 130600);
insert into "public"."t_role_menu" (role_id, menu_id) values (100002, 130601);
insert into "public"."t_role_menu" (role_id, menu_id) values (100002, 130602);
insert into "public"."t_role_menu" (role_id, menu_id) values (100002, 130603);

delete from "public"."t_menu" where menu_id < 110000;
delete from "public"."t_role_menu" where menu_id < 110000;<|MERGE_RESOLUTION|>--- conflicted
+++ resolved
@@ -1,25 +1,4 @@
 /*
-<<<<<<< HEAD
- * Licensed to the Apache Software Foundation (ASF) under one or more
- * contributor license agreements.  See the NOTICE file distributed with
- * this work for additional information regarding copyright ownership.
- * The ASF licenses this file to You under the Apache License, Version 2.0
- * (the "License"); you may not use this file except in compliance with
- * the License.  You may obtain a copy of the License at
- *
- *    http://www.apache.org/licenses/LICENSE-2.0
- *
- * Unless required by applicable law or agreed to in writing, software
- * distributed under the License is distributed on an "AS IS" BASIS,
- * WITHOUT WARRANTIES OR CONDITIONS OF ANY KIND, either express or implied.
- * See the License for the specific language governing permissions and
- * limitations under the License.
- */
-
-alter table "public"."t_flink_savepoint" alter column "path" type varchar(1024) collate "pg_catalog"."default";
-alter table "public"."t_flink_app" rename "launch" to "release";
-alter table "public"."t_flink_cluster" add column "job_manager_url" varchar(255) collate "pg_catalog"."default";
-=======
 * Licensed to the Apache Software Foundation (ASF) under one or more
 * contributor license agreements.  See the NOTICE file distributed with
 * this work for additional information regarding copyright ownership.
@@ -36,7 +15,8 @@
 * limitations under the License.
 */
 
->>>>>>> 5e5e57fb
+alter table "public"."t_flink_cluster" add column "job_manager_url" varchar(255) collate "pg_catalog"."default";
+
 drop table if exists "public"."t_external_link";
 drop sequence if exists "public"."streampark_t_external_link_id_seq";
 create sequence "public"."streampark_t_external_link_id_seq" increment 1 start 10000 cache 1 minvalue 10000 maxvalue 9223372036854775807;
