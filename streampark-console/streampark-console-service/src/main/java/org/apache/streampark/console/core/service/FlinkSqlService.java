/*
 * Licensed to the Apache Software Foundation (ASF) under one or more
 * contributor license agreements.  See the NOTICE file distributed with
 * this work for additional information regarding copyright ownership.
 * The ASF licenses this file to You under the Apache License, Version 2.0
 * (the "License"); you may not use this file except in compliance with
 * the License.  You may obtain a copy of the License at
 *
 *    http://www.apache.org/licenses/LICENSE-2.0
 *
 * Unless required by applicable law or agreed to in writing, software
 * distributed under the License is distributed on an "AS IS" BASIS,
 * WITHOUT WARRANTIES OR CONDITIONS OF ANY KIND, either express or implied.
 * See the License for the specific language governing permissions and
 * limitations under the License.
 */

package org.apache.streampark.console.core.service;

import org.apache.streampark.console.base.domain.RestRequest;
import org.apache.streampark.console.core.entity.Application;
import org.apache.streampark.console.core.entity.FlinkSql;
import org.apache.streampark.console.core.enums.CandidateTypeEnum;
import org.apache.streampark.flink.core.FlinkSqlValidationResult;

import com.baomidou.mybatisplus.core.metadata.IPage;
import com.baomidou.mybatisplus.extension.service.IService;

import java.util.List;

/** This service is used to handle SQL submission tasks */
public interface FlinkSqlService extends IService<FlinkSql> {

  /**
   * Create FLinkSQL
   *
   * @param flinkSql FlinkSql will create
   */
  void create(FlinkSql flinkSql);

  /**
   * Set Candidate about application and SQL.
   *
   * @param candidateTypeEnum CandidateTypeEnum
   * @param appId application id
   * @param sqlId FlinkSQL id
   */
  void setCandidate(CandidateTypeEnum candidateTypeEnum, Long appId, Long sqlId);

  /**
   * @param appId Application id
   * @param decode Whether to choose decode
   * @return FlinkSql
   */
  FlinkSql getEffective(Long appId, boolean decode);

  /**
   * get latest one FLinkSQL by application id
   *
   * @param appId Application id
   * @param decode Whether to choose decode
   * @return FlinkSql of the latest
   */
  FlinkSql getLatestFlinkSql(Long appId, boolean decode);

<<<<<<< HEAD
  /**
   * Get all historical SQL through Application
   *
   * @param application Application
   * @return list of History FLinkSQL
   */
  List<FlinkSql> listFlinkSqlHistory(Application application);
=======
  List<FlinkSql> listFlinkSqlHistory(Long appId);
>>>>>>> c89ceed3

  /**
   * Get FlinkSQL by Application id and Candidate Type
   *
   * @param appId Application id
   * @param type CandidateTypeEnum
   * @return FlinkSQL
   */
  FlinkSql getCandidate(Long appId, CandidateTypeEnum type);

  /**
   * @param appId Application id
   * @param sqlId FLinkSQL id
   */
  void toEffective(Long appId, Long sqlId);

  /**
   * clean all candidate
   *
   * @param id FlinkSQL id
   */
  void cleanCandidate(Long id);

  /**
   * Remove FLinkSQL by Application id
   *
   * @param appId Application id
   */
  void removeByAppId(Long appId);

  /**
   * FlinkSQL rollback
   *
   * @param application Application
   */
  void rollback(Application application);

  /**
   * Verify whether the entered SQL is correct
   *
   * @param sql SQL
   * @param versionId FlinkENV version id
   * @return FlinkSqlValidationResult Check the correctness of SQL
   */
  FlinkSqlValidationResult verifySql(String sql, Long versionId);

  /**
   * List all FlinkSQL by each FLinkSQL team id
   *
   * @param teamId FlinkSQL team id
   * @return list of FlinkSQL
   */
  List<FlinkSql> listByTeamId(Long teamId);

  /**
   * Retrieves a page of {@link FlinkSql} objects based on the provided parameters.
   *
   * @param appId Application id
   * @param request request The {@link RestRequest} object used for pagination and sorting.
   * @return An {@link IPage} containing the retrieved {@link FlinkSql} objects.
   */
  IPage<FlinkSql> getPage(Long appId, RestRequest request);
}<|MERGE_RESOLUTION|>--- conflicted
+++ resolved
@@ -63,17 +63,13 @@
    */
   FlinkSql getLatestFlinkSql(Long appId, boolean decode);
 
-<<<<<<< HEAD
   /**
    * Get all historical SQL through Application
    *
-   * @param application Application
+   * @param appId Application id
    * @return list of History FLinkSQL
    */
-  List<FlinkSql> listFlinkSqlHistory(Application application);
-=======
   List<FlinkSql> listFlinkSqlHistory(Long appId);
->>>>>>> c89ceed3
 
   /**
    * Get FlinkSQL by Application id and Candidate Type
