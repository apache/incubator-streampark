/*
 * Licensed to the Apache Software Foundation (ASF) under one or more
 * contributor license agreements.  See the NOTICE file distributed with
 * this work for additional information regarding copyright ownership.
 * The ASF licenses this file to You under the Apache License, Version 2.0
 * (the "License"); you may not use this file except in compliance with
 * the License.  You may obtain a copy of the License at
 *
 *    http://www.apache.org/licenses/LICENSE-2.0
 *
 * Unless required by applicable law or agreed to in writing, software
 * distributed under the License is distributed on an "AS IS" BASIS,
 * WITHOUT WARRANTIES OR CONDITIONS OF ANY KIND, either express or implied.
 * See the License for the specific language governing permissions and
 * limitations under the License.
 */

package org.apache.streampark.console.core.service.impl;

import org.apache.streampark.common.Constant;
import org.apache.streampark.common.conf.CommonConfig;
import org.apache.streampark.common.conf.InternalConfigHolder;
import org.apache.streampark.common.conf.Workspace;
import org.apache.streampark.common.util.AssertUtils;
import org.apache.streampark.common.util.CompletableFutureUtils;
import org.apache.streampark.common.util.FileUtils;
import org.apache.streampark.console.base.domain.ResponseCode;
import org.apache.streampark.console.base.domain.RestRequest;
import org.apache.streampark.console.base.domain.RestResponse;
import org.apache.streampark.console.base.exception.ApiAlertException;
import org.apache.streampark.console.base.exception.ApiDetailException;
import org.apache.streampark.console.base.mybatis.pager.MybatisPager;
import org.apache.streampark.console.base.util.EncryptUtils;
import org.apache.streampark.console.base.util.GZipUtils;
import org.apache.streampark.console.base.util.GitUtils;
import org.apache.streampark.console.base.util.ShaHashUtils;
import org.apache.streampark.console.core.entity.Application;
import org.apache.streampark.console.core.entity.Project;
import org.apache.streampark.console.core.enums.BuildStateEnum;
import org.apache.streampark.console.core.enums.GitAuthorizedErrorEnum;
import org.apache.streampark.console.core.enums.ReleaseStateEnum;
import org.apache.streampark.console.core.mapper.ProjectMapper;
import org.apache.streampark.console.core.service.ProjectService;
import org.apache.streampark.console.core.service.application.ApplicationManageService;
import org.apache.streampark.console.core.task.ProjectBuildTask;
import org.apache.streampark.console.core.watcher.FlinkAppHttpWatcher;

import org.apache.commons.lang3.StringUtils;
import org.apache.flink.configuration.MemorySize;

import com.baomidou.mybatisplus.core.conditions.query.LambdaQueryWrapper;
import com.baomidou.mybatisplus.core.metadata.IPage;
import com.baomidou.mybatisplus.extension.plugins.pagination.Page;
import com.baomidou.mybatisplus.extension.service.impl.ServiceImpl;
import lombok.extern.slf4j.Slf4j;
import org.springframework.beans.factory.annotation.Autowired;
import org.springframework.beans.factory.annotation.Qualifier;
import org.springframework.stereotype.Service;
import org.springframework.transaction.annotation.Propagation;
import org.springframework.transaction.annotation.Transactional;

import java.io.File;
import java.io.IOException;
import java.nio.charset.StandardCharsets;
import java.nio.file.Paths;
import java.util.ArrayList;
import java.util.Arrays;
import java.util.Collections;
import java.util.Date;
import java.util.HashMap;
import java.util.List;
import java.util.Map;
import java.util.Objects;
import java.util.Optional;
import java.util.concurrent.CompletableFuture;
import java.util.concurrent.Executor;
import java.util.concurrent.TimeUnit;
import java.util.stream.Collectors;
import java.util.stream.Stream;

@Slf4j
@Service
@Transactional(propagation = Propagation.SUPPORTS, readOnly = true, rollbackFor = Exception.class)
public class ProjectServiceImpl extends ServiceImpl<ProjectMapper, Project>
    implements ProjectService {

  @Autowired private ApplicationManageService applicationManageService;

  @Autowired private FlinkAppHttpWatcher flinkAppHttpWatcher;

  @Qualifier("streamparkBuildExecutor")
  @Autowired
  private Executor executorService;

  @Override
  public RestResponse create(Project project) {
    LambdaQueryWrapper<Project> queryWrapper =
        new LambdaQueryWrapper<Project>().eq(Project::getName, project.getName());
    long count = count(queryWrapper);
    RestResponse response = RestResponse.success();

    ApiAlertException.throwIfTrue(count > 0, "project name already exists, add project failed");
<<<<<<< HEAD
    if (StringUtils.isNotBlank(project.getPassword())) {
      String salt = ShaHashUtils.getRandomSalt();
      try {
        String encrypt = EncryptUtils.encrypt(project.getPassword(), salt);
        project.setSalt(salt);
        project.setPassword(encrypt);
      } catch (Exception e) {
        log.error("Project password decrypt failed", e);
        throw new ApiAlertException("Project github/gitlab password decrypt failed");
      }
    }
    project.setCreateTime(new Date());
=======

    Date date = new Date();
    project.setCreateTime(date);
    project.setModifyTime(date);
>>>>>>> 9ca669ad
    boolean status = save(project);

    if (status) {
      return response.message("Add project successfully").data(true);
    }
    return response.message("Add project failed").data(false);
  }

  @Override
  public boolean update(Project projectParam) {
    Project project = getById(projectParam.getId());
    AssertUtils.notNull(project);
    ApiAlertException.throwIfFalse(
        project.getTeamId().equals(projectParam.getTeamId()),
        "TeamId can't be changed, update project failed.");
    ApiAlertException.throwIfFalse(
        !project.getBuildState().equals(BuildStateEnum.BUILDING.get()),
        "The project is being built, update project failed.");
<<<<<<< HEAD
    project.setName(projectParam.getName());
    project.setUrl(projectParam.getUrl());
    project.setBranches(projectParam.getBranches());
    project.setPrvkeyPath(projectParam.getPrvkeyPath());
    project.setUserName(projectParam.getUserName());
    if (StringUtils.isNotBlank(projectParam.getPassword())) {
      if (StringUtils.isBlank(project.getPassword())) {
        String salt = ShaHashUtils.getRandomSalt();
        try {
          String encrypt = EncryptUtils.encrypt(projectParam.getPassword(), salt);
          project.setSalt(salt);
          project.setPassword(encrypt);
        } catch (Exception e) {
          log.error("project password encrypt failed");
          throw new ApiAlertException(e);
        }
      } else {
        // Check whether the encrypted password is the same as the current password
        if (!Objects.equals(project.getPassword(), projectParam.getPassword())) {
          try {
            String encrypt = EncryptUtils.encrypt(projectParam.getPassword(), project.getSalt());
            project.setPassword(encrypt);
          } catch (Exception e) {
            log.error("project password encrypt failed");
            throw new ApiAlertException(e);
          }
        }
      }
    }
    project.setPom(projectParam.getPom());
    project.setDescription(projectParam.getDescription());
    project.setBuildArgs(projectParam.getBuildArgs());
=======
    updateInternal(projectParam, project);
>>>>>>> 9ca669ad
    if (project.isSshRepositoryUrl()) {
      project.setUserName(null);
    } else {
      project.setPrvkeyPath(null);
    }
    if (projectParam.getBuildState() != null) {
      project.setBuildState(projectParam.getBuildState());
      if (BuildStateEnum.NEED_REBUILD == BuildStateEnum.of(projectParam.getBuildState())) {
        List<Application> applications = listApps(project);
        // Update deployment status
        applications.forEach(
            (app) -> {
              log.info(
                  "update deploy by project: {}, appName:{}", project.getName(), app.getJobName());
              app.setRelease(ReleaseStateEnum.NEED_CHECK.get());
              applicationManageService.updateRelease(app);
            });
      }
    }
    baseMapper.updateById(project);
    return true;
  }

  private static void updateInternal(Project projectParam, Project project) {
    project.setName(projectParam.getName());
    project.setUrl(projectParam.getUrl());
    project.setBranches(projectParam.getBranches());
    project.setPrvkeyPath(projectParam.getPrvkeyPath());
    project.setUserName(projectParam.getUserName());
    project.setPassword(projectParam.getPassword());
    project.setPom(projectParam.getPom());
    project.setDescription(projectParam.getDescription());
    project.setBuildArgs(projectParam.getBuildArgs());
  }

  @Override
  public boolean removeById(Long id) {
    Project project = getById(id);
    AssertUtils.notNull(project);
    LambdaQueryWrapper<Application> queryWrapper =
        new LambdaQueryWrapper<Application>().eq(Application::getProjectId, id);
    long count = applicationManageService.count(queryWrapper);
    if (count > 0) {
      return false;
    }
    try {
      project.delete();
      super.removeById(id);
      return true;
    } catch (IOException e) {
      return false;
    }
  }

  @Override
  public IPage<Project> getPage(Project project, RestRequest request) {
    Page<Project> page = MybatisPager.getPage(request);
    return this.baseMapper.selectPage(page, project);
  }

  @Override
  public Boolean existsByTeamId(Long teamId) {
    return this.baseMapper.existsByTeamId(teamId);
  }

  @Override
  public List<Project> listByTeamId(Long teamId) {
    return this.baseMapper.selectProjectsByTeamId(teamId);
  }

  @Override
  public void build(Long id) throws Exception {
    Project project = getById(id);
    this.baseMapper.updateBuildState(project.getId(), BuildStateEnum.BUILDING.get());
    String logPath = getBuildLogPath(id);
    ProjectBuildTask projectBuildTask =
        new ProjectBuildTask(
            logPath,
            project,
            buildStateEnum -> {
              baseMapper.updateBuildState(id, buildStateEnum.get());
              if (buildStateEnum == BuildStateEnum.SUCCESSFUL) {
                baseMapper.updateBuildTime(id);
              }
              flinkAppHttpWatcher.init();
            },
            fileLogger -> {
              List<Application> applications =
                  this.applicationManageService.listByProjectId(project.getId());
              applications.forEach(
                  (app) -> {
                    fileLogger.info(
                        "update deploy by project: {}, appName:{}",
                        project.getName(),
                        app.getJobName());
                    app.setRelease(ReleaseStateEnum.NEED_RELEASE.get());
                    app.setBuild(true);
                    this.applicationManageService.updateRelease(app);
                  });
              flinkAppHttpWatcher.init();
            });
    CompletableFuture<Void> buildTask =
        CompletableFuture.runAsync(projectBuildTask, executorService);
    // TODO May need to define parameters to set the build timeout in the future.
    CompletableFutureUtils.runTimeout(buildTask, 20, TimeUnit.MINUTES);
  }

  @Override
  public List<String> listModules(Long id) {
    Project project = getById(id);
    AssertUtils.notNull(project);

    if (BuildStateEnum.SUCCESSFUL != BuildStateEnum.of(project.getBuildState())
        || !project.getDistHome().exists()) {
      return Collections.emptyList();
    }

    File[] files = project.getDistHome().listFiles();
    return files == null
        ? Collections.emptyList()
        : Stream.of(files).map(File::getName).collect(Collectors.toList());
  }

  @Override
  public List<String> listJars(Project project) {
    List<String> jarList = new ArrayList<>(0);
    ApiAlertException.throwIfNull(
        project.getModule(), "Project module can't be null, please check.");
    File apps = new File(project.getDistHome(), project.getModule());
    for (File file : Objects.requireNonNull(apps.listFiles())) {
      if (file.getName().endsWith(Constant.JAR_SUFFIX)) {
        jarList.add(file.getName());
      }
    }
    return jarList;
  }

  @Override
  public String getAppConfPath(Long id, String module) {
    Project project = getById(id);
    File appHome = project.getDistHome();
    Optional<File> fileOptional =
        Arrays.stream(Objects.requireNonNull(appHome.listFiles()))
            .filter((x) -> x.getName().equals(module))
            .findFirst();
    return fileOptional.map(File::getAbsolutePath).orElse(null);
  }

  @Override
  public List<Application> listApps(Project project) {
    return this.applicationManageService.listByProjectId(project.getId());
  }

  @Override
  public boolean exists(Project project) {
    if (project.getId() != null) {
      Project proj = getById(project.getId());
      if (proj.getName().equals(project.getName())) {
        return false;
      }
    }
    LambdaQueryWrapper<Project> queryWrapper =
        new LambdaQueryWrapper<Project>().eq(Project::getName, project.getName());
    return this.baseMapper.selectCount(queryWrapper) > 0;
  }

  @Override
  public List<Map<String, Object>> listConf(Project project) {
    try {
      File file = new File(project.getDistHome(), project.getModule());
      File unzipFile = new File(file.getAbsolutePath().replaceAll(".tar.gz", ""));
      if (!unzipFile.exists()) {
        GZipUtils.deCompress(file.getAbsolutePath(), file.getParentFile().getAbsolutePath());
      }
      List<Map<String, Object>> confList = new ArrayList<>();
      File[] files = unzipFile.listFiles(x -> "conf".equals(x.getName()));
      AssertUtils.notNull(files);
      for (File item : files) {
        eachFile(item, confList, true);
      }
      return confList;
    } catch (Exception e) {
      log.info(e.getMessage());
    }
    return null;
  }

  private void eachFile(File file, List<Map<String, Object>> list, Boolean isRoot) {
    if (file != null && file.exists() && file.listFiles() != null) {
      if (isRoot) {
        Map<String, Object> fileMap = new HashMap<>(0);
        fileMap.put("key", file.getName());
        fileMap.put("title", file.getName());
        fileMap.put("value", file.getAbsolutePath());
        List<Map<String, Object>> children = new ArrayList<>();
        eachFile(file, children, false);
        if (!children.isEmpty()) {
          fileMap.put("children", children);
        }
        list.add(fileMap);
      } else {
        for (File item : Objects.requireNonNull(file.listFiles())) {
          String title = item.getName();
          String value = item.getAbsolutePath();
          Map<String, Object> fileMap = new HashMap<>(0);
          fileMap.put("key", title);
          fileMap.put("title", title);
          fileMap.put("value", value);
          List<Map<String, Object>> children = new ArrayList<>();
          eachFile(item, children, false);
          if (!children.isEmpty()) {
            fileMap.put("children", children);
          }
          list.add(fileMap);
        }
      }
    }
  }

  @Override
  public RestResponse getBuildLog(Long id, Long startOffset) {
    File logFile = Paths.get(getBuildLogPath(id)).toFile();
    if (!logFile.exists()) {
      String errorMsg =
          String.format("Build log file(fileName=%s) not found, please build first.", logFile);
      log.warn(errorMsg);
      return RestResponse.success().data(errorMsg);
    }
    boolean isBuilding = this.getById(id).getBuildState() == 0;
    byte[] fileContent;
    long endOffset = 0L;
    boolean readFinished = true;
    // Read log from earliest when project is building
    if (startOffset == null && isBuilding) {
      startOffset = 0L;
    }
    try {
      long maxSize =
          MemorySize.parse(InternalConfigHolder.get(CommonConfig.READ_LOG_MAX_SIZE())).getBytes();
      if (startOffset == null) {
        fileContent = FileUtils.readEndOfFile(logFile, maxSize);
      } else {
        fileContent = FileUtils.readFileFromOffset(logFile, startOffset, maxSize);
        endOffset = startOffset + fileContent.length;
        readFinished = logFile.length() == endOffset && !isBuilding;
      }
      return RestResponse.success()
          .data(new String(fileContent, StandardCharsets.UTF_8))
          .put("offset", endOffset)
          .put("readFinished", readFinished);
    } catch (IOException e) {
      String error =
          String.format("Read build log file(fileName=%s) caused an exception: ", logFile);
      log.error(error, e);
      return RestResponse.fail(ResponseCode.CODE_FAIL, error + e.getMessage());
    }
  }

  private String getBuildLogPath(Long projectId) {
    return String.format("%s/%s/build.log", Workspace.PROJECT_BUILD_LOG_PATH(), projectId);
  }

  @Override
  public List<String> getAllBranches(Project project) {
    try {
      return GitUtils.getBranchList(remakeProject(project));
    } catch (Exception e) {
      throw new ApiDetailException(e);
    }
  }

  @Override
  public GitAuthorizedErrorEnum gitCheck(Project project) {
    try {
      GitUtils.getBranchList(remakeProject(project));
      return GitAuthorizedErrorEnum.SUCCESS;
    } catch (Exception e) {
      String err = e.getMessage();
      if (err.contains("not authorized")) {
        return GitAuthorizedErrorEnum.ERROR;
      } else if (err.contains("Authentication is required")) {
        return GitAuthorizedErrorEnum.REQUIRED;
      }
      return GitAuthorizedErrorEnum.UNKNOW;
    }
  }

  private Project remakeProject(Project project) {
    if (Objects.nonNull(project.getId())) {
      return this.baseMapper.selectById(project.getId());
    }
    return project;
  }
}<|MERGE_RESOLUTION|>--- conflicted
+++ resolved
@@ -100,7 +100,6 @@
     RestResponse response = RestResponse.success();
 
     ApiAlertException.throwIfTrue(count > 0, "project name already exists, add project failed");
-<<<<<<< HEAD
     if (StringUtils.isNotBlank(project.getPassword())) {
       String salt = ShaHashUtils.getRandomSalt();
       try {
@@ -112,13 +111,9 @@
         throw new ApiAlertException("Project github/gitlab password decrypt failed");
       }
     }
-    project.setCreateTime(new Date());
-=======
-
     Date date = new Date();
     project.setCreateTime(date);
     project.setModifyTime(date);
->>>>>>> 9ca669ad
     boolean status = save(project);
 
     if (status) {
@@ -137,7 +132,6 @@
     ApiAlertException.throwIfFalse(
         !project.getBuildState().equals(BuildStateEnum.BUILDING.get()),
         "The project is being built, update project failed.");
-<<<<<<< HEAD
     project.setName(projectParam.getName());
     project.setUrl(projectParam.getUrl());
     project.setBranches(projectParam.getBranches());
@@ -170,9 +164,7 @@
     project.setPom(projectParam.getPom());
     project.setDescription(projectParam.getDescription());
     project.setBuildArgs(projectParam.getBuildArgs());
-=======
     updateInternal(projectParam, project);
->>>>>>> 9ca669ad
     if (project.isSshRepositoryUrl()) {
       project.setUserName(null);
     } else {
