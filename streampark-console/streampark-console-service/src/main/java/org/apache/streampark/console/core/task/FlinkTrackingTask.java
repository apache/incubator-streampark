/*
 * Licensed to the Apache Software Foundation (ASF) under one or more
 * contributor license agreements.  See the NOTICE file distributed with
 * this work for additional information regarding copyright ownership.
 * The ASF licenses this file to You under the Apache License, Version 2.0
 * (the "License"); you may not use this file except in compliance with
 * the License.  You may obtain a copy of the License at
 *
 *    http://www.apache.org/licenses/LICENSE-2.0
 *
 * Unless required by applicable law or agreed to in writing, software
 * distributed under the License is distributed on an "AS IS" BASIS,
 * WITHOUT WARRANTIES OR CONDITIONS OF ANY KIND, either express or implied.
 * See the License for the specific language governing permissions and
 * limitations under the License.
 */

package org.apache.streampark.console.core.task;

import static org.apache.streampark.common.enums.ExecutionMode.isKubernetesMode;

import org.apache.streampark.common.enums.ExecutionMode;
import org.apache.streampark.common.util.HttpClientUtils;
import org.apache.streampark.common.util.ThreadUtils;
import org.apache.streampark.common.util.YarnUtils;
import org.apache.streampark.console.base.util.JacksonUtils;
import org.apache.streampark.console.core.entity.Application;
import org.apache.streampark.console.core.entity.FlinkCluster;
import org.apache.streampark.console.core.entity.FlinkEnv;
import org.apache.streampark.console.core.enums.FlinkAppState;
import org.apache.streampark.console.core.enums.LaunchState;
import org.apache.streampark.console.core.enums.OptionState;
import org.apache.streampark.console.core.enums.StopFrom;
import org.apache.streampark.console.core.metrics.flink.CheckPoints;
import org.apache.streampark.console.core.metrics.flink.JobsOverview;
import org.apache.streampark.console.core.metrics.flink.Overview;
import org.apache.streampark.console.core.metrics.yarn.AppInfo;
import org.apache.streampark.console.core.service.ApplicationService;
import org.apache.streampark.console.core.service.FlinkClusterService;
import org.apache.streampark.console.core.service.FlinkEnvService;
import org.apache.streampark.console.core.service.SavePointService;
import org.apache.streampark.console.core.service.alert.AlertService;

import com.baomidou.mybatisplus.core.conditions.query.LambdaQueryWrapper;
import com.github.benmanes.caffeine.cache.Cache;
import com.github.benmanes.caffeine.cache.Caffeine;
import lombok.extern.slf4j.Slf4j;
import org.apache.commons.lang3.StringUtils;
import org.apache.http.client.config.RequestConfig;
import org.springframework.beans.factory.annotation.Autowired;
import org.springframework.scheduling.annotation.Scheduled;
import org.springframework.stereotype.Component;

import javax.annotation.PostConstruct;
import javax.annotation.PreDestroy;

import java.io.IOException;
import java.util.Date;
import java.util.List;
import java.util.Map;
import java.util.Optional;
import java.util.concurrent.Callable;
import java.util.concurrent.ConcurrentHashMap;
import java.util.concurrent.ExecutorService;
import java.util.concurrent.LinkedBlockingQueue;
import java.util.concurrent.ThreadPoolExecutor;
import java.util.concurrent.TimeUnit;
import java.util.stream.Collectors;

/**
 * This implementation is currently only used for tracing flink job on yarn
 *
 */
@Slf4j
@Component
public class FlinkTrackingTask {

    // track interval  every 5 seconds
    private static final long TRACK_INTERVAL = 1000L * 5;
    // option interval within 10 seconds
    private static final long OPTION_INTERVAL = 1000L * 10;

    /**
     * <pre>
     * record task requires save points
     * It will only be used in the RUNNING state. If it is checked that the task is running and the save point is required,
     * set the state of the task to savepoint
     * </pre>
     */
    private static final Cache<Long, Byte> SAVEPOINT_CACHE = Caffeine.newBuilder().expireAfterWrite(1, TimeUnit.MINUTES).build();

    /**
     * Record the status of the first tracking task, because after the task is started, the overview of the task will be obtained
     * during the first tracking
     */
    private static final Cache<Long, Byte> STARTING_CACHE = Caffeine.newBuilder().expireAfterWrite(5, TimeUnit.MINUTES).build();

    /**
     * tracking task list
     */
    private static final Map<Long, Application> TRACKING_MAP = new ConcurrentHashMap<>(0);

    /**
     * <pre>
     * StopFrom: marked a task stopped from the stream-park web or other ways.
     * If stop from stream-park web, you can know whether to make a savepoint when you stop the task, and if you make a savepoint,
     * you can set the savepoint as the last effect savepoint, and the next time start, will be automatically choose to start.
     * In other words, if stop from other ways, there is no way to know the savepoint has been done, directly set all the savepoint
     * to expire, and needs to be manually specified when started again.
     * </pre>
     */
    private static final Map<Long, StopFrom> STOP_FROM_MAP = new ConcurrentHashMap<>(0);

    /**
     * Cancelling tasks are placed in this cache with an expiration time of 10 seconds (the time of 2 task monitoring polls).
     */
    private static final Cache<Long, Byte> CANCELING_CACHE = Caffeine.newBuilder().expireAfterWrite(10, TimeUnit.SECONDS).build();

    /**
     * Task canceled tracking list, record who cancelled the tracking task
     * Map<applicationId,userId>
     */
    private static final Map<Long, Long> CANCELLED_JOB_MAP = new ConcurrentHashMap<>(0);

    @Autowired
    private SavePointService savePointService;

    @Autowired
    private AlertService alertService;

    @Autowired
    private FlinkEnvService flinkEnvService;

    @Autowired
    private FlinkClusterService flinkClusterService;

    @Autowired
    private CheckpointProcessor checkpointProcessor;

    private static final Map<Long, FlinkEnv> FLINK_ENV_MAP = new ConcurrentHashMap<>(0);

    private static final Map<Long, FlinkCluster> FLINK_CLUSTER_MAP = new ConcurrentHashMap<>(0);

    private static ApplicationService applicationService;

    private static final Map<Long, OptionState> OPTIONING = new ConcurrentHashMap<>(0);

    private Long lastTrackTime = 0L;

    private Long lastOptionTime = 0L;

    private static final Byte DEFAULT_FLAG_BYTE = Byte.valueOf("0");

    private static final ExecutorService EXECUTOR = new ThreadPoolExecutor(
        Runtime.getRuntime().availableProcessors() * 5,
        Runtime.getRuntime().availableProcessors() * 10,
        60L,
        TimeUnit.SECONDS,
        new LinkedBlockingQueue<>(1024),
        ThreadUtils.threadFactory("flink-tracking-executor"));

    @Autowired
    public void setApplicationService(ApplicationService appService) {
        applicationService = appService;
    }

    @PostConstruct
    public void initialization() {
        getAllApplications().forEach((app) -> TRACKING_MAP.put(app.getId(), app));
    }

    @PreDestroy
    public void ending() {
        log.info("flinkTrackingTask StreamPark Console will be shutdown,persistent application to database.");
        TRACKING_MAP.forEach((k, v) -> persistent(v));
    }

    /**
     * <p> <strong>NOTE: The following conditions must be met for execution</strong>
     * <p> <strong>1) Program started or page operated task, such as start/stop, needs to return the state immediately.
     * (the frequency of 1 second once, continued 10 seconds (10 times))</strong></p>
     * <p> <strong>2) Normal information obtain, once every 5 seconds</strong></p>
     */
    @Scheduled(fixedDelay = 1000)
    public void execute() {

        // The application has been started at the first time, or the front-end is operating start/stop, need to return status info immediately.
        if (lastTrackTime == null || !OPTIONING.isEmpty()) {
            tracking();
        } else if (System.currentTimeMillis() - lastOptionTime <= OPTION_INTERVAL) {
            // The last operation time is less than option interval.(10 seconds)
            tracking();
        } else if (System.currentTimeMillis() - lastTrackTime >= TRACK_INTERVAL) {
            // Normal information obtain, check if there is 5 seconds interval between this time and the last time.(once every 5 seconds)
            tracking();
        }
    }

    private void tracking() {
        lastTrackTime = System.currentTimeMillis();
        for (Map.Entry<Long, Application> entry : TRACKING_MAP.entrySet()) {
            if (!isKubernetesMode(entry.getValue().getExecutionMode())) {
                EXECUTOR.execute(() -> {
                    long key = entry.getKey();
                    Application application = entry.getValue();
                    final StopFrom stopFrom = STOP_FROM_MAP.getOrDefault(key, null) == null ? StopFrom.NONE : STOP_FROM_MAP.get(key);
                    final OptionState optionState = OPTIONING.get(key);
                    try {
                        // query status from flink rest api
                        assert application.getId() != null;
                        getFromFlinkRestApi(application, stopFrom);
                    } catch (Exception flinkException) {
                        // query status from yarn rest api
                        try {
                            getFromYarnRestApi(application, stopFrom);
                        } catch (Exception yarnException) {
                            /*
                              Query from flink's restAPI and yarn's restAPI both failed.
                              In this case, it is necessary to decide whether to return to the final state depending on the state being operated
                             */
                            if (optionState == null || !optionState.equals(OptionState.STARTING)) {
                                // non-mapping
                                if (application.getState() != FlinkAppState.MAPPING.getValue()) {
                                    log.error("flinkTrackingTask getFromFlinkRestApi and getFromYarnRestApi error,job failed,savePoint obsoleted!");
                                    if (StopFrom.NONE.equals(stopFrom)) {
                                        savePointService.obsolete(application.getId());
                                        application.setState(FlinkAppState.LOST.getValue());
                                        alertService.alert(application, FlinkAppState.LOST);
                                    } else {
                                        application.setState(FlinkAppState.CANCELED.getValue());
                                    }
                                }
                                /*
                                  This step means that the above two ways to get information have failed, and this step is the last step,
                                  which will directly identify the mission as cancelled or lost.
                                  Need clean savepoint.
                                 */
                                cleanSavepoint(application);
                                cleanOptioning(optionState, key);
                                application.setEndTime(new Date());
                                this.persistentAndClean(application);

                                FlinkAppState appState = FlinkAppState.of(application.getState());
                                if (appState.equals(FlinkAppState.FAILED) || appState.equals(FlinkAppState.LOST)) {
                                    alertService.alert(application, FlinkAppState.of(application.getState()));
                                    if (appState.equals(FlinkAppState.FAILED)) {
                                        try {
                                            applicationService.start(application, true);
                                        } catch (Exception e) {
                                            log.error(e.getMessage(), e);
                                        }
                                    }
                                }
                            }
                        }
                    }
                });
            }
        }
    }

    /**
     * Get the current task running status information from flink restapi
     *
     * @param application application
     * @param stopFrom stopFrom
     */
    private void getFromFlinkRestApi(Application application, StopFrom stopFrom) throws Exception {
        FlinkCluster flinkCluster = getFlinkCluster(application);
        JobsOverview jobsOverview = httpJobsOverview(application, flinkCluster);
        Optional<JobsOverview.Job> optional;
<<<<<<< HEAD
        ExecutionMode execMode = application.getExecutionModeEnum();
        if (ExecutionMode.YARN_APPLICATION.equals(execMode) || ExecutionMode.YARN_PER_JOB.equals(execMode)) {
            optional = jobsOverview.getJobs().size() > 1 ? jobsOverview.getJobs().stream().filter(a -> StringUtils.equals(application.getJobId(), a.getId())).findFirst() : jobsOverview.getJobs().stream().findFirst();
=======
        if (ExecutionMode.isYarnMode(application.getExecutionMode())) {
            optional = jobsOverview.getJobs().size() > 1 ? jobsOverview.getJobs().stream().filter(a ->
                StringUtils.equals(application.getJobId(), a.getId())).findFirst() : jobsOverview.getJobs().stream().findFirst();
>>>>>>> bf52c5f8
        } else {
            optional = jobsOverview.getJobs().stream().filter(x -> x.getId().equals(application.getJobId())).findFirst();
        }
        if (optional.isPresent()) {

            JobsOverview.Job jobOverview = optional.get();
            FlinkAppState currentState = FlinkAppState.of(jobOverview.getState());

            if (!FlinkAppState.OTHER.equals(currentState)) {
                try {
                    // 1) set info from JobOverview
                    handleJobOverview(application, jobOverview);
                } catch (Exception e) {
                    log.error("get flink jobOverview error: {}", e.getMessage(), e);
                }
                try {
                    //2) CheckPoints
                    handleCheckPoints(application);
                } catch (Exception e) {
                    log.error("get flink jobOverview error: {}", e.getMessage(), e);
                }
                //3) savePoint obsolete check and NEED_START check
                OptionState optionState = OPTIONING.get(application.getId());
                if (currentState.equals(FlinkAppState.RUNNING)) {
                    handleRunningState(application, optionState, currentState);
                } else {
                    handleNotRunState(application, optionState, currentState, stopFrom);
                }
            }
        }
    }

    /**
     * handle job overview
     *
     * @param application application
     * @param jobOverview jobOverview
     */
    private void handleJobOverview(Application application, JobsOverview.Job jobOverview) throws IOException {
        // compute duration
        long startTime = jobOverview.getStartTime();
        long endTime = jobOverview.getEndTime();
        if (application.getStartTime() == null || startTime != application.getStartTime().getTime()) {
            application.setStartTime(new Date(startTime));
        }
        if (endTime != -1) {
            if (application.getEndTime() == null || endTime != application.getEndTime().getTime()) {
                application.setEndTime(new Date(endTime));
            }
        }
        application.setDuration(jobOverview.getDuration());

        // get overview info at the first start time
        if (STARTING_CACHE.getIfPresent(application.getId()) != null) {
            application.setTotalTask(jobOverview.getTasks().getTotal());
            application.setOverview(jobOverview.getTasks());

            FlinkCluster flinkCluster = getFlinkCluster(application);
            Overview override = httpOverview(application, flinkCluster);
            if (override != null && override.getSlotsTotal() > 0) {
                application.setTotalTM(override.getTaskmanagers());
                application.setTotalSlot(override.getSlotsTotal());
                application.setAvailableSlot(override.getSlotsAvailable());
            }
            STARTING_CACHE.invalidate(application.getId());
        }
    }

    /**
     * get latest checkpoint
     */
    private void handleCheckPoints(Application application) throws Exception {
        FlinkCluster flinkCluster = getFlinkCluster(application);
        CheckPoints checkPoints = httpCheckpoints(application, flinkCluster);
        if (checkPoints != null) {
            checkpointProcessor.process(application.getId(), checkPoints);
        }
    }

    /**
     * Handle running task
     *
     * @param application application
     * @param optionState optionState
     * @param currentState currentState
     */
    private void handleRunningState(Application application, OptionState optionState, FlinkAppState currentState) {
        /*
          if the last recorded state is STARTING and the latest state obtained this time is RUNNING,
          which means it is the first tracking after restart.
          Then: the following the job status needs to be updated to the restart status:
          NEED_RESTART_AFTER_CONF_UPDATE (Need to restart  after modified configuration)
          NEED_RESTART_AFTER_SQL_UPDATE (Need to restart  after modified flink sql)
          NEED_RESTART_AFTER_ROLLBACK (Need to restart after rollback)
          NEED_RESTART_AFTER_DEPLOY (Need to rollback after deploy)
         */
        if (OptionState.STARTING.equals(optionState)) {
            switch (LaunchState.of(application.getLaunch())) {
                case NEED_RESTART:
                case NEED_ROLLBACK:
                    application.setLaunch(LaunchState.DONE.get());
                    break;
                default:
                    break;
            }
        }
        // The current state is running, and there is a current task in the savePointCache,
        // indicating that the task is doing savepoint
        if (SAVEPOINT_CACHE.getIfPresent(application.getId()) != null) {
            application.setOptionState(OptionState.SAVEPOINTING.getValue());
        } else {
            application.setOptionState(OptionState.NONE.getValue());
        }
        application.setState(currentState.getValue());
        TRACKING_MAP.put(application.getId(), application);
        cleanOptioning(optionState, application.getId());
    }

    /**
     * Handle not running task
     *
     * @param application application
     * @param optionState optionState
     * @param currentState currentState
     * @param stopFrom stopFrom
     */
    private void handleNotRunState(Application application,
                                   OptionState optionState,
                                   FlinkAppState currentState,
                                   StopFrom stopFrom) throws Exception {
        switch (currentState) {
            case CANCELLING:
                CANCELING_CACHE.put(application.getId(), DEFAULT_FLAG_BYTE);
                cleanSavepoint(application);
                application.setState(currentState.getValue());
                TRACKING_MAP.put(application.getId(), application);
                break;
            case CANCELED:
                log.info("flinkTrackingTask getFromFlinkRestApi, job state {}, stop tracking and delete stopFrom!", currentState.name());
                cleanSavepoint(application);
                application.setState(currentState.getValue());
                if (StopFrom.NONE.equals(stopFrom) || applicationService.checkAlter(application)) {
                    log.info("flinkTrackingTask getFromFlinkRestApi, job cancel is not form StreamPark,savePoint obsoleted!");
                    savePointService.obsolete(application.getId());
                    stopCanceledJob(application.getId());
                    alertService.alert(application, FlinkAppState.CANCELED);
                }
                STOP_FROM_MAP.remove(application.getId());
                persistentAndClean(application);
                cleanOptioning(optionState, application.getId());
                break;
            case FAILED:
                cleanSavepoint(application);
                STOP_FROM_MAP.remove(application.getId());
                application.setState(FlinkAppState.FAILED.getValue());
                persistentAndClean(application);
                alertService.alert(application, FlinkAppState.FAILED);
                applicationService.start(application, true);
                break;
            case RESTARTING:
                log.info("flinkTrackingTask getFromFlinkRestApi, job state {},add to starting", currentState.name());
                STARTING_CACHE.put(application.getId(), DEFAULT_FLAG_BYTE);
                break;
            default:
                application.setState(currentState.getValue());
                TRACKING_MAP.put(application.getId(), application);
        }
    }

    /**
     * <p><strong>Query the job history in yarn, indicating that the task has stopped, and the final status of the task is CANCELED</strong>
     *
     * @param application application
     * @param stopFrom stopFrom
     */
    private void getFromYarnRestApi(Application application, StopFrom stopFrom) throws Exception {
        log.debug("flinkTrackingTask getFromYarnRestApi starting...");
        OptionState optionState = OPTIONING.get(application.getId());

        /*
          If the status of the last time is CANCELING (flink rest server is not closed at the time of getting information)
          and the status is not obtained this time (flink rest server is closed),
          the task is considered CANCELED
         */
        Byte flag = CANCELING_CACHE.getIfPresent(application.getId());
        if (flag != null) {
            log.info("flinkTrackingTask previous state: canceling.");
            if (StopFrom.NONE.equals(stopFrom)) {
                log.error("flinkTrackingTask query previous state was canceling and stopFrom NotFound,savePoint obsoleted!");
                savePointService.obsolete(application.getId());
            }
            application.setState(FlinkAppState.CANCELED.getValue());
            cleanSavepoint(application);
            cleanOptioning(optionState, application.getId());
            this.persistentAndClean(application);
        } else {
            // query the status from the yarn rest Api
            AppInfo appInfo = httpYarnAppInfo(application);
            if (appInfo == null) {
                if (!ExecutionMode.REMOTE.equals(application.getExecutionModeEnum())) {
                    throw new RuntimeException("flinkTrackingTask getFromYarnRestApi failed ");
                }
            } else {
                try {
                    String state = appInfo.getApp().getFinalStatus();
                    FlinkAppState flinkAppState = FlinkAppState.of(state);
                    if (FlinkAppState.OTHER.equals(flinkAppState)) {
                        return;
                    }
                    if (FlinkAppState.KILLED.equals(flinkAppState)) {
                        if (StopFrom.NONE.equals(stopFrom)) {
                            log.error("flinkTrackingTask getFromYarnRestApi,job was killed and stopFrom NotFound,savePoint obsoleted!");
                            savePointService.obsolete(application.getId());
                        }
                        flinkAppState = FlinkAppState.CANCELED;
                        cleanSavepoint(application);
                        application.setEndTime(new Date());
                    }
                    if (FlinkAppState.SUCCEEDED.equals(flinkAppState)) {
                        flinkAppState = FlinkAppState.FINISHED;
                    }
                    application.setState(flinkAppState.getValue());
                    cleanOptioning(optionState, application.getId());
                    this.persistentAndClean(application);

                    if (flinkAppState.equals(FlinkAppState.FAILED)
                        || flinkAppState.equals(FlinkAppState.LOST)
                        || (flinkAppState.equals(FlinkAppState.CANCELED) && StopFrom.NONE.equals(stopFrom))
                        || applicationService.checkAlter(application)) {
                        alertService.alert(application, flinkAppState);
                        stopCanceledJob(application.getId());
                        if (flinkAppState.equals(FlinkAppState.FAILED)) {
                            applicationService.start(application, true);
                        }
                    }
                } catch (Exception e) {
                    if (!ExecutionMode.REMOTE.equals(application.getExecutionModeEnum())) {
                        throw new RuntimeException("flinkTrackingTask getFromYarnRestApi error,", e);
                    }
                }
            }
        }

    }

    private void cleanOptioning(OptionState optionState, Long key) {
        if (optionState != null) {
            lastOptionTime = System.currentTimeMillis();
            OPTIONING.remove(key);
        }
    }

    private void cleanSavepoint(Application application) {
        SAVEPOINT_CACHE.invalidate(application.getId());
        application.setOptionState(OptionState.NONE.getValue());
    }

    private static List<Application> getAllApplications() {
        LambdaQueryWrapper<Application> queryWrapper = new LambdaQueryWrapper();
        queryWrapper.eq(Application::getTracking, 1)
            .notIn(Application::getExecutionMode, ExecutionMode.getKubernetesMode());
        return applicationService.list(queryWrapper);
    }

    private static void persistent(Application application) {
        applicationService.updateTracking(application);
    }

    private void persistentAndClean(Application application) {
        persistent(application);
        stopTracking(application.getId());
    }


    /**
     * <p><strong>Synchronize status to database once a minute</strong></p></br>
     * <p><strong>NOTE: This operation may lead to the situation that when the program crash, the monitored state is not synchronized to
     * the database in time, resulting in inconsistency between the actual application being monitored and the database state. But these
     * problems will only occur when the program crash and manually stop the program. At the same time, the benefit is reduce the I/O from
     * database reading and writing.
     * </strong></p>
     */
    @Scheduled(fixedDelay = 1000 * 60)
    public void persistent() {
        TRACKING_MAP.forEach((k, v) -> persistent(v));
    }

    /**
     * set current option state
     */
    public static void setOptionState(Long appId, OptionState state) {
        if (isKubernetesApp(appId)) {
            return;
        }
        log.info("flinkTrackingTask setOptioning");
        OPTIONING.put(appId, state);
        if (state.equals(OptionState.CANCELLING)) {
            STOP_FROM_MAP.put(appId, StopFrom.STREAMPARK);
        }
    }

    public static void addTracking(Application application) {
        if (isKubernetesApp(application)) {
            return;
        }
        log.info("flinkTrackingTask add app to tracking,appId:{}", application.getId());
        TRACKING_MAP.put(application.getId(), application);
        STARTING_CACHE.put(application.getId(), DEFAULT_FLAG_BYTE);
    }

    public static void addSavepoint(Long appId) {
        if (isKubernetesApp(appId)) {
            return;
        }
        log.info("flinkTrackingTask add app to savepoint,appId:{}", appId);
        SAVEPOINT_CACHE.put(appId, DEFAULT_FLAG_BYTE);
    }

    public static void removeFlinkCluster(FlinkCluster flinkCluster) {
        if (FLINK_CLUSTER_MAP.containsKey(flinkCluster.getId())) {
            log.info("remove flink cluster:{}", flinkCluster.getId());
            FLINK_CLUSTER_MAP.remove(flinkCluster.getId());
        }
    }

    /**
     * Reload the latest application to the database to avoid the problem of inconsistency between the data of cache and database.
     *
     * @param appId appId
     * @param callable callable function
     */
    public static Object refreshTracking(Long appId, Callable callable) throws Exception {
        if (isKubernetesApp(appId)) {
            // notes: k8s flink tracking monitor don't need to flush or refresh cache proactively.
            return callable.call();
        }
        log.debug("flinkTrackingTask flushing app,appId:{}", appId);
        Application application = TRACKING_MAP.get(appId);
        if (application != null) {
            persistent(application);
            Object result = callable.call();
            TRACKING_MAP.put(appId, applicationService.getById(appId));
            return result;
        }
        return callable.call();
    }

    public static void refreshTracking(Runnable runnable) {
        log.info("flinkTrackingTask flushing all application starting");
        getAllTrackingApp().values().forEach(app -> {
            Application application = TRACKING_MAP.get(app.getId());
            if (application != null) {
                persistent(application);
            }
        });

        runnable.run();

        getAllApplications().forEach((app) -> {
            if (TRACKING_MAP.get(app.getId()) != null) {
                TRACKING_MAP.put(app.getId(), app);
            }
        });
        log.info("flinkTrackingTask flushing all application end!");
    }

    public static void stopTracking(Long appId) {
        if (isKubernetesApp(appId)) {
            return;
        }
        log.info("flinkTrackingTask stop app,appId:{}", appId);
        TRACKING_MAP.remove(appId);
    }

    public static void stopCanceledJob(Long appId) {
        if (!CANCELLED_JOB_MAP.containsKey(appId)) {
            return;
        }
        log.info("flink job canceled app appId:{} by useId:{}", appId, CANCELLED_JOB_MAP.get(appId));
        CANCELLED_JOB_MAP.remove(appId);
    }

    public static void addCanceledApp(Long appId, Long userId) {
        log.info("flink job addCanceledApp app appId:{}, useId:{}", appId, userId);
        CANCELLED_JOB_MAP.put(appId, userId);
    }

    public static Long getCanceledJobUserId(Long appId) {
        return CANCELLED_JOB_MAP.get(appId);
    }

    public static Map<Long, Application> getAllTrackingApp() {
        return TRACKING_MAP;
    }

    public static Application getTracking(Long appId) {
        return TRACKING_MAP.get(appId);
    }

    private static boolean isKubernetesApp(Application application) {
        return K8sFlinkTrackMonitorWrapper.isKubernetesApp(application);
    }

    private static boolean isKubernetesApp(Long appId) {
        Application app = TRACKING_MAP.get(appId);
        return K8sFlinkTrackMonitorWrapper.isKubernetesApp(app);
    }

    private FlinkEnv getFlinkEnv(Application application) {
        FlinkEnv flinkEnv = FLINK_ENV_MAP.get(application.getVersionId());
        if (flinkEnv == null) {
            flinkEnv = flinkEnvService.getByAppId(application.getId());
            FLINK_ENV_MAP.put(flinkEnv.getId(), flinkEnv);
        }
        return flinkEnv;
    }

    private FlinkCluster getFlinkCluster(Application application) {
        if (ExecutionMode.isRemoteMode(application.getExecutionModeEnum()) || ExecutionMode.isSessionMode(application.getExecutionModeEnum())) {
            FlinkCluster flinkCluster = FLINK_CLUSTER_MAP.get(application.getFlinkClusterId());
            if (flinkCluster == null) {
                flinkCluster = flinkClusterService.getById(application.getFlinkClusterId());
                FLINK_CLUSTER_MAP.put(application.getFlinkClusterId(), flinkCluster);
            }
            return flinkCluster;
        }
        return null;
    }

    public static Map<Long, FlinkEnv> getFlinkEnvMap() {
        return FLINK_ENV_MAP;
    }

    private AppInfo httpYarnAppInfo(Application application) throws Exception {
        String reqURL = "ws/v1/cluster/apps/".concat(application.getAppId());
        return yarnRestRequest(reqURL, AppInfo.class);
    }

    private Overview httpOverview(Application application, FlinkCluster flinkCluster) throws IOException {
        String appId = application.getAppId();
        if (appId != null) {
            if (application.getExecutionModeEnum().equals(ExecutionMode.YARN_APPLICATION) ||
                application.getExecutionModeEnum().equals(ExecutionMode.YARN_PER_JOB)) {
                String reqURL;
                if (StringUtils.isEmpty(application.getJobManagerUrl())) {
                    String format = "proxy/%s/overview";
                    reqURL = String.format(format, appId);
                } else {
                    String format = "%s/overview";
                    reqURL = String.format(format, application.getJobManagerUrl());
                }
                return yarnRestRequest(reqURL, Overview.class);
            }
        }
        return null;
    }

    private JobsOverview httpJobsOverview(Application application, FlinkCluster flinkCluster) throws Exception {
        final String flinkUrl = "jobs/overview";
        ExecutionMode execMode = application.getExecutionModeEnum();
        if (ExecutionMode.YARN_PER_JOB.equals(execMode) || ExecutionMode.YARN_APPLICATION.equals(execMode)) {
            String reqURL;
            if (StringUtils.isEmpty(application.getJobManagerUrl())) {
                String format = "proxy/%s/" + flinkUrl;
                reqURL = String.format(format, application.getAppId());
            } else {
                String format = "%s/" + flinkUrl;
                reqURL = String.format(format, application.getJobManagerUrl());
            }
            JobsOverview jobsOverview = yarnRestRequest(reqURL, JobsOverview.class);
<<<<<<< HEAD
=======
            if (jobsOverview != null && ExecutionMode.YARN_SESSION.equals(application.getExecutionModeEnum())) {
                List<JobsOverview.Job> jobs = jobsOverview.getJobs().stream().filter(x -> x.getId().equals(application.getJobId())).collect(Collectors.toList());
                jobsOverview.setJobs(jobs);
            }
>>>>>>> bf52c5f8
            return jobsOverview;
        } else if (ExecutionMode.REMOTE.equals(execMode) || ExecutionMode.YARN_SESSION.equals(execMode)) {
            if (application.getJobId() != null) {
                String remoteUrl = flinkCluster.getActiveAddress().toURL() + "/" + flinkUrl;
                JobsOverview jobsOverview = httpRestRequest(remoteUrl, JobsOverview.class);
                if (jobsOverview != null) {
                    List<JobsOverview.Job> jobs = jobsOverview.getJobs().stream().filter(x -> x.getId().equals(application.getJobId())).collect(Collectors.toList());
                    jobsOverview.setJobs(jobs);
                }
                return jobsOverview;
            }
        }
        return null;
    }

    private CheckPoints httpCheckpoints(Application application, FlinkCluster flinkCluster) throws IOException {
        final String flinkUrl = "jobs/%s/checkpoints";
        ExecutionMode execMode = application.getExecutionModeEnum();
        if (ExecutionMode.YARN_PER_JOB.equals(execMode) || ExecutionMode.YARN_APPLICATION.equals(execMode)) {
            String reqURL;
            if (StringUtils.isEmpty(application.getJobManagerUrl())) {
                String format = "proxy/%s/" + flinkUrl;
                reqURL = String.format(format, application.getAppId(), application.getJobId());
            } else {
                String format = "%s/" + flinkUrl;
                reqURL = String.format(format, application.getJobManagerUrl(), application.getJobId());
            }
            return yarnRestRequest(reqURL, CheckPoints.class);
        } else if (ExecutionMode.REMOTE.equals(execMode) || ExecutionMode.YARN_SESSION.equals(execMode)) {
            if (application.getJobId() != null) {
                String remoteUrl = flinkCluster.getActiveAddress().toURL() + "/" + String.format(flinkUrl, application.getJobId());
                return httpRestRequest(remoteUrl, CheckPoints.class);
            }
        }
        return null;
    }

    private <T> T yarnRestRequest(String url, Class<T> clazz) throws IOException {
        String result = YarnUtils.restRequest(url);
        if (null == result) {
            return null;
        }
        return JacksonUtils.read(result, clazz);
    }

    private <T> T httpRestRequest(String url, Class<T> clazz) throws IOException {
        String result = HttpClientUtils.httpGetRequest(url, RequestConfig.custom().setConnectTimeout(5000).build());
        if (null == result) {
            return null;
        }
        return JacksonUtils.read(result, clazz);
    }
}<|MERGE_RESOLUTION|>--- conflicted
+++ resolved
@@ -269,15 +269,9 @@
         FlinkCluster flinkCluster = getFlinkCluster(application);
         JobsOverview jobsOverview = httpJobsOverview(application, flinkCluster);
         Optional<JobsOverview.Job> optional;
-<<<<<<< HEAD
         ExecutionMode execMode = application.getExecutionModeEnum();
         if (ExecutionMode.YARN_APPLICATION.equals(execMode) || ExecutionMode.YARN_PER_JOB.equals(execMode)) {
             optional = jobsOverview.getJobs().size() > 1 ? jobsOverview.getJobs().stream().filter(a -> StringUtils.equals(application.getJobId(), a.getId())).findFirst() : jobsOverview.getJobs().stream().findFirst();
-=======
-        if (ExecutionMode.isYarnMode(application.getExecutionMode())) {
-            optional = jobsOverview.getJobs().size() > 1 ? jobsOverview.getJobs().stream().filter(a ->
-                StringUtils.equals(application.getJobId(), a.getId())).findFirst() : jobsOverview.getJobs().stream().findFirst();
->>>>>>> bf52c5f8
         } else {
             optional = jobsOverview.getJobs().stream().filter(x -> x.getId().equals(application.getJobId())).findFirst();
         }
@@ -748,13 +742,6 @@
                 reqURL = String.format(format, application.getJobManagerUrl());
             }
             JobsOverview jobsOverview = yarnRestRequest(reqURL, JobsOverview.class);
-<<<<<<< HEAD
-=======
-            if (jobsOverview != null && ExecutionMode.YARN_SESSION.equals(application.getExecutionModeEnum())) {
-                List<JobsOverview.Job> jobs = jobsOverview.getJobs().stream().filter(x -> x.getId().equals(application.getJobId())).collect(Collectors.toList());
-                jobsOverview.setJobs(jobs);
-            }
->>>>>>> bf52c5f8
             return jobsOverview;
         } else if (ExecutionMode.REMOTE.equals(execMode) || ExecutionMode.YARN_SESSION.equals(execMode)) {
             if (application.getJobId() != null) {
