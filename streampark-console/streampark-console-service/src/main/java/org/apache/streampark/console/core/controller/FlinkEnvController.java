--- conflicted
+++ resolved
@@ -93,16 +93,14 @@
     return RestResponse.success(true);
   }
 
-<<<<<<< HEAD
-  @Operation(summary = "Update flink environment as default")
-=======
+  @Operation(summary = "Delete flink environment")
   @PostMapping("delete")
   public RestResponse delete(Long id) {
     flinkEnvService.delete(id);
     return RestResponse.success();
   }
 
->>>>>>> 180ea4e0
+  @Operation(summary = "Update flink environment as default")
   @PostMapping("default")
   public RestResponse setDefault(Long id) {
     flinkEnvService.setDefault(id);
