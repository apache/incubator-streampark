/*
 * Licensed to the Apache Software Foundation (ASF) under one or more
 * contributor license agreements.  See the NOTICE file distributed with
 * this work for additional information regarding copyright ownership.
 * The ASF licenses this file to You under the Apache License, Version 2.0
 * (the "License"); you may not use this file except in compliance with
 * the License.  You may obtain a copy of the License at
 *
 *    http://www.apache.org/licenses/LICENSE-2.0
 *
 * Unless required by applicable law or agreed to in writing, software
 * distributed under the License is distributed on an "AS IS" BASIS,
 * WITHOUT WARRANTIES OR CONDITIONS OF ANY KIND, either express or implied.
 * See the License for the specific language governing permissions and
 * limitations under the License.
 */

package org.apache.streampark.console.core.service.application.impl;

import org.apache.streampark.common.conf.Workspace;
import org.apache.streampark.common.enums.SparkExecutionMode;
import org.apache.streampark.common.enums.StorageType;
import org.apache.streampark.common.fs.HdfsOperator;
import org.apache.streampark.common.util.DeflaterUtils;
import org.apache.streampark.console.base.domain.RestRequest;
import org.apache.streampark.console.base.exception.ApiAlertException;
import org.apache.streampark.console.base.mybatis.pager.MybatisPager;
import org.apache.streampark.console.base.util.WebUtils;
import org.apache.streampark.console.core.bean.AppControl;
import org.apache.streampark.console.core.entity.Resource;
import org.apache.streampark.console.core.entity.SparkApplication;
import org.apache.streampark.console.core.entity.SparkApplicationConfig;
import org.apache.streampark.console.core.entity.SparkSql;
import org.apache.streampark.console.core.enums.CandidateTypeEnum;
import org.apache.streampark.console.core.enums.ChangeTypeEnum;
import org.apache.streampark.console.core.enums.OptionStateEnum;
import org.apache.streampark.console.core.enums.ReleaseStateEnum;
import org.apache.streampark.console.core.enums.SparkAppStateEnum;
import org.apache.streampark.console.core.mapper.SparkApplicationMapper;
import org.apache.streampark.console.core.service.AppBuildPipeService;
import org.apache.streampark.console.core.service.ProjectService;
import org.apache.streampark.console.core.service.ResourceService;
import org.apache.streampark.console.core.service.SettingService;
import org.apache.streampark.console.core.service.SparkApplicationBackUpService;
import org.apache.streampark.console.core.service.SparkApplicationConfigService;
import org.apache.streampark.console.core.service.SparkApplicationLogService;
import org.apache.streampark.console.core.service.SparkEffectiveService;
import org.apache.streampark.console.core.service.SparkSqlService;
import org.apache.streampark.console.core.service.YarnQueueService;
import org.apache.streampark.console.core.service.application.SparkApplicationManageService;
import org.apache.streampark.console.core.util.ServiceHelper;
import org.apache.streampark.flink.packer.pipeline.PipelineStatusEnum;

import org.apache.commons.lang3.StringUtils;

import com.baomidou.mybatisplus.core.conditions.query.LambdaQueryWrapper;
import com.baomidou.mybatisplus.core.conditions.update.LambdaUpdateWrapper;
import com.baomidou.mybatisplus.core.metadata.IPage;
import com.baomidou.mybatisplus.core.toolkit.Wrappers;
import com.baomidou.mybatisplus.core.toolkit.support.SFunction;
import com.baomidou.mybatisplus.extension.plugins.pagination.Page;
import com.baomidou.mybatisplus.extension.service.impl.ServiceImpl;
import com.google.common.annotations.VisibleForTesting;
import lombok.SneakyThrows;
import lombok.extern.slf4j.Slf4j;
import org.springframework.beans.factory.annotation.Autowired;
import org.springframework.stereotype.Service;
import org.springframework.transaction.annotation.Propagation;
import org.springframework.transaction.annotation.Transactional;

import javax.annotation.PostConstruct;

import java.io.File;
import java.io.IOException;
import java.util.Collection;
import java.util.Date;
import java.util.List;
import java.util.Map;
import java.util.Objects;
import java.util.stream.Collectors;

@Slf4j
@Service
@Transactional(propagation = Propagation.SUPPORTS, readOnly = true, rollbackFor = Exception.class)
public class SparkApplicationManageServiceImpl
    extends
        ServiceImpl<SparkApplicationMapper, SparkApplication>
    implements
        SparkApplicationManageService {

    private static final String ERROR_APP_QUEUE_HINT =
        "Queue label '%s' isn't available for teamId '%d', please add it into the team first.";

    @Autowired
    private ProjectService projectService;

    @Autowired
    private SparkApplicationBackUpService backUpService;

    @Autowired
    private SparkApplicationConfigService configService;

    @Autowired
    private SparkApplicationLogService applicationLogService;

    @Autowired
    private SparkSqlService sparkSqlService;

    @Autowired
    private SparkEffectiveService effectiveService;

    @Autowired
    private SettingService settingService;

    @Autowired
    private AppBuildPipeService appBuildPipeService;

    @Autowired
    private YarnQueueService yarnQueueService;

    @Autowired
    private ResourceService resourceService;

    @PostConstruct
    public void resetOptionState() {
        this.baseMapper.resetOptionState();
    }

    @Override
    public void toEffective(SparkApplication appParam) {
        SparkApplicationConfig config = configService.getLatest(appParam.getId());
        // set latest to Effective
        if (config != null) {
            this.configService.toEffective(appParam.getId(), config.getId());
        }
        if (appParam.isSparkSqlJob()) {
            SparkSql sparkSql = sparkSqlService.getCandidate(appParam.getId(), null);
            if (sparkSql != null) {
                sparkSqlService.toEffective(appParam.getId(), sparkSql.getId());
                // clean candidate
                sparkSqlService.cleanCandidate(sparkSql.getId());
            }
        }
    }

    @Override
    public void persistMetrics(SparkApplication appParam) {
        this.baseMapper.persistMetrics(appParam);
    }

    @Override
    public boolean mapping(SparkApplication appParam) {
        boolean mapping = this.baseMapper.mapping(appParam);
        SparkApplication application = getById(appParam.getId());
        return mapping;
    }

    @Override
    public Boolean remove(Long appId) {

        SparkApplication application = getById(appId);

        // 1) remove flink sql
        sparkSqlService.removeByAppId(application.getId());

        // 2) remove log
        applicationLogService.removeByAppId(application.getId());

        // 3) remove config
        configService.removeByAppId(application.getId());

        // 4) remove effective
        effectiveService.removeByAppId(application.getId());

        // remove related hdfs
        // 5) remove backup
        // backUpService.remove(application);

        // 6) remove savepoint
        // savepointService.remove(application);

        // 7) remove BuildPipeline
        appBuildPipeService.removeByAppId(application.getId());

        // 8) remove app
        removeApp(application);
        return true;
    }

    private void removeApp(SparkApplication application) {
        Long appId = application.getId();
        removeById(appId);
        try {
            application
                .getFsOperator()
                .delete(application.getWorkspace().APP_WORKSPACE().concat("/").concat(appId.toString()));
            // try to delete yarn-application, and leave no trouble.
            String path = Workspace.of(StorageType.HDFS).APP_WORKSPACE().concat("/").concat(appId.toString());
            if (HdfsOperator.exists(path)) {
                HdfsOperator.delete(path);
            }
        } catch (Exception e) {
            // skip
        }
    }

    @Override
    public IPage<SparkApplication> page(SparkApplication appParam, RestRequest request) {
        if (appParam.getTeamId() == null) {
            return null;
        }
        Page<SparkApplication> page = MybatisPager.getPage(request);
        this.baseMapper.selectPage(page, appParam);
        List<SparkApplication> records = page.getRecords();

        List<Long> appIds = records.stream().map(SparkApplication::getId).collect(Collectors.toList());
        Map<Long, PipelineStatusEnum> pipeStates = appBuildPipeService.listAppIdPipelineStatusMap(appIds);

        List<SparkApplication> newRecords = records.stream()
            .peek(
                record -> {
                    if (pipeStates.containsKey(record.getId())) {
                        record.setBuildStatus(pipeStates.get(record.getId()).getCode());
                    }

                    AppControl appControl = new AppControl()
                        .setAllowBuild(
                            record.getBuildStatus() == null
                                || !PipelineStatusEnum.running
                                    .getCode()
                                    .equals(record.getBuildStatus()))
                        .setAllowStart(
                            !record.shouldTracking()
                                && PipelineStatusEnum.success
                                    .getCode()
                                    .equals(record.getBuildStatus()))
                        .setAllowStop(record.isRunning());
                    record.setAppControl(appControl);
                })
            .collect(Collectors.toList());
        page.setRecords(newRecords);
        return page;
    }

    @Override
    public void changeOwnership(Long userId, Long targetUserId) {
        LambdaUpdateWrapper<SparkApplication> updateWrapper = new LambdaUpdateWrapper<SparkApplication>()
            .eq(SparkApplication::getUserId, userId)
            .set(SparkApplication::getUserId, targetUserId);
        this.baseMapper.update(null, updateWrapper);
    }

    @SneakyThrows
    @Override
    public boolean create(SparkApplication appParam) {
        ApiAlertException.throwIfNull(
            appParam.getTeamId(), "The teamId can't be null. Create application failed.");
<<<<<<< HEAD
        appParam.setUserId(serviceHelper.getUserId());
        appParam.setState(SparkAppStateEnum.ADDED.getValue());
=======
        appParam.setUserId(ServiceHelper.getUserId());
        appParam.setState(FlinkAppStateEnum.ADDED.getValue());
>>>>>>> 77068229
        appParam.setRelease(ReleaseStateEnum.NEED_RELEASE.get());
        appParam.setOptionState(OptionStateEnum.NONE.getValue());
        appParam.setCreateTime(new Date());
        appParam.setModifyTime(new Date());

        boolean success = validateQueueIfNeeded(appParam);
        ApiAlertException.throwIfFalse(
            success,
            String.format(ERROR_APP_QUEUE_HINT, appParam.getYarnQueue(), appParam.getTeamId()));
        appParam.resolveYarnQueue();

        if (appParam.isUploadJob()) {
            String jarPath = String.format(
                "%s/%d/%s", Workspace.local().APP_UPLOADS(), appParam.getTeamId(), appParam.getJar());
            if (!new File(jarPath).exists()) {
                Resource resource = resourceService.findByResourceName(appParam.getTeamId(), appParam.getJar());
                if (resource != null && StringUtils.isNotBlank(resource.getFilePath())) {
                    jarPath = resource.getFilePath();
                }
            }
            appParam.setJarCheckSum(org.apache.commons.io.FileUtils.checksumCRC32(new File(jarPath)));
        }

        if (save(appParam)) {
            if (appParam.isSparkSqlJob()) {
                SparkSql sparkSql = new SparkSql(appParam);
                sparkSqlService.create(sparkSql);
            }
            if (appParam.getConfig() != null) {
                configService.create(appParam, true);
            }
            return true;
        } else {
            throw new ApiAlertException("create application failed");
        }
    }

    private boolean existsByAppName(String jobName) {
        return baseMapper.exists(
            new LambdaQueryWrapper<SparkApplication>().eq(SparkApplication::getAppName, jobName));
    }

    @SuppressWarnings("checkstyle:WhitespaceAround")
    @Override
    @SneakyThrows
    public Long copy(SparkApplication appParam) {
        boolean existsByAppName = this.existsByAppName(appParam.getAppName());
        ApiAlertException.throwIfFalse(
            !existsByAppName,
            "[StreamPark] Application names can't be repeated, copy application failed.");

        SparkApplication oldApp = getById(appParam.getId());
        SparkApplication newApp = new SparkApplication();

        newApp.setTeamId(oldApp.getTeamId());
        newApp.setJobType(oldApp.getJobType());
        newApp.setAppType(oldApp.getAppType());
        newApp.setVersionId(oldApp.getVersionId());
        newApp.setAppName(appParam.getAppName());
        newApp.setExecutionMode(oldApp.getExecutionMode());
        newApp.setResourceFrom(oldApp.getResourceFrom());
        newApp.setProjectId(oldApp.getProjectId());
        newApp.setModule(oldApp.getModule());
<<<<<<< HEAD
        newApp.setMainClass(oldApp.getMainClass());
=======
        newApp.setUserId(ServiceHelper.getUserId());
        newApp.setState(FlinkAppStateEnum.ADDED.getValue());
        newApp.setRelease(ReleaseStateEnum.NEED_RELEASE.get());
        newApp.setOptionState(OptionStateEnum.NONE.getValue());
        newApp.setHotParams(oldApp.getHotParams());

>>>>>>> 77068229
        newApp.setJar(oldApp.getJar());
        newApp.setJarCheckSum(oldApp.getJarCheckSum());
        newApp.setAppProperties(oldApp.getAppProperties());
        // TODO：这里需要判断吗
        newApp.setAppArgs(appParam.getAppArgs() != null ? appParam.getAppArgs() : oldApp.getAppArgs());
        newApp.setYarnQueue(oldApp.getYarnQueue());
        newApp.resolveYarnQueue();
        newApp.setK8sMasterUrl(oldApp.getK8sMasterUrl());
        newApp.setK8sContainerImage(oldApp.getK8sContainerImage());
        newApp.setK8sImagePullPolicy(oldApp.getK8sImagePullPolicy());
        newApp.setK8sServiceAccount(oldApp.getK8sServiceAccount());
        newApp.setK8sNamespace(oldApp.getK8sNamespace());

        newApp.setHadoopUser(oldApp.getHadoopUser());
        newApp.setRestartSize(oldApp.getRestartSize());
        newApp.setState(SparkAppStateEnum.ADDED.getValue());
        newApp.setOptions(oldApp.getOptions());
        newApp.setOptionState(OptionStateEnum.NONE.getValue());
        newApp.setUserId(serviceHelper.getUserId());
        newApp.setDescription(oldApp.getDescription());
        newApp.setRelease(ReleaseStateEnum.NEED_RELEASE.get());
        newApp.setAlertId(oldApp.getAlertId());
        newApp.setCreateTime(new Date());
        newApp.setModifyTime(new Date());
        newApp.setTags(oldApp.getTags());

        boolean saved = save(newApp);
        if (saved) {
            if (newApp.isSparkSqlJob()) {
                SparkSql copySparkSql = sparkSqlService.getLatestSparkSql(appParam.getId(), true);
                newApp.setSparkSql(copySparkSql.getSql());
                newApp.setTeamResource(copySparkSql.getTeamResource());
                newApp.setDependency(copySparkSql.getDependency());
                SparkSql sparkSql = new SparkSql(newApp);
                sparkSqlService.create(sparkSql);
            }
            SparkApplicationConfig copyConfig = configService.getEffective(appParam.getId());
            if (copyConfig != null) {
                SparkApplicationConfig config = new SparkApplicationConfig();
                config.setAppId(newApp.getId());
                config.setFormat(copyConfig.getFormat());
                config.setContent(copyConfig.getContent());
                config.setCreateTime(new Date());
                config.setVersion(1);
                configService.save(config);
                configService.setLatestOrEffective(true, config.getId(), newApp.getId());
            }
            return newApp.getId();
        } else {
            throw new ApiAlertException(
                "create application from copy failed, copy source app: " + oldApp.getAppName());
        }
    }

    @Override
    public boolean update(SparkApplication appParam) {
        SparkApplication application = getById(appParam.getId());

        /* If the original mode is remote, k8s-session, yarn-session, check cluster status */
        SparkExecutionMode sparkExecutionMode = application.getSparkExecutionMode();

        boolean success = validateQueueIfNeeded(application, appParam);
        ApiAlertException.throwIfFalse(
            success,
            String.format(ERROR_APP_QUEUE_HINT, appParam.getYarnQueue(), appParam.getTeamId()));

        application.setRelease(ReleaseStateEnum.NEED_RELEASE.get());

        // 1) jar job jar file changed
        if (application.isUploadJob()) {
            if (!Objects.equals(application.getJar(), appParam.getJar())) {
                application.setBuild(true);
            } else {
                File jarFile = new File(WebUtils.getAppTempDir(), appParam.getJar());
                if (jarFile.exists()) {
                    try {
                        long checkSum = org.apache.commons.io.FileUtils.checksumCRC32(jarFile);
                        if (!Objects.equals(checkSum, application.getJarCheckSum())) {
                            application.setBuild(true);
                        }
                    } catch (IOException e) {
                        log.error("Error in checksumCRC32 for {}.", jarFile);
                        throw new RuntimeException(e);
                    }
                }
            }
        }

        // 3) flink version changed
        if (!application.getBuild()
            && !Objects.equals(application.getVersionId(), appParam.getVersionId())) {
            application.setBuild(true);
        }

        // 4) yarn application mode change
        if (!application.getBuild() && isYarnApplicationModeChange(application, appParam)) {
            application.setBuild(true);
        }

        appParam.setJobType(application.getJobType());
        // changes to the following parameters need to be re-release to take effect
        application.setVersionId(appParam.getVersionId());
        application.setAppName(appParam.getAppName());
        application.setExecutionMode(appParam.getExecutionMode());
        application.setAppProperties(appParam.getAppProperties());
        application.setAppArgs(appParam.getAppArgs());
        application.setOptions(appParam.getOptions());

        application.setYarnQueue(appParam.getYarnQueue());
        application.resolveYarnQueue();

        application.setK8sMasterUrl(appParam.getK8sMasterUrl());
        application.setK8sContainerImage(appParam.getK8sContainerImage());
        application.setK8sImagePullPolicy(appParam.getK8sImagePullPolicy());
        application.setK8sServiceAccount(appParam.getK8sServiceAccount());
        application.setK8sNamespace(appParam.getK8sNamespace());

        // changes to the following parameters do not affect running tasks
        application.setDescription(appParam.getDescription());
        application.setAlertId(appParam.getAlertId());
        application.setRestartSize(appParam.getRestartSize());
        application.setTags(appParam.getTags());

        switch (appParam.getSparkExecutionMode()) {
            case YARN_CLUSTER:
            case YARN_CLIENT:
                application.setHadoopUser(appParam.getHadoopUser());
                break;
            default:
                break;
        }

        // Spark Sql job...
        if (application.isSparkSqlJob()) {
            updateSparkSqlJob(application, appParam);
            return true;
        }

        if (application.isStreamParkJob()) {
            // configService.update(appParam, application.isRunning());
        } else {
            application.setJar(appParam.getJar());
            application.setMainClass(appParam.getMainClass());
        }
        this.updateById(application);
        return true;
    }

    /**
     * update FlinkSql type jobs, there are 3 aspects to consider<br>
     * 1. flink sql has changed <br>
     * 2. dependency has changed<br>
     * 3. parameter has changed<br>
     *
     * @param application
     * @param appParam
     */
    private void updateSparkSqlJob(SparkApplication application, SparkApplication appParam) {
        SparkSql effectiveSparkSql = sparkSqlService.getEffective(application.getId(), true);
        if (effectiveSparkSql == null) {
            effectiveSparkSql = sparkSqlService.getCandidate(application.getId(), CandidateTypeEnum.NEW);
            sparkSqlService.removeById(effectiveSparkSql.getId());
            SparkSql sql = new SparkSql(appParam);
            sparkSqlService.create(sql);
            application.setBuild(true);
        } else {
            // get previous flink sql and decode
            SparkSql copySourceSparkSql = sparkSqlService.getById(appParam.getSqlId());
            ApiAlertException.throwIfNull(
                copySourceSparkSql, "Flink sql is null, update flink sql job failed.");
            copySourceSparkSql.decode();

            // get submit flink sql
            SparkSql targetFlinkSql = new SparkSql(appParam);

            // judge sql and dependency has changed
            ChangeTypeEnum changeTypeEnum = copySourceSparkSql.checkChange(targetFlinkSql);

            log.info("updateFlinkSqlJob changeTypeEnum: {}", changeTypeEnum);

            // if has been changed
            if (changeTypeEnum.hasChanged()) {
                // check if there is a candidate version for the newly added record
                SparkSql newSparkSql = sparkSqlService.getCandidate(application.getId(), CandidateTypeEnum.NEW);
                // If the candidate version of the new record exists, it will be deleted directly,
                // and only one candidate version will be retained. If the new candidate version is not
                // effective,
                // if it is edited again and the next record comes in, the previous candidate version will
                // be deleted.
                if (newSparkSql != null) {
                    // delete all records about candidates
                    sparkSqlService.removeById(newSparkSql.getId());
                }
                SparkSql historySparkSql = sparkSqlService.getCandidate(application.getId(), CandidateTypeEnum.HISTORY);
                // remove candidate flags that already exist but are set as candidates
                if (historySparkSql != null) {
                    sparkSqlService.cleanCandidate(historySparkSql.getId());
                }
                SparkSql sql = new SparkSql(appParam);
                sparkSqlService.create(sql);
                if (changeTypeEnum.isDependencyChanged()) {
                    application.setBuild(true);
                }
            } else {
                // judge version has changed
                boolean versionChanged = !effectiveSparkSql.getId().equals(appParam.getSqlId());
                if (versionChanged) {
                    // sql and dependency not changed, but version changed, means that rollback to the version
                    CandidateTypeEnum type = CandidateTypeEnum.HISTORY;
                    sparkSqlService.setCandidate(type, appParam.getId(), appParam.getSqlId());
                    application.setRelease(ReleaseStateEnum.NEED_ROLLBACK.get());
                    application.setBuild(true);
                }
            }
        }
        this.updateById(application);
        // this.configService.update(appParam, application.isRunning());
    }

    @Override
    public void updateRelease(SparkApplication appParam) {
        LambdaUpdateWrapper<SparkApplication> updateWrapper = Wrappers.lambdaUpdate();
        updateWrapper.eq(SparkApplication::getId, appParam.getId());
        updateWrapper.set(SparkApplication::getRelease, appParam.getRelease());
        updateWrapper.set(SparkApplication::getBuild, appParam.getBuild());
        if (appParam.getOptionState() != null) {
            updateWrapper.set(SparkApplication::getOptionState, appParam.getOptionState());
        }
        this.update(updateWrapper);
    }

    @Override
    public List<SparkApplication> listByProjectId(Long id) {
        return baseMapper.selectAppsByProjectId(id);
    }

    @Override
    public List<SparkApplication> listByTeamId(Long teamId) {
        return baseMapper.selectAppsByTeamId(teamId);
    }

    @Override
    public List<SparkApplication> listByTeamIdAndExecutionModes(
                                                                Long teamId,
                                                                Collection<SparkExecutionMode> executionModeEnums) {
        return getBaseMapper()
            .selectList(
                new LambdaQueryWrapper<SparkApplication>()
                    .eq((SFunction<SparkApplication, Long>) SparkApplication::getTeamId,
                        teamId)
                    .in(
                        SparkApplication::getExecutionMode,
                        executionModeEnums.stream()
                            .map(SparkExecutionMode::getMode)
                            .collect(Collectors.toSet())));
    }

    @Override
    public boolean checkBuildAndUpdate(SparkApplication appParam) {
        boolean build = appParam.getBuild();
        if (!build) {
            LambdaUpdateWrapper<SparkApplication> updateWrapper = Wrappers.lambdaUpdate();
            updateWrapper.eq(SparkApplication::getId, appParam.getId());
            if (appParam.isRunning()) {
                updateWrapper.set(SparkApplication::getRelease, ReleaseStateEnum.NEED_RESTART.get());
            } else {
                updateWrapper.set(SparkApplication::getRelease, ReleaseStateEnum.DONE.get());
                updateWrapper.set(SparkApplication::getOptionState, OptionStateEnum.NONE.getValue());
            }
            this.update(updateWrapper);

            // If the current task is not running, or the task has just been added,
            // directly set the candidate version to the official version
            SparkSql sparkSql = sparkSqlService.getEffective(appParam.getId(), false);
            if (!appParam.isRunning() || sparkSql == null) {
                this.toEffective(appParam);
            }
        }
        return build;
    }

    @Override
    public void clean(SparkApplication appParam) {
        appParam.setRelease(ReleaseStateEnum.DONE.get());
        this.updateRelease(appParam);
    }

    @Override
    public SparkApplication getApp(Long id) {
        SparkApplication application = this.baseMapper.selectApp(id);
        SparkApplicationConfig config = configService.getEffective(id);
        config = config == null ? configService.getLatest(id) : config;
        if (config != null) {
            config.setToApplication(application);
        }
        if (application.isSparkSqlJob()) {
            SparkSql sparkSql = sparkSqlService.getEffective(application.getId(), true);
            if (sparkSql == null) {
                sparkSql = sparkSqlService.getCandidate(application.getId(), CandidateTypeEnum.NEW);
                sparkSql.setSql(DeflaterUtils.unzipString(sparkSql.getSql()));
            }
            sparkSql.setToApplication(application);
        } else {
            if (application.isCICDJob()) {
                String path = this.projectService.getAppConfPath(application.getProjectId(), application.getModule());
                application.setConfPath(path);
            }
        }

        application.resolveYarnQueue();

        return application;
    }

    /**
     * Check queue label validation when create the application if needed.
     *
     * @param appParam the app to create.
     * @return <code>true</code> if validate it successfully, <code>false</code> else.
     */
    @VisibleForTesting
    public boolean validateQueueIfNeeded(SparkApplication appParam) {
        yarnQueueService.checkQueueLabel(appParam.getSparkExecutionMode(), appParam.getYarnQueue());
        if (!isYarnNotDefaultQueue(appParam)) {
            return true;
        }
        return yarnQueueService.existByTeamIdQueueLabel(appParam.getTeamId(), appParam.getYarnQueue());
    }

    /**
     * Check queue label validation when update the application if needed.
     *
     * @param oldApp the old app to update.
     * @param newApp the new app payload.
     * @return <code>true</code> if validate it successfully, <code>false</code> else.
     */
    @VisibleForTesting
    public boolean validateQueueIfNeeded(SparkApplication oldApp, SparkApplication newApp) {
        yarnQueueService.checkQueueLabel(newApp.getSparkExecutionMode(), newApp.getYarnQueue());
        if (!isYarnNotDefaultQueue(newApp)) {
            return true;
        }

        oldApp.resolveYarnQueue();
        if (SparkExecutionMode.isYarnMode(newApp.getSparkExecutionMode())
            && StringUtils.equals(oldApp.getYarnQueue(), newApp.getYarnQueue())) {
            return true;
        }
        return yarnQueueService.existByTeamIdQueueLabel(newApp.getTeamId(), newApp.getYarnQueue());
    }

    /**
     * Judge the execution mode whether is the Yarn PerJob or Application mode with not default or
     * empty queue label.
     *
     * @param application application entity.
     * @return If the executionMode is (Yarn PerJob or application mode) and the queue label is not
     *     (empty or default), return true, false else.
     */
    private boolean isYarnNotDefaultQueue(SparkApplication application) {
        return SparkExecutionMode.isYarnMode(application.getSparkExecutionMode())
            && !yarnQueueService.isDefaultQueue(application.getYarnQueue());
    }

    private boolean isYarnApplicationModeChange(
                                                SparkApplication application, SparkApplication appParam) {
        return !application.getExecutionMode().equals(appParam.getExecutionMode())
            && (SparkExecutionMode.YARN_CLIENT == appParam.getSparkExecutionMode()
                || SparkExecutionMode.YARN_CLUSTER == application.getSparkExecutionMode());
    }
}<|MERGE_RESOLUTION|>--- conflicted
+++ resolved
@@ -255,13 +255,9 @@
     public boolean create(SparkApplication appParam) {
         ApiAlertException.throwIfNull(
             appParam.getTeamId(), "The teamId can't be null. Create application failed.");
-<<<<<<< HEAD
-        appParam.setUserId(serviceHelper.getUserId());
+
+        appParam.setUserId(ServiceHelper.getUserId());
         appParam.setState(SparkAppStateEnum.ADDED.getValue());
-=======
-        appParam.setUserId(ServiceHelper.getUserId());
-        appParam.setState(FlinkAppStateEnum.ADDED.getValue());
->>>>>>> 77068229
         appParam.setRelease(ReleaseStateEnum.NEED_RELEASE.get());
         appParam.setOptionState(OptionStateEnum.NONE.getValue());
         appParam.setCreateTime(new Date());
@@ -325,20 +321,10 @@
         newApp.setResourceFrom(oldApp.getResourceFrom());
         newApp.setProjectId(oldApp.getProjectId());
         newApp.setModule(oldApp.getModule());
-<<<<<<< HEAD
         newApp.setMainClass(oldApp.getMainClass());
-=======
-        newApp.setUserId(ServiceHelper.getUserId());
-        newApp.setState(FlinkAppStateEnum.ADDED.getValue());
-        newApp.setRelease(ReleaseStateEnum.NEED_RELEASE.get());
-        newApp.setOptionState(OptionStateEnum.NONE.getValue());
-        newApp.setHotParams(oldApp.getHotParams());
-
->>>>>>> 77068229
         newApp.setJar(oldApp.getJar());
         newApp.setJarCheckSum(oldApp.getJarCheckSum());
         newApp.setAppProperties(oldApp.getAppProperties());
-        // TODO：这里需要判断吗
         newApp.setAppArgs(appParam.getAppArgs() != null ? appParam.getAppArgs() : oldApp.getAppArgs());
         newApp.setYarnQueue(oldApp.getYarnQueue());
         newApp.resolveYarnQueue();
@@ -353,7 +339,7 @@
         newApp.setState(SparkAppStateEnum.ADDED.getValue());
         newApp.setOptions(oldApp.getOptions());
         newApp.setOptionState(OptionStateEnum.NONE.getValue());
-        newApp.setUserId(serviceHelper.getUserId());
+        newApp.setUserId(ServiceHelper.getUserId());
         newApp.setDescription(oldApp.getDescription());
         newApp.setRelease(ReleaseStateEnum.NEED_RELEASE.get());
         newApp.setAlertId(oldApp.getAlertId());
