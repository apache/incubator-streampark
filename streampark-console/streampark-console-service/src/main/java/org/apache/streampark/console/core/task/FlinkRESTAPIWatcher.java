/*
 * Licensed to the Apache Software Foundation (ASF) under one or more
 * contributor license agreements.  See the NOTICE file distributed with
 * this work for additional information regarding copyright ownership.
 * The ASF licenses this file to You under the Apache License, Version 2.0
 * (the "License"); you may not use this file except in compliance with
 * the License.  You may obtain a copy of the License at
 *
 *    http://www.apache.org/licenses/LICENSE-2.0
 *
 * Unless required by applicable law or agreed to in writing, software
 * distributed under the License is distributed on an "AS IS" BASIS,
 * WITHOUT WARRANTIES OR CONDITIONS OF ANY KIND, either express or implied.
 * See the License for the specific language governing permissions and
 * limitations under the License.
 */

package org.apache.streampark.console.core.task;

import org.apache.streampark.common.enums.ExecutionMode;
import org.apache.streampark.common.util.HttpClientUtils;
import org.apache.streampark.common.util.ThreadUtils;
import org.apache.streampark.common.util.YarnUtils;
import org.apache.streampark.console.base.util.JacksonUtils;
import org.apache.streampark.console.core.entity.Application;
import org.apache.streampark.console.core.entity.FlinkCluster;
import org.apache.streampark.console.core.enums.FlinkAppState;
import org.apache.streampark.console.core.enums.OptionState;
import org.apache.streampark.console.core.enums.ReleaseState;
import org.apache.streampark.console.core.enums.StopFrom;
import org.apache.streampark.console.core.metrics.flink.CheckPoints;
import org.apache.streampark.console.core.metrics.flink.JobsOverview;
import org.apache.streampark.console.core.metrics.flink.Overview;
import org.apache.streampark.console.core.metrics.yarn.YarnAppInfo;
import org.apache.streampark.console.core.service.ApplicationService;
import org.apache.streampark.console.core.service.FlinkClusterService;
import org.apache.streampark.console.core.service.SavePointService;
import org.apache.streampark.console.core.service.alert.AlertService;

import org.apache.commons.lang3.StringUtils;
import org.apache.hc.client5.http.config.RequestConfig;

import com.baomidou.mybatisplus.core.conditions.query.LambdaQueryWrapper;
import com.baomidou.mybatisplus.core.conditions.update.LambdaUpdateWrapper;
import com.github.benmanes.caffeine.cache.Cache;
import com.github.benmanes.caffeine.cache.Caffeine;
import lombok.extern.slf4j.Slf4j;
import org.springframework.beans.factory.annotation.Autowired;
import org.springframework.scheduling.annotation.Scheduled;
import org.springframework.stereotype.Component;

import javax.annotation.PostConstruct;
import javax.annotation.PreDestroy;

import java.io.IOException;
import java.util.Collection;
import java.util.Date;
import java.util.List;
import java.util.Map;
import java.util.Optional;
import java.util.concurrent.ConcurrentHashMap;
import java.util.concurrent.ExecutorService;
import java.util.concurrent.LinkedBlockingQueue;
import java.util.concurrent.ThreadPoolExecutor;
import java.util.concurrent.TimeUnit;
import java.util.stream.Collectors;

/** This implementation is currently used for tracing flink job on yarn,standalone,remote mode */
@Slf4j
@Component
public class FlinkRESTAPIWatcher {

  @Autowired private ApplicationService applicationService;

  @Autowired private AlertService alertService;

  @Autowired private CheckpointProcessor checkpointProcessor;

  @Autowired private FlinkClusterService flinkClusterService;

  @Autowired private SavePointService savePointService;

  @Autowired private FlinkClusterWatcher flinkClusterWatcher;

  // track interval  every 5 seconds
  private static final long WATCHING_INTERVAL = 1000L * 5;
  // option interval within 10 seconds
  private static final long OPTION_INTERVAL = 1000L * 10;

  /**
   *
   *
   * <pre>
   * record task requires save points
   * It will only be used in the RUNNING state. If it is checked that the task is running and the save point is required,
   * set the state of the task to savepoint
   * </pre>
   */
  private static final Cache<Long, Byte> SAVEPOINT_CACHE =
      Caffeine.newBuilder().expireAfterWrite(1, TimeUnit.MINUTES).build();

  /**
   * Record the status of the first tracking task, because after the task is started, the overview
   * of the task will be obtained during the first tracking
   */
  private static final Cache<Long, Byte> STARTING_CACHE =
      Caffeine.newBuilder().expireAfterWrite(5, TimeUnit.MINUTES).build();

  /** tracking task list */
  private static final Map<Long, Application> WATCHING_APPS = new ConcurrentHashMap<>(0);

  /**
   *
   *
   * <pre>
   * StopFrom: marked a task stopped from the stream-park web or other ways.
   * If stop from stream-park web, you can know whether to make a savepoint when you stop the task, and if you make a savepoint,
   * you can set the savepoint as the last effect savepoint, and the next time start, will be automatically choose to start.
   * In other words, if stop from other ways, there is no way to know the savepoint has been done, directly set all the savepoint
   * to expire, and needs to be manually specified when started again.
   * </pre>
   */
  private static final Map<Long, StopFrom> STOP_FROM_MAP = new ConcurrentHashMap<>(0);

  /**
   * Cancelling tasks are placed in this cache with an expiration time of 10 seconds (the time of 2
   * task monitoring polls).
   */
  private static final Cache<Long, Byte> CANCELING_CACHE =
      Caffeine.newBuilder().expireAfterWrite(10, TimeUnit.SECONDS).build();

  /**
   * Task canceled tracking list, record who cancelled the tracking task Map<applicationId,userId>
   */
  private static final Map<Long, Long> CANCELLED_JOB_MAP = new ConcurrentHashMap<>(0);

  private static final Map<Long, FlinkCluster> FLINK_CLUSTER_MAP = new ConcurrentHashMap<>(0);

  private static final Map<Long, OptionState> OPTIONING = new ConcurrentHashMap<>(0);

  private Long lastWatchingTime = 0L;

  private Long lastOptionTime = 0L;

  private static final Byte DEFAULT_FLAG_BYTE = Byte.valueOf("0");

  private static final ExecutorService EXECUTOR =
      new ThreadPoolExecutor(
          Runtime.getRuntime().availableProcessors() * 5,
          Runtime.getRuntime().availableProcessors() * 10,
          60L,
          TimeUnit.SECONDS,
          new LinkedBlockingQueue<>(1024),
          ThreadUtils.threadFactory("flink-restapi-watching-executor"));

  @PostConstruct
  public void init() {
    WATCHING_APPS.clear();
    List<Application> applications =
        applicationService.list(
            new LambdaQueryWrapper<Application>()
                .eq(Application::getTracking, 1)
                .notIn(Application::getExecutionMode, ExecutionMode.getKubernetesMode()));
    applications.forEach((app) -> WATCHING_APPS.put(app.getId(), app));
  }

  @PreDestroy
  public void doStop() {
    log.info(
        "FlinkRESTAPIWatcher StreamPark Console will be shutdown,persistent application to database.");
    WATCHING_APPS.forEach((k, v) -> applicationService.persistMetrics(v));
  }

  /**
   * <strong>NOTE: The following conditions must be met for execution</strong>
   *
   * <p><strong>1) Program started or page operated task, such as start/stop, needs to return the
   * state immediately. (the frequency of 1 second once, continued 10 seconds (10 times))</strong>
   *
   * <p><strong>2) Normal information obtain, once every 5 seconds</strong>
   */
  @Scheduled(fixedDelay = 1000)
  public void start() {
    // The application has been started at the first time, or the front-end is operating start/stop,
    // need to return status info immediately.
    if (lastWatchingTime == null || !OPTIONING.isEmpty()) {
      doWatch();
    } else if (System.currentTimeMillis() - lastOptionTime <= OPTION_INTERVAL) {
      // The last operation time is less than option interval.(10 seconds)
      doWatch();
    } else if (System.currentTimeMillis() - lastWatchingTime >= WATCHING_INTERVAL) {
      // Normal information obtain, check if there is 5 seconds interval between this time and the
      // last time.(once every 5 seconds)
      doWatch();
    }
  }

  private void doWatch() {
    lastWatchingTime = System.currentTimeMillis();
    for (Map.Entry<Long, Application> entry : WATCHING_APPS.entrySet()) {
      watch(entry.getKey(), entry.getValue());
    }
  }

  private void watch(Long key, Application application) {
    EXECUTOR.execute(
        () -> {
          final StopFrom stopFrom =
              STOP_FROM_MAP.getOrDefault(key, null) == null
                  ? StopFrom.NONE
                  : STOP_FROM_MAP.get(key);
          final OptionState optionState = OPTIONING.get(key);
          try {
            // query status from flink rest api
            getFromFlinkRestApi(application, stopFrom);
          } catch (Exception flinkException) {
            // query status from yarn rest api
            try {
              getFromYarnRestApi(application, stopFrom);
            } catch (Exception yarnException) {
              /*
               Query from flink's restAPI and yarn's restAPI both failed.
               In this case, it is necessary to decide whether to return to the final state depending on the state being operated
              */
              if (optionState == null || !optionState.equals(OptionState.STARTING)) {
                // non-mapping
                if (application.getState() != FlinkAppState.MAPPING.getValue()) {
                  log.error(
                      "FlinkRESTAPIWatcher getFromFlinkRestApi and getFromYarnRestApi error,job failed,savePoint expired!");
                  if (StopFrom.NONE.equals(stopFrom)) {
                    savePointService.expire(application.getId());
                    application.setState(FlinkAppState.LOST.getValue());
                    alertService.alert(application, FlinkAppState.LOST);
                  } else {
                    application.setState(FlinkAppState.CANCELED.getValue());
                  }
                }
                /*
                 This step means that the above two ways to get information have failed, and this step is the last step,
                 which will directly identify the mission as cancelled or lost.
                 Need clean savepoint.
                */
<<<<<<< HEAD
                if (optionState == null || !optionState.equals(OptionState.STARTING)) {
                  // non-mapping
                  if (application.getState() != FlinkAppState.MAPPING.getValue()) {
                    log.error(
                        "FlinkRESTAPIWatcher getFromFlinkRestApi and getFromYarnRestApi error,job failed,savePoint expired!");
                    if (StopFrom.NONE.equals(stopFrom)) {
                      savePointService.expire(application.getId());
                      application.setState(FlinkAppState.LOST.getValue());
                      alert(application, FlinkAppState.LOST);
                    } else {
                      application.setState(FlinkAppState.CANCELED.getValue());
                    }
                  }
                  /*
                   This step means that the above two ways to get information have failed, and this step is the last step,
                   which will directly identify the mission as cancelled or lost.
                   Need clean savepoint.
                  */
                  application.setEndTime(new Date());
                  cleanSavepoint(application);
                  cleanOptioning(optionState, key);
                  doPersistMetrics(application, true);
                  FlinkAppState appState = FlinkAppState.of(application.getState());
                  if (appState.equals(FlinkAppState.FAILED)
                      || appState.equals(FlinkAppState.LOST)) {
                    alert(application, FlinkAppState.of(application.getState()));
                    if (appState.equals(FlinkAppState.FAILED)) {
                      try {
                        applicationService.start(application, true);
                      } catch (Exception e) {
                        log.error(e.getMessage(), e);
                      }
=======
                application.setEndTime(new Date());
                cleanSavepoint(application);
                cleanOptioning(optionState, key);
                doPersistMetrics(application, true);
                FlinkAppState appState = FlinkAppState.of(application.getState());
                if (appState.equals(FlinkAppState.FAILED) || appState.equals(FlinkAppState.LOST)) {
                  alertService.alert(application, FlinkAppState.of(application.getState()));
                  if (appState.equals(FlinkAppState.FAILED)) {
                    try {
                      applicationService.start(application, true);
                    } catch (Exception e) {
                      log.error(e.getMessage(), e);
>>>>>>> 8d5a4de1
                    }
                  }
                }
              }
            }
          }
        });
  }

  /**
   * Get the current task running status information from flink restapi
   *
   * @param application application
   * @param stopFrom stopFrom
   */
  private void getFromFlinkRestApi(Application application, StopFrom stopFrom) throws Exception {
    JobsOverview jobsOverview = httpJobsOverview(application);
    Optional<JobsOverview.Job> optional;
    ExecutionMode execMode = application.getExecutionModeEnum();
    if (ExecutionMode.YARN_APPLICATION.equals(execMode)
        || ExecutionMode.YARN_PER_JOB.equals(execMode)) {
      optional =
          jobsOverview.getJobs().size() > 1
              ? jobsOverview.getJobs().stream()
                  .filter(a -> StringUtils.equals(application.getJobId(), a.getId()))
                  .findFirst()
              : jobsOverview.getJobs().stream().findFirst();
    } else {
      optional =
          jobsOverview.getJobs().stream()
              .filter(x -> x.getId().equals(application.getJobId()))
              .findFirst();
    }
    if (optional.isPresent()) {

      JobsOverview.Job jobOverview = optional.get();
      FlinkAppState currentState = FlinkAppState.of(jobOverview.getState());

      if (!FlinkAppState.OTHER.equals(currentState)) {
        try {
          // 1) set info from JobOverview
          handleJobOverview(application, jobOverview);
        } catch (Exception e) {
          log.error("get flink jobOverview error: {}", e.getMessage(), e);
        }
        try {
          // 2) CheckPoints
          handleCheckPoints(application);
        } catch (Exception e) {
          log.error("get flink jobOverview error: {}", e.getMessage(), e);
        }
        // 3) savePoint obsolete check and NEED_START check
        OptionState optionState = OPTIONING.get(application.getId());
        if (currentState.equals(FlinkAppState.RUNNING)) {
          handleRunningState(application, optionState, currentState);
        } else {
          handleNotRunState(application, optionState, currentState, stopFrom);
        }
      }
    }
  }

  /**
   * handle job overview
   *
   * @param application application
   * @param jobOverview jobOverview
   */
  private void handleJobOverview(Application application, JobsOverview.Job jobOverview)
      throws IOException {
    // compute duration
    long startTime = jobOverview.getStartTime();
    long endTime = jobOverview.getEndTime();
    if (application.getStartTime() == null || startTime != application.getStartTime().getTime()) {
      application.setStartTime(new Date(startTime));
    }
    if (endTime != -1) {
      if (application.getEndTime() == null || endTime != application.getEndTime().getTime()) {
        application.setEndTime(new Date(endTime));
      }
    }

    application.setJobId(jobOverview.getId());
    application.setDuration(jobOverview.getDuration());
    application.setTotalTask(jobOverview.getTasks().getTotal());
    application.setOverview(jobOverview.getTasks());

    // get overview info at the first start time
    if (STARTING_CACHE.getIfPresent(application.getId()) != null) {
      Overview override = httpOverview(application);
      if (override != null && override.getSlotsTotal() > 0) {
        application.setTotalTM(override.getTaskmanagers());
        application.setTotalSlot(override.getSlotsTotal());
        application.setAvailableSlot(override.getSlotsAvailable());
      }
      STARTING_CACHE.invalidate(application.getId());
    }
  }

  /** get latest checkpoint */
  private void handleCheckPoints(Application application) throws Exception {
    CheckPoints checkPoints = httpCheckpoints(application);
    if (checkPoints != null) {
      checkpointProcessor.process(application, checkPoints);
    }
  }

  /**
   * Handle running task
   *
   * @param application application
   * @param optionState optionState
   * @param currentState currentState
   */
  private void handleRunningState(
      Application application, OptionState optionState, FlinkAppState currentState) {
    /*
     if the last recorded state is STARTING and the latest state obtained this time is RUNNING,
     which means it is the first tracking after restart.
     Then: the following the job status needs to be updated to the restart status:
     NEED_RESTART_AFTER_CONF_UPDATE (Need to restart  after modified configuration)
     NEED_RESTART_AFTER_SQL_UPDATE (Need to restart  after modified flink sql)
     NEED_RESTART_AFTER_ROLLBACK (Need to restart after rollback)
     NEED_RESTART_AFTER_DEPLOY (Need to rollback after deploy)
    */
    if (OptionState.STARTING.equals(optionState)) {
      Application latestApp = WATCHING_APPS.get(application.getId());
      ReleaseState releaseState = latestApp.getReleaseState();
      switch (releaseState) {
        case NEED_RESTART:
        case NEED_ROLLBACK:
          LambdaUpdateWrapper<Application> updateWrapper =
              new LambdaUpdateWrapper<Application>()
                  .eq(Application::getId, application.getId())
                  .set(Application::getRelease, ReleaseState.DONE.get());
          applicationService.update(updateWrapper);
          break;
        default:
          break;
      }
    }

    // The current state is running, and there is a current task in the savePointCache,
    // indicating that the task is doing savepoint
    if (SAVEPOINT_CACHE.getIfPresent(application.getId()) != null) {
      application.setOptionState(OptionState.SAVEPOINTING.getValue());
    } else {
      application.setOptionState(OptionState.NONE.getValue());
    }
    application.setState(currentState.getValue());
    doPersistMetrics(application, false);
    cleanOptioning(optionState, application.getId());
  }

  private void doPersistMetrics(Application application, boolean stopWatch) {
    if (FlinkAppState.isEndState(application.getState())) {
      application.setOverview(null);
      application.setTotalTM(null);
      application.setTotalSlot(null);
      application.setTotalTask(null);
      application.setAvailableSlot(null);
      application.setJmMemory(null);
      application.setTmMemory(null);
      unWatching(application.getId());
    } else if (stopWatch) {
      unWatching(application.getId());
    } else {
      WATCHING_APPS.put(application.getId(), application);
    }
    applicationService.persistMetrics(application);
  }

  /**
   * Handle not running task
   *
   * @param application application
   * @param optionState optionState
   * @param currentState currentState
   * @param stopFrom stopFrom
   */
  private void handleNotRunState(
      Application application,
      OptionState optionState,
      FlinkAppState currentState,
      StopFrom stopFrom)
      throws Exception {
    switch (currentState) {
      case CANCELLING:
        CANCELING_CACHE.put(application.getId(), DEFAULT_FLAG_BYTE);
        cleanSavepoint(application);
        application.setState(currentState.getValue());
        doPersistMetrics(application, false);
        break;
      case CANCELED:
        log.info(
            "FlinkRESTAPIWatcher getFromFlinkRestApi, job state {}, stop tracking and delete stopFrom!",
            currentState.name());
        cleanSavepoint(application);
        application.setState(currentState.getValue());
        if (StopFrom.NONE.equals(stopFrom) || applicationService.checkAlter(application)) {
          if (StopFrom.NONE.equals(stopFrom)) {
            log.info(
                "FlinkRESTAPIWatcher getFromFlinkRestApi, job cancel is not form StreamPark,savePoint expired!");
            savePointService.expire(application.getId());
          }
          stopCanceledJob(application.getId());
          alert(application, FlinkAppState.CANCELED);
        }
        STOP_FROM_MAP.remove(application.getId());
        doPersistMetrics(application, true);
        cleanOptioning(optionState, application.getId());
        break;
      case FAILED:
        cleanSavepoint(application);
        STOP_FROM_MAP.remove(application.getId());
        application.setState(FlinkAppState.FAILED.getValue());
        doPersistMetrics(application, true);
        alert(application, FlinkAppState.FAILED);
        applicationService.start(application, true);
        break;
      case RESTARTING:
        log.info(
            "FlinkRESTAPIWatcher getFromFlinkRestApi, job state {},add to starting",
            currentState.name());
        STARTING_CACHE.put(application.getId(), DEFAULT_FLAG_BYTE);
        break;
      default:
        application.setState(currentState.getValue());
        doPersistMetrics(application, false);
    }
  }

  /**
   * <strong>Query the job history in yarn, indicating that the task has stopped, and the final
   * status of the task is CANCELED</strong>
   *
   * @param application application
   * @param stopFrom stopFrom
   */
  private void getFromYarnRestApi(Application application, StopFrom stopFrom) throws Exception {
    log.debug("FlinkRESTAPIWatcher getFromYarnRestApi starting...");
    OptionState optionState = OPTIONING.get(application.getId());

    /*
     If the status of the last time is CANCELING (flink rest server is not closed at the time of getting information)
     and the status is not obtained this time (flink rest server is closed),
     the task is considered CANCELED
    */
    Byte flag = CANCELING_CACHE.getIfPresent(application.getId());
    if (flag != null) {
      log.info("FlinkRESTAPIWatcher previous state: canceling.");
      if (StopFrom.NONE.equals(stopFrom)) {
        log.error(
            "FlinkRESTAPIWatcher query previous state was canceling and stopFrom NotFound,savePoint expired!");
        savePointService.expire(application.getId());
      }
      application.setState(FlinkAppState.CANCELED.getValue());
      cleanSavepoint(application);
      cleanOptioning(optionState, application.getId());
      doPersistMetrics(application, true);
    } else {
      // query the status from the yarn rest Api
      YarnAppInfo yarnAppInfo = httpYarnAppInfo(application);
      if (yarnAppInfo == null) {
        if (!ExecutionMode.REMOTE.equals(application.getExecutionModeEnum())) {
          throw new RuntimeException("FlinkRESTAPIWatcher getFromYarnRestApi failed ");
        }
      } else {
        try {
          String state = yarnAppInfo.getApp().getFinalStatus();
          FlinkAppState flinkAppState = FlinkAppState.of(state);
          if (FlinkAppState.OTHER.equals(flinkAppState)) {
            return;
          }
          if (FlinkAppState.KILLED.equals(flinkAppState)) {
            if (StopFrom.NONE.equals(stopFrom)) {
              log.error(
                  "FlinkRESTAPIWatcher getFromYarnRestApi,job was killed and stopFrom NotFound,savePoint expired!");
              savePointService.expire(application.getId());
            }
            flinkAppState = FlinkAppState.CANCELED;
            cleanSavepoint(application);
            application.setEndTime(new Date());
          }
          if (FlinkAppState.SUCCEEDED.equals(flinkAppState)) {
            flinkAppState = FlinkAppState.FINISHED;
          }
          application.setState(flinkAppState.getValue());
          cleanOptioning(optionState, application.getId());
          doPersistMetrics(application, true);
          if (flinkAppState.equals(FlinkAppState.FAILED)
              || flinkAppState.equals(FlinkAppState.LOST)
              || (flinkAppState.equals(FlinkAppState.CANCELED) && StopFrom.NONE.equals(stopFrom))
              || applicationService.checkAlter(application)) {
            alert(application, flinkAppState);
            stopCanceledJob(application.getId());
            if (flinkAppState.equals(FlinkAppState.FAILED)) {
              applicationService.start(application, true);
            }
          }
        } catch (Exception e) {
          if (!ExecutionMode.REMOTE.equals(application.getExecutionModeEnum())) {
            throw new RuntimeException("FlinkRESTAPIWatcher getFromYarnRestApi error,", e);
          }
        }
      }
    }
  }

  private void cleanOptioning(OptionState optionState, Long key) {
    if (optionState != null) {
      lastOptionTime = System.currentTimeMillis();
      OPTIONING.remove(key);
    }
  }

  public void cleanSavepoint(Application application) {
    SAVEPOINT_CACHE.invalidate(application.getId());
    application.setOptionState(OptionState.NONE.getValue());
  }

  /** set current option state */
  public static void setOptionState(Long appId, OptionState state) {
    if (isKubernetesApp(appId)) {
      return;
    }
    log.info("FlinkRESTAPIWatcher setOptioning");
    OPTIONING.put(appId, state);
    if (state.equals(OptionState.CANCELLING)) {
      STOP_FROM_MAP.put(appId, StopFrom.STREAMPARK);
    }
  }

  public static void doWatching(Application application) {
    if (isKubernetesApp(application)) {
      return;
    }
    log.info("FlinkRESTAPIWatcher add app to tracking,appId:{}", application.getId());
    WATCHING_APPS.put(application.getId(), application);
    STARTING_CACHE.put(application.getId(), DEFAULT_FLAG_BYTE);
  }

  public static void addSavepoint(Long appId) {
    if (isKubernetesApp(appId)) {
      return;
    }
    log.info("FlinkRESTAPIWatcher add app to savepoint,appId:{}", appId);
    SAVEPOINT_CACHE.put(appId, DEFAULT_FLAG_BYTE);
  }

  public static void unWatching(Long appId) {
    if (isKubernetesApp(appId)) {
      return;
    }
    log.info("FlinkRESTAPIWatcher stop app,appId:{}", appId);
    WATCHING_APPS.remove(appId);
  }

  public static void stopCanceledJob(Long appId) {
    if (!CANCELLED_JOB_MAP.containsKey(appId)) {
      return;
    }
    log.info("flink job canceled app appId:{} by useId:{}", appId, CANCELLED_JOB_MAP.get(appId));
    CANCELLED_JOB_MAP.remove(appId);
  }

  public static void addCanceledApp(Long appId, Long userId) {
    log.info("flink job addCanceledApp app appId:{}, useId:{}", appId, userId);
    CANCELLED_JOB_MAP.put(appId, userId);
  }

  public static Long getCanceledJobUserId(Long appId) {
    return CANCELLED_JOB_MAP.get(appId) == null ? Long.valueOf(-1) : CANCELLED_JOB_MAP.get(appId);
  }

  public static Collection<Application> getWatchingApps() {
    return WATCHING_APPS.values();
  }

  private static boolean isKubernetesApp(Application application) {
    return FlinkK8sWatcherWrapper.isKubernetesApp(application);
  }

  private static boolean isKubernetesApp(Long appId) {
    Application app = WATCHING_APPS.get(appId);
    return FlinkK8sWatcherWrapper.isKubernetesApp(app);
  }

  private YarnAppInfo httpYarnAppInfo(Application application) throws Exception {
    String reqURL = "ws/v1/cluster/apps/".concat(application.getAppId());
    return yarnRestRequest(reqURL, YarnAppInfo.class);
  }

  private Overview httpOverview(Application application) throws IOException {
    String appId = application.getAppId();
    if (appId != null) {
      if (application.getExecutionModeEnum().equals(ExecutionMode.YARN_APPLICATION)
          || application.getExecutionModeEnum().equals(ExecutionMode.YARN_PER_JOB)) {
        String reqURL;
        if (StringUtils.isEmpty(application.getJobManagerUrl())) {
          String format = "proxy/%s/overview";
          reqURL = String.format(format, appId);
        } else {
          String format = "%s/overview";
          reqURL = String.format(format, application.getJobManagerUrl());
        }
        return yarnRestRequest(reqURL, Overview.class);
      }
    }
    return null;
  }

  private JobsOverview httpJobsOverview(Application application) throws Exception {
    final String flinkUrl = "jobs/overview";
    ExecutionMode execMode = application.getExecutionModeEnum();
    if (ExecutionMode.isYarnMode(execMode)) {
      String reqURL;
      if (StringUtils.isEmpty(application.getJobManagerUrl())) {
        String format = "proxy/%s/" + flinkUrl;
        reqURL = String.format(format, application.getAppId());
      } else {
        String format = "%s/" + flinkUrl;
        reqURL = String.format(format, application.getJobManagerUrl());
      }
      return yarnRestRequest(reqURL, JobsOverview.class);
    }

    if (application.getJobId() != null && ExecutionMode.isRemoteMode(execMode)) {
      return httpRemoteCluster(
          application.getFlinkClusterId(),
          cluster -> {
            String remoteUrl = cluster.getAddress() + "/" + flinkUrl;
            JobsOverview jobsOverview = httpRestRequest(remoteUrl, JobsOverview.class);
            if (jobsOverview != null) {
              List<JobsOverview.Job> jobs =
                  jobsOverview.getJobs().stream()
                      .filter(x -> x.getId().equals(application.getJobId()))
                      .collect(Collectors.toList());
              jobsOverview.setJobs(jobs);
            }
            return jobsOverview;
          });
    }
    return null;
  }

  private CheckPoints httpCheckpoints(Application application) throws Exception {
    final String flinkUrl = "jobs/%s/checkpoints";
    ExecutionMode execMode = application.getExecutionModeEnum();
    if (ExecutionMode.isYarnMode(execMode)) {
      String reqURL;
      if (StringUtils.isEmpty(application.getJobManagerUrl())) {
        String format = "proxy/%s/" + flinkUrl;
        reqURL = String.format(format, application.getAppId(), application.getJobId());
      } else {
        String format = "%s/" + flinkUrl;
        reqURL = String.format(format, application.getJobManagerUrl(), application.getJobId());
      }
      return yarnRestRequest(reqURL, CheckPoints.class);
    }

    if (application.getJobId() != null && ExecutionMode.isRemoteMode(execMode)) {
      return httpRemoteCluster(
          application.getFlinkClusterId(),
          cluster -> {
            String remoteUrl =
                cluster.getAddress() + "/" + String.format(flinkUrl, application.getJobId());
            return httpRestRequest(remoteUrl, CheckPoints.class);
          });
    }
    return null;
  }

  private <T> T yarnRestRequest(String url, Class<T> clazz) throws IOException {
    String result = YarnUtils.restRequest(url);
    if (null == result) {
      return null;
    }
    return JacksonUtils.read(result, clazz);
  }

  private <T> T httpRestRequest(String url, Class<T> clazz) throws IOException {
    String result =
        HttpClientUtils.httpGetRequest(
            url, RequestConfig.custom().setConnectTimeout(5000, TimeUnit.MILLISECONDS).build());
    if (null == result) {
      return null;
    }
    return JacksonUtils.read(result, clazz);
  }

  public boolean isWatchingApp(Long id) {
    return WATCHING_APPS.containsKey(id);
  }

<<<<<<< HEAD
  /**
   * The situation of abnormal operation alarm is as follows: When the job running mode is yarn per
   * job or yarn application, when the job is abnormal, an alarm will be triggered directly; The job
   * running mode is yarn session or reome: a. If the flink cluster is not configured with an alarm
   * information, it will directly alarm when the job is abnormal. b. If the flink cluster is
   * configured with alarm information: if the abnormal behavior of the job is caused by an
   * abnormality in the flink cluster, block the alarm of the job and wait for the flink cluster
   * alarm; If the abnormal behavior of the job is caused by itself and the flink cluster is running
   * normally, the job will an alarm
   */
  private void alert(Application app, FlinkAppState appState) {
    if (ExecutionMode.isYarnPerJobOrAppMode(app.getExecutionModeEnum())
        || !flinkClusterWatcher.checkAlert(app.getFlinkClusterId())) {
      alertService.alert(app, appState);
      return;
    }
    boolean isValid = flinkClusterWatcher.verifyClusterValidByClusterId(app.getFlinkClusterId());
    if (isValid) {
      log.info(
          "application with id {} is yarn session or remote and flink cluster with id {} is alive, application send alert",
          app.getId(),
          app.getFlinkClusterId());
      alertService.alert(app, appState);
    }
=======
  private <T> T httpRemoteCluster(Long clusterId, Callback<FlinkCluster, T> function)
      throws Exception {
    FlinkCluster flinkCluster = getFlinkRemoteCluster(clusterId, false);
    try {
      return function.call(flinkCluster);
    } catch (Exception e) {
      flinkCluster = getFlinkRemoteCluster(clusterId, true);
      return function.call(flinkCluster);
    }
  }

  private FlinkCluster getFlinkRemoteCluster(Long clusterId, boolean flush) {
    FlinkCluster flinkCluster = FLINK_CLUSTER_MAP.get(clusterId);
    if (flinkCluster == null || flush) {
      flinkCluster = flinkClusterService.getById(clusterId);
      FLINK_CLUSTER_MAP.put(clusterId, flinkCluster);
    }
    return flinkCluster;
  }

  interface Callback<T, R> {
    R call(T e) throws Exception;
>>>>>>> 8d5a4de1
  }
}<|MERGE_RESOLUTION|>--- conflicted
+++ resolved
@@ -240,53 +240,18 @@
                  which will directly identify the mission as cancelled or lost.
                  Need clean savepoint.
                 */
-<<<<<<< HEAD
-                if (optionState == null || !optionState.equals(OptionState.STARTING)) {
-                  // non-mapping
-                  if (application.getState() != FlinkAppState.MAPPING.getValue()) {
-                    log.error(
-                        "FlinkRESTAPIWatcher getFromFlinkRestApi and getFromYarnRestApi error,job failed,savePoint expired!");
-                    if (StopFrom.NONE.equals(stopFrom)) {
-                      savePointService.expire(application.getId());
-                      application.setState(FlinkAppState.LOST.getValue());
-                      alert(application, FlinkAppState.LOST);
-                    } else {
-                      application.setState(FlinkAppState.CANCELED.getValue());
-                    }
-                  }
-                  /*
-                   This step means that the above two ways to get information have failed, and this step is the last step,
-                   which will directly identify the mission as cancelled or lost.
-                   Need clean savepoint.
-                  */
-                  application.setEndTime(new Date());
-                  cleanSavepoint(application);
-                  cleanOptioning(optionState, key);
-                  doPersistMetrics(application, true);
-                  FlinkAppState appState = FlinkAppState.of(application.getState());
-                  if (appState.equals(FlinkAppState.FAILED)
-                      || appState.equals(FlinkAppState.LOST)) {
-                    alert(application, FlinkAppState.of(application.getState()));
-                    if (appState.equals(FlinkAppState.FAILED)) {
-                      try {
-                        applicationService.start(application, true);
-                      } catch (Exception e) {
-                        log.error(e.getMessage(), e);
-                      }
-=======
                 application.setEndTime(new Date());
                 cleanSavepoint(application);
                 cleanOptioning(optionState, key);
                 doPersistMetrics(application, true);
                 FlinkAppState appState = FlinkAppState.of(application.getState());
                 if (appState.equals(FlinkAppState.FAILED) || appState.equals(FlinkAppState.LOST)) {
-                  alertService.alert(application, FlinkAppState.of(application.getState()));
+                  alert(application, FlinkAppState.of(application.getState()));
                   if (appState.equals(FlinkAppState.FAILED)) {
                     try {
                       applicationService.start(application, true);
                     } catch (Exception e) {
                       log.error(e.getMessage(), e);
->>>>>>> 8d5a4de1
                     }
                   }
                 }
@@ -782,7 +747,30 @@
     return WATCHING_APPS.containsKey(id);
   }
 
-<<<<<<< HEAD
+  private <T> T httpRemoteCluster(Long clusterId, Callback<FlinkCluster, T> function)
+      throws Exception {
+    FlinkCluster flinkCluster = getFlinkRemoteCluster(clusterId, false);
+    try {
+      return function.call(flinkCluster);
+    } catch (Exception e) {
+      flinkCluster = getFlinkRemoteCluster(clusterId, true);
+      return function.call(flinkCluster);
+    }
+  }
+
+  private FlinkCluster getFlinkRemoteCluster(Long clusterId, boolean flush) {
+    FlinkCluster flinkCluster = FLINK_CLUSTER_MAP.get(clusterId);
+    if (flinkCluster == null || flush) {
+      flinkCluster = flinkClusterService.getById(clusterId);
+      FLINK_CLUSTER_MAP.put(clusterId, flinkCluster);
+    }
+    return flinkCluster;
+  }
+
+  interface Callback<T, R> {
+    R call(T e) throws Exception;
+  }
+  
   /**
    * The situation of abnormal operation alarm is as follows: When the job running mode is yarn per
    * job or yarn application, when the job is abnormal, an alarm will be triggered directly; The job
@@ -807,29 +795,5 @@
           app.getFlinkClusterId());
       alertService.alert(app, appState);
     }
-=======
-  private <T> T httpRemoteCluster(Long clusterId, Callback<FlinkCluster, T> function)
-      throws Exception {
-    FlinkCluster flinkCluster = getFlinkRemoteCluster(clusterId, false);
-    try {
-      return function.call(flinkCluster);
-    } catch (Exception e) {
-      flinkCluster = getFlinkRemoteCluster(clusterId, true);
-      return function.call(flinkCluster);
-    }
-  }
-
-  private FlinkCluster getFlinkRemoteCluster(Long clusterId, boolean flush) {
-    FlinkCluster flinkCluster = FLINK_CLUSTER_MAP.get(clusterId);
-    if (flinkCluster == null || flush) {
-      flinkCluster = flinkClusterService.getById(clusterId);
-      FLINK_CLUSTER_MAP.put(clusterId, flinkCluster);
-    }
-    return flinkCluster;
-  }
-
-  interface Callback<T, R> {
-    R call(T e) throws Exception;
->>>>>>> 8d5a4de1
   }
 }