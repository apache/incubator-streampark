/*
 * Licensed to the Apache Software Foundation (ASF) under one or more
 * contributor license agreements.  See the NOTICE file distributed with
 * this work for additional information regarding copyright ownership.
 * The ASF licenses this file to You under the Apache License, Version 2.0
 * (the "License"); you may not use this file except in compliance with
 * the License.  You may obtain a copy of the License at
 *
 *    http://www.apache.org/licenses/LICENSE-2.0
 *
 * Unless required by applicable law or agreed to in writing, software
 * distributed under the License is distributed on an "AS IS" BASIS,
 * WITHOUT WARRANTIES OR CONDITIONS OF ANY KIND, either express or implied.
 * See the License for the specific language governing permissions and
 * limitations under the License.
 */

package org.apache.streampark.console.system.security.impl;

import org.apache.streampark.console.base.exception.ApiAlertException;
import org.apache.streampark.console.base.util.ShaHashUtils;
import org.apache.streampark.console.core.enums.LoginTypeEnum;
import org.apache.streampark.console.core.enums.UserTypeEnum;
import org.apache.streampark.console.system.entity.User;
import org.apache.streampark.console.system.security.Authenticator;
import org.apache.streampark.console.system.service.UserService;

import org.apache.commons.lang3.StringUtils;

import org.springframework.beans.factory.annotation.Autowired;
import org.springframework.stereotype.Component;

import static org.apache.streampark.console.base.enums.UserMessageStatus.SYSTEM_USER_ALLOW_LOGIN_TYPE;
import static org.apache.streampark.console.base.enums.UserMessageStatus.SYSTEM_USER_LOGIN_PASSWORD_INCORRECT;
import static org.apache.streampark.console.base.enums.UserMessageStatus.SYSTEM_USER_LOGIN_TYPE_CONSTRAINTS;
import static org.apache.streampark.console.base.enums.UserMessageStatus.SYSTEM_USER_LOGIN_TYPE_NOT_SUPPORT;
import static org.apache.streampark.console.base.enums.UserMessageStatus.SYSTEM_USER_NOT_EXIST;

@Component
public class AuthenticatorImpl implements Authenticator {

    @Autowired
    private UserService usersService;
    @Autowired
    private LdapService ldapService;

    @Override
    public User authenticate(String username, String password, LoginTypeEnum loginType) throws Exception {
        ApiAlertException.throwIfNull(
<<<<<<< HEAD
            loginTypeEnum, SYSTEM_USER_LOGIN_TYPE_NOT_SUPPORT, loginType);
=======
            loginType, "the login type is null");
>>>>>>> 77068229

        switch (loginType) {
            case PASSWORD:
                return passwordAuthenticate(username, password);
            case LDAP:
                return ldapAuthenticate(username, password);
            case SSO:
                return ssoAuthenticate(username);
            default:
                return ApiAlertException.throwException(SYSTEM_USER_LOGIN_TYPE_NOT_SUPPORT, loginType);
        }
    }

    private User passwordAuthenticate(String username, String password) {
        User user = usersService.getByUsername(username);

        ApiAlertException.throwIfNull(user, SYSTEM_USER_NOT_EXIST, username);

        ApiAlertException.throwIfTrue(
            user.getLoginType() != LoginTypeEnum.PASSWORD,
            SYSTEM_USER_ALLOW_LOGIN_TYPE,
            username,
            LoginTypeEnum.PASSWORD);

        String salt = user.getSalt();
        password = ShaHashUtils.encrypt(salt, password);

        ApiAlertException.throwIfFalse(
            StringUtils.equals(user.getPassword(), password), SYSTEM_USER_LOGIN_PASSWORD_INCORRECT);

        return user;
    }

    private User ldapAuthenticate(String username, String password) throws Exception {
        boolean ldapLoginStatus = ldapService.ldapLogin(username, password);
        if (!ldapLoginStatus) {
            return null;
        }
        // check if user exist
        User user = usersService.getByUsername(username);

        if (user != null) {
            ApiAlertException.throwIfTrue(
                user.getLoginType() != LoginTypeEnum.LDAP,
                SYSTEM_USER_LOGIN_TYPE_CONSTRAINTS,
                username,
                user.getLoginType());

            return user;
        }
        return this.newUserCreate(LoginTypeEnum.LDAP, username);
    }

    private User ssoAuthenticate(String username) throws Exception {
        // check if user exist
        User user = usersService.getByUsername(username);

        if (user != null) {
            ApiAlertException.throwIfTrue(
                user.getLoginType() != LoginTypeEnum.SSO,
                SYSTEM_USER_LOGIN_TYPE_CONSTRAINTS,
                username,
                user.getLoginType());
            return user;
        }

        return this.newUserCreate(LoginTypeEnum.SSO, username);
    }

    private User newUserCreate(LoginTypeEnum loginTypeEnum, String username) throws Exception {
        User newUser = new User();
        newUser.setUsername(username);
        newUser.setNickName(username);
        newUser.setLoginType(loginTypeEnum);
        newUser.setUserType(UserTypeEnum.USER);
        newUser.setStatus(User.STATUS_VALID);
        newUser.setSex(User.SEX_UNKNOWN);
        usersService.createUser(newUser);
        return newUser;
    }
}<|MERGE_RESOLUTION|>--- conflicted
+++ resolved
@@ -47,11 +47,8 @@
     @Override
     public User authenticate(String username, String password, LoginTypeEnum loginType) throws Exception {
         ApiAlertException.throwIfNull(
-<<<<<<< HEAD
+            loginType, "the login type is null");
             loginTypeEnum, SYSTEM_USER_LOGIN_TYPE_NOT_SUPPORT, loginType);
-=======
-            loginType, "the login type is null");
->>>>>>> 77068229
 
         switch (loginType) {
             case PASSWORD:
