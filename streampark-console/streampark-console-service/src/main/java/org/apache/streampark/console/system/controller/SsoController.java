--- conflicted
+++ resolved
@@ -24,7 +24,6 @@
 import org.apache.streampark.console.system.security.Authenticator;
 import org.apache.streampark.console.system.service.UserService;
 
-import org.apache.commons.lang3.StringUtils;
 import org.apache.shiro.SecurityUtils;
 import org.apache.shiro.subject.PrincipalCollection;
 import org.apache.shiro.subject.Subject;
@@ -83,17 +82,10 @@
     }
 
     principal = new Pac4jPrincipal(profiles, principalNameAttribute);
-<<<<<<< HEAD
-    if (StringUtils.isBlank(principal.getName())) {
-      log.error("Please configure correct principalNameAttribute from UserProfile: " + principal);
-      throw new ApiAlertException("Please configure the correct Principal Name Attribute");
-    }
-=======
 
     // Check Principal name
     ApiAlertException.throwIfNull(
         principal.getName(), "Please configure the correct Principal Name Attribute");
->>>>>>> 81f8693f
 
     User user = authenticator.authenticate(principal.getName(), null, LoginTypeEnum.SSO.toString());
 
