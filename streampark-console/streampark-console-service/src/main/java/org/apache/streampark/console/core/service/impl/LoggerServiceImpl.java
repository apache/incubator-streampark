/*
 * Licensed to the Apache Software Foundation (ASF) under one or more
 * contributor license agreements.  See the NOTICE file distributed with
 * this work for additional information regarding copyright ownership.
 * The ASF licenses this file to You under the Apache License, Version 2.0
 * (the "License"); you may not use this file except in compliance with
 * the License.  You may obtain a copy of the License at
 *
 *    http://www.apache.org/licenses/LICENSE-2.0
 *
 * Unless required by applicable law or agreed to in writing, software
 * distributed under the License is distributed on an "AS IS" BASIS,
 * WITHOUT WARRANTIES OR CONDITIONS OF ANY KIND, either express or implied.
 * See the License for the specific language governing permissions and
 * limitations under the License.
 */

package org.apache.streampark.console.core.service.impl;

import org.apache.streampark.console.base.util.WebUtils;
import org.apache.streampark.console.core.service.LogClientService;
import org.apache.streampark.console.core.service.LoggerService;
import org.apache.streampark.flink.kubernetes.helper.KubernetesDeploymentHelper;

import lombok.extern.slf4j.Slf4j;
import org.springframework.beans.factory.annotation.Autowired;
import org.springframework.stereotype.Service;

import java.util.concurrent.CompletableFuture;
import java.util.concurrent.CompletionStage;

/**
 * log service
 */
@Service
@Slf4j
public class LoggerServiceImpl implements LoggerService {

    @Autowired
    private LogClientService logClient;

    /**
     * view log
     *
     * @param skipLineNum skip line number
     * @param limit       limit
     * @return log string data
     */
<<<<<<< HEAD
    @Override
    public CompletionStage<String> queryLog(String nameSpace, String jobName, int skipLineNum, int limit) {
        return CompletableFuture.supplyAsync(() -> jobDeploymentsWatch(nameSpace, jobName)
=======
    public CompletionStage<String> queryLog(String nameSpace, String jobName, String jobId, int skipLineNum, int limit) {
        return CompletableFuture.supplyAsync(() -> jobDeploymentsWatch(nameSpace, jobName, jobId)
>>>>>>> ff0488e4
        ).exceptionally(e -> {
            try {
                return String.format("%s/%s_err.log", WebUtils.getAppTempDir(), jobId);
            } catch (Exception ex) {
                log.error("Generate log path exception:{}", ex.getMessage());
                return null;
            }
        }).thenApply(path -> logClient.rollViewLog(String.valueOf(path), skipLineNum, limit));
    }

    private String jobDeploymentsWatch(String nameSpace, String jobName, String jobId) {
        return KubernetesDeploymentHelper.watchDeploymentLog(nameSpace, jobName, jobId);
    }
}

<|MERGE_RESOLUTION|>--- conflicted
+++ resolved
@@ -46,14 +46,9 @@
      * @param limit       limit
      * @return log string data
      */
-<<<<<<< HEAD
     @Override
-    public CompletionStage<String> queryLog(String nameSpace, String jobName, int skipLineNum, int limit) {
-        return CompletableFuture.supplyAsync(() -> jobDeploymentsWatch(nameSpace, jobName)
-=======
     public CompletionStage<String> queryLog(String nameSpace, String jobName, String jobId, int skipLineNum, int limit) {
         return CompletableFuture.supplyAsync(() -> jobDeploymentsWatch(nameSpace, jobName, jobId)
->>>>>>> ff0488e4
         ).exceptionally(e -> {
             try {
                 return String.format("%s/%s_err.log", WebUtils.getAppTempDir(), jobId);
