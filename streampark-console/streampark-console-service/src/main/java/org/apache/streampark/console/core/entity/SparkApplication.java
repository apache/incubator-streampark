/*
 * Licensed to the Apache Software Foundation (ASF) under one or more
 * contributor license agreements.  See the NOTICE file distributed with
 * this work for additional information regarding copyright ownership.
 * The ASF licenses this file to You under the Apache License, Version 2.0
 * (the "License"); you may not use this file except in compliance with
 * the License.  You may obtain a copy of the License at
 *
 *    http://www.apache.org/licenses/LICENSE-2.0
 *
 * Unless required by applicable law or agreed to in writing, software
 * distributed under the License is distributed on an "AS IS" BASIS,
 * WITHOUT WARRANTIES OR CONDITIONS OF ANY KIND, either express or implied.
 * See the License for the specific language governing permissions and
 * limitations under the License.
 */

package org.apache.streampark.console.core.entity;

import org.apache.streampark.common.Constant;
import org.apache.streampark.common.conf.ConfigKeys;
import org.apache.streampark.common.conf.Workspace;
import org.apache.streampark.common.enums.ApplicationType;
import org.apache.streampark.common.enums.SparkDevelopmentMode;
import org.apache.streampark.common.enums.SparkExecutionMode;
import org.apache.streampark.common.enums.StorageType;
import org.apache.streampark.common.fs.FsOperator;
import org.apache.streampark.console.base.mybatis.entity.BaseEntity;
import org.apache.streampark.console.base.util.JacksonUtils;
import org.apache.streampark.console.core.bean.AppControl;
import org.apache.streampark.console.core.bean.Dependency;
import org.apache.streampark.console.core.enums.ReleaseStateEnum;
import org.apache.streampark.console.core.enums.ResourceFromEnum;
import org.apache.streampark.console.core.enums.SparkAppStateEnum;
<<<<<<< HEAD
import org.apache.streampark.console.core.metrics.spark.SparkApplicationSummary;
import org.apache.streampark.console.core.utils.YarnQueueLabelExpression;
=======
import org.apache.streampark.console.core.metrics.flink.JobsOverview;
import org.apache.streampark.console.core.util.YarnQueueLabelExpression;
import org.apache.streampark.flink.kubernetes.model.K8sPodTemplates;
>>>>>>> 77068229
import org.apache.streampark.flink.packer.maven.DependencyInfo;

import org.apache.commons.lang3.StringUtils;

import com.baomidou.mybatisplus.annotation.FieldStrategy;
import com.baomidou.mybatisplus.annotation.IdType;
import com.baomidou.mybatisplus.annotation.TableField;
import com.baomidou.mybatisplus.annotation.TableId;
import com.baomidou.mybatisplus.annotation.TableName;
import com.baomidou.mybatisplus.core.toolkit.support.SFunction;
import com.fasterxml.jackson.annotation.JsonIgnore;
import lombok.Data;
import lombok.SneakyThrows;
import lombok.extern.slf4j.Slf4j;

import java.util.Date;
import java.util.HashMap;
import java.util.Map;
import java.util.Objects;

@Data
@TableName("t_spark_app")
@Slf4j
public class SparkApplication extends BaseEntity {

    @TableId(type = IdType.AUTO)
    private Long id;

    private Long teamId;

    /** 1) custom code 2) spark SQL */
    private Integer jobType;

    /** 1) Apache Spark 2) StreamPark Spark */
    private Integer appType;

    /** spark version */
    private Long versionId;

    /** spark.app.name */
    private String appName;

    private Integer executionMode;

    /** 1: cicd (build from csv) 2: upload (upload local jar job) */
    private Integer resourceFrom;

    private Long projectId;

    /** application module */
    private String module;

    private String mainClass;

    private String jar;

    /**
     * for upload type tasks, checkSum needs to be recorded whether it needs to be republished after
     * the update and modify.
     */
    private Long jarCheckSum;

    /**
     * Arbitrary Spark configuration property in key=value format
     * e.g. "spark.driver.cores=1"
     */
    private String appProperties;

    /** Arguments passed to the main method of your main class */
    private String appArgs;

    @TableField(updateStrategy = FieldStrategy.IGNORED)
    private String appId;

    private String yarnQueue;

    private transient String yarnQueueName;

    private transient String yarnQueueLabel;

    /** The api server url of k8s. */
    private String k8sMasterUrl;

    /** spark docker base image */
    private String k8sContainerImage;

    /** k8s image pull policy */
    private int k8sImagePullPolicy;

    /** k8s spark service account */
    private String k8sServiceAccount;

    /** k8s namespace */
    private String k8sNamespace = Constant.DEFAULT;

    @TableField("HADOOP_USER")
    private String hadoopUser;

    /** max restart retries after job failed */
    @TableField(updateStrategy = FieldStrategy.IGNORED)
    private Integer restartSize;

    /** has restart count */
    private Integer restartCount;

    private Integer state;

    private String options;

    private Integer optionState;

    private Date optionTime;

    private Long userId;

    private String description;

    /** determine if tracking status */
    private Integer tracking;

    /** task release status */
    @TableField("`release`")
    private Integer release;

    /** determine if a task needs to be built */
    private Boolean build;

    /** alert id */
    @TableField(updateStrategy = FieldStrategy.IGNORED)
    private Long alertId;

    private Date createTime;

    private Date modifyTime;

    private Date startTime;

    @TableField(updateStrategy = FieldStrategy.IGNORED)
    private Date endTime;

    private Long duration;

    private String tags;

    /** resource */
    private Long driverCores;
    private Long driverMemory;
    private Long executorCores;
    private Long executorMemory;
    private Long executorMaxNums;

    /** running job */
    private Long numTasks;
    private Long numCompletedTasks;
    private Long numStages;
    private Long numCompletedStages;
    private Long usedMemory;
    private Long usedVCores;

    private transient String teamResource;
    private transient String dependency;
    private transient Long sqlId;
    private transient String sparkSql;
    private transient Integer[] stateArray;
    private transient Integer[] jobTypeArray;
    private transient Boolean backUp = false;
    private transient Boolean restart = false;
    private transient String config;
    private transient Long configId;
    private transient String sparkVersion;
    private transient String confPath;
    private transient Integer format;
<<<<<<< HEAD
    private transient Boolean drain = false;
    private transient Boolean nativeFormat = false;
=======
    private transient String savepointPath;
    private transient Boolean restoreOrTriggerSavepoint = false;
    private transient Boolean drain = false;
    private transient Boolean nativeFormat = false;
    private transient Long savepointTimeout = 60L;
>>>>>>> 77068229
    private transient Boolean allowNonRestored = false;
    private transient Integer restoreMode;
    private transient String socketId;
    private transient String projectName;
    private transient String backUpDescription;

    /** spark Web UI Url */
    private transient String sparkRestUrl;

    /** refer to {@link org.apache.streampark.flink.packer.pipeline.BuildPipeline} */
    private transient Integer buildStatus;

    private transient AppControl appControl;

    public void setK8sNamespace(String k8sNamespace) {
        this.k8sNamespace = StringUtils.isBlank(k8sNamespace) ? Constant.DEFAULT : k8sNamespace;
    }

    public void setState(Integer state) {
        this.state = state;
        this.tracking = shouldTracking() ? 1 : 0;
    }

    public void resolveYarnQueue() {
        if (!(SparkExecutionMode.YARN_CLIENT == this.getSparkExecutionMode()
            || SparkExecutionMode.YARN_CLUSTER == this.getSparkExecutionMode())) {
            return;
        }
        if (StringUtils.isBlank(this.yarnQueue)) {
            this.yarnQueue = "default";
        }
        Map<String, String> queueLabelMap = YarnQueueLabelExpression.getQueueLabelMap(this.yarnQueue);
        this.setYarnQueueName(queueLabelMap.getOrDefault(ConfigKeys.KEY_YARN_APP_QUEUE(), "default"));
        this.setYarnQueueLabel(queueLabelMap.getOrDefault(ConfigKeys.KEY_YARN_APP_NODE_LABEL(), null));
    }

    /**
     * Determine if a SparkAppState requires tracking.
     *
     * @return 1: need to be tracked | 0: no need to be tracked.
     */
    public Boolean shouldTracking() {
        switch (getStateEnum()) {
            case ADDED:
            case FINISHED:
            case FAILED:
            case KILLED:
                return false;
            default:
                return true;
        }
    }

    /**
     * Determine whether the application can be started to prevent repeated starts.
     *
     * @return true: can start | false: can not start.
     */
    public boolean isCanBeStart() {
        switch (getStateEnum()) {
            case ADDED:
            case FAILED:
            case FINISHED:
            case LOST:
            case SUCCEEDED:
            case KILLED:
                return true;
            default:
                return false;
        }
    }

    @JsonIgnore
    public ReleaseStateEnum getReleaseState() {
        return ReleaseStateEnum.of(release);
    }

    @JsonIgnore
    public SparkDevelopmentMode getDevelopmentMode() {
        return SparkDevelopmentMode.valueOf(jobType);
    }

    @JsonIgnore
    public SparkAppStateEnum getStateEnum() {
        return SparkAppStateEnum.of(state);
    }

    @JsonIgnore
    public SparkExecutionMode getSparkExecutionMode() {
        return SparkExecutionMode.of(executionMode);
    }

    /** Local compilation and packaging working directory */
    @JsonIgnore
    public String getDistHome() {
        String path = String.format("%s/%s/%s", Workspace.APP_LOCAL_DIST(), projectId.toString(), getModule());
        log.info("local distHome:{}", path);
        return path;
    }

    @JsonIgnore
    public String getLocalAppHome() {
        String path = String.format("%s/%s", Workspace.local().APP_WORKSPACE(), id.toString());
        log.info("local appHome:{}", path);
        return path;
    }

    @JsonIgnore
    public String getRemoteAppHome() {
        String path = String.format("%s/%s", Workspace.remote().APP_WORKSPACE(), id.toString());
        log.info("remote appHome:{}", path);
        return path;
    }

    /** Automatically identify remoteAppHome or localAppHome based on app SparkExecutionMode */
    @JsonIgnore
    public String getAppHome() {
        switch (this.getSparkExecutionMode()) {
            case REMOTE:
            case LOCAL:
                return getLocalAppHome();
            case YARN_CLIENT:
            case YARN_CLUSTER:
                return getRemoteAppHome();
            default:
                throw new UnsupportedOperationException(
                    "unsupported executionMode ".concat(getSparkExecutionMode().getName()));
        }
    }

    @JsonIgnore
    public String getAppLib() {
        return getAppHome().concat("/lib");
    }

    @JsonIgnore
    public ApplicationType getApplicationType() {
        return ApplicationType.of(appType);
    }

    @JsonIgnore
    @SneakyThrows
    @SuppressWarnings("unchecked")
    public Map<String, String> getOptionMap() {
        if (StringUtils.isBlank(this.options)) {
            return new HashMap<>();
        }
        Map<String, String> optionMap = JacksonUtils.read(this.options, Map.class);
        optionMap.entrySet().removeIf(entry -> entry.getValue() == null);
        return optionMap;
    }

    @JsonIgnore
    public boolean isSparkSqlJob() {
        return SparkDevelopmentMode.SPARK_SQL.getMode().equals(this.getJobType());
    }

    @JsonIgnore
    public boolean isCustomCodeJob() {
        return SparkDevelopmentMode.CUSTOM_CODE.getMode().equals(this.getJobType());
    }

    @JsonIgnore
    public boolean isCustomCodeOrPySparkJob() {
        return SparkDevelopmentMode.CUSTOM_CODE.getMode().equals(this.getJobType())
            || SparkDevelopmentMode.PYSPARK.getMode().equals(this.getJobType());
    }

    @JsonIgnore
    public boolean isUploadJob() {
        return isCustomCodeOrPySparkJob()
            && ResourceFromEnum.UPLOAD.getValue().equals(this.getResourceFrom());
    }

    @JsonIgnore
    public boolean isCICDJob() {
        return isCustomCodeOrPySparkJob()
            && ResourceFromEnum.CICD.getValue().equals(this.getResourceFrom());
    }

    public boolean isStreamParkJob() {
        return this.getAppType() == ApplicationType.STREAMPARK_FLINK.getType();
    }

    @JsonIgnore
    @SneakyThrows
    public Dependency getDependencyObject() {
        return Dependency.toDependency(this.dependency);
    }

    @JsonIgnore
    public DependencyInfo getDependencyInfo() {
        return Dependency.toDependency(getDependency()).toJarPackDeps();
    }

    @JsonIgnore
    public boolean isRunning() {
        return SparkAppStateEnum.RUNNING.getValue() == this.getState();
    }

    @JsonIgnore
    public boolean isNeedRollback() {
        return ReleaseStateEnum.NEED_ROLLBACK.get() == this.getRelease();
    }

    @JsonIgnore
    public boolean isNeedRestartOnFailed() {
        if (this.restartSize != null && this.restartCount != null) {
            return this.restartSize > 0 && this.restartCount <= this.restartSize;
        }
        return false;
    }

    @JsonIgnore
    public StorageType getStorageType() {
        return getStorageType(getExecutionMode());
    }

    public static StorageType getStorageType(Integer execMode) {
        SparkExecutionMode executionModeEnum = SparkExecutionMode.of(execMode);
        switch (Objects.requireNonNull(executionModeEnum)) {
            case YARN_CLUSTER:
            case YARN_CLIENT:
                return StorageType.HDFS;
            case REMOTE:
                return StorageType.LFS;
            default:
                throw new UnsupportedOperationException("Unsupported ".concat(executionModeEnum.getName()));
        }
    }

    @JsonIgnore
    public FsOperator getFsOperator() {
        return FsOperator.of(getStorageType());
    }

    @JsonIgnore
    public Workspace getWorkspace() {
        return Workspace.of(getStorageType());
    }

    private boolean needFillYarnQueueLabel(SparkExecutionMode mode) {
        return SparkExecutionMode.YARN_CLUSTER == mode || SparkExecutionMode.YARN_CLIENT == mode;
    }
    private void fillRunningMetrics(SparkApplicationSummary summary) {
        this.setNumTasks(summary.getNumTasks());
        this.setNumCompletedTasks(summary.getNumCompletedTasks());
        this.setNumStages(summary.getNumStages());
        this.setNumCompletedStages(summary.getNumCompletedStages());
        this.setUsedMemory(summary.getUsedMemory());
        this.setUsedVCores(summary.getUsedVCores());
    }

    @Override
    public boolean equals(Object o) {
        if (this == o) {
            return true;
        }
        if (o == null || getClass() != o.getClass()) {
            return false;
        }
        return id.equals(((SparkApplication) o).id);
    }

    @Override
    public int hashCode() {
        return Objects.hash(id);
    }

    public static class SFunc {

        public static final SFunction<SparkApplication, Long> ID = SparkApplication::getId;
        public static final SFunction<SparkApplication, String> APP_ID = SparkApplication::getAppId;
        public static final SFunction<SparkApplication, Date> START_TIME = SparkApplication::getStartTime;
        public static final SFunction<SparkApplication, Date> END_TIME = SparkApplication::getEndTime;
        public static final SFunction<SparkApplication, Long> DURATION = SparkApplication::getDuration;
        public static final SFunction<SparkApplication, Integer> STATE = SparkApplication::getState;
        public static final SFunction<SparkApplication, String> OPTIONS = SparkApplication::getOptions;
        public static final SFunction<SparkApplication, Integer> EXECUTION_MODE = SparkApplication::getExecutionMode;
    }
}<|MERGE_RESOLUTION|>--- conflicted
+++ resolved
@@ -32,14 +32,8 @@
 import org.apache.streampark.console.core.enums.ReleaseStateEnum;
 import org.apache.streampark.console.core.enums.ResourceFromEnum;
 import org.apache.streampark.console.core.enums.SparkAppStateEnum;
-<<<<<<< HEAD
 import org.apache.streampark.console.core.metrics.spark.SparkApplicationSummary;
-import org.apache.streampark.console.core.utils.YarnQueueLabelExpression;
-=======
-import org.apache.streampark.console.core.metrics.flink.JobsOverview;
 import org.apache.streampark.console.core.util.YarnQueueLabelExpression;
-import org.apache.streampark.flink.kubernetes.model.K8sPodTemplates;
->>>>>>> 77068229
 import org.apache.streampark.flink.packer.maven.DependencyInfo;
 
 import org.apache.commons.lang3.StringUtils;
@@ -212,16 +206,8 @@
     private transient String sparkVersion;
     private transient String confPath;
     private transient Integer format;
-<<<<<<< HEAD
     private transient Boolean drain = false;
     private transient Boolean nativeFormat = false;
-=======
-    private transient String savepointPath;
-    private transient Boolean restoreOrTriggerSavepoint = false;
-    private transient Boolean drain = false;
-    private transient Boolean nativeFormat = false;
-    private transient Long savepointTimeout = 60L;
->>>>>>> 77068229
     private transient Boolean allowNonRestored = false;
     private transient Integer restoreMode;
     private transient String socketId;
