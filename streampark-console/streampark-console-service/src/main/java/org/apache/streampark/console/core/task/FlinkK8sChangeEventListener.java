/*
 * Licensed to the Apache Software Foundation (ASF) under one or more
 * contributor license agreements.  See the NOTICE file distributed with
 * this work for additional information regarding copyright ownership.
 * The ASF licenses this file to You under the Apache License, Version 2.0
 * (the "License"); you may not use this file except in compliance with
 * the License.  You may obtain a copy of the License at
 *
 *    http://www.apache.org/licenses/LICENSE-2.0
 *
 * Unless required by applicable law or agreed to in writing, software
 * distributed under the License is distributed on an "AS IS" BASIS,
 * WITHOUT WARRANTIES OR CONDITIONS OF ANY KIND, either express or implied.
 * See the License for the specific language governing permissions and
 * limitations under the License.
 */

package org.apache.streampark.console.core.task;

import org.apache.streampark.common.enums.ExecutionMode;
import org.apache.streampark.common.util.ThreadUtils;
import org.apache.streampark.console.core.bean.AlertTemplate;
import org.apache.streampark.console.core.entity.Application;
import org.apache.streampark.console.core.enums.FlinkAppState;
import org.apache.streampark.console.core.enums.OptionState;
import org.apache.streampark.console.core.metrics.flink.CheckPoints;
import org.apache.streampark.console.core.service.alert.AlertService;
import org.apache.streampark.console.core.service.application.ApplicationInfoService;
import org.apache.streampark.console.core.service.application.ApplicationManageService;
import org.apache.streampark.flink.kubernetes.enums.FlinkJobState;
import org.apache.streampark.flink.kubernetes.enums.FlinkK8sExecuteMode;
import org.apache.streampark.flink.kubernetes.event.FlinkClusterMetricChangeEvent;
import org.apache.streampark.flink.kubernetes.event.FlinkJobCheckpointChangeEvent;
import org.apache.streampark.flink.kubernetes.event.FlinkJobStatusChangeEvent;
import org.apache.streampark.flink.kubernetes.model.FlinkMetricCV;
import org.apache.streampark.flink.kubernetes.model.JobStatusCV;
import org.apache.streampark.flink.kubernetes.model.TrackId;
import org.apache.streampark.flink.kubernetes.watcher.FlinkJobStatusWatcher;

import com.google.common.eventbus.AllowConcurrentEvents;
import com.google.common.eventbus.Subscribe;
import lombok.extern.slf4j.Slf4j;
import org.springframework.beans.factory.annotation.Autowired;
import org.springframework.context.annotation.Lazy;
import org.springframework.stereotype.Component;

import java.util.Date;
import java.util.concurrent.ExecutorService;
import java.util.concurrent.LinkedBlockingQueue;
import java.util.concurrent.ThreadPoolExecutor;
import java.util.concurrent.TimeUnit;

import scala.Enumeration;

import static org.apache.streampark.console.core.enums.FlinkAppState.Bridge.fromK8sFlinkJobState;
import static org.apache.streampark.console.core.enums.FlinkAppState.Bridge.toK8sFlinkJobState;

/** Event Listener for K8sFlinkTrackMonitor */
@Slf4j
@Component
public class FlinkK8sChangeEventListener {

  @Lazy @Autowired private ApplicationManageService applicationManageService;
  @Autowired private ApplicationInfoService applicationInfoService;

  @Lazy @Autowired private AlertService alertService;

  @Lazy @Autowired private CheckpointProcessor checkpointProcessor;

  private final ExecutorService executor =
      new ThreadPoolExecutor(
          Runtime.getRuntime().availableProcessors() * 5,
          Runtime.getRuntime().availableProcessors() * 10,
          20L,
          TimeUnit.SECONDS,
          new LinkedBlockingQueue<>(1024),
          ThreadUtils.threadFactory("streampark-notify-executor"),
          new ThreadPoolExecutor.AbortPolicy());

  /**
   * Catch FlinkJobStatusChangeEvent then storage it persistently to db. Actually update
   * org.apache.streampark.console.core.entity.Application records.
   */
  @SuppressWarnings("UnstableApiUsage")
  @AllowConcurrentEvents
  @Subscribe
  public void subscribeJobStatusChange(FlinkJobStatusChangeEvent event) {
    JobStatusCV jobStatus = event.jobStatus();
    TrackId trackId = event.trackId();
    // get pre application record
    Application app = applicationManageService.getById(trackId.appId());
    if (app == null) {
      return;
    }
    // update application record
    setByJobStatusCV(app, jobStatus);
    applicationInfoService.persistMetrics(app);

    // email alerts when necessary
    FlinkAppState state = FlinkAppState.of(app.getState());
    if (FlinkAppState.FAILED.equals(state)
        || FlinkAppState.LOST.equals(state)
        || FlinkAppState.RESTARTING.equals(state)
        || FlinkAppState.FINISHED.equals(state)) {
<<<<<<< HEAD
      executor.execute(
          () -> {
            if (app.getProbing()) {
              log.info("application with id {} is probing, don't send alert", app.getId());
              return;
            }
            alertService.alert(app, state);
          });
=======
      executor.execute(() -> alertService.alert(app.getAlertId(), AlertTemplate.of(app, state)));
>>>>>>> 832908ac
    }
  }

  /**
   * Catch FlinkClusterMetricChangeEvent then storage it persistently to db. Actually update
   * org.apache.streampark.console.core.entity.Application records.
   */
  @SuppressWarnings("UnstableApiUsage")
  @AllowConcurrentEvents
  @Subscribe
  public void subscribeMetricsChange(FlinkClusterMetricChangeEvent event) {
    TrackId trackId = event.trackId();
    ExecutionMode mode = FlinkK8sExecuteMode.toExecutionMode(trackId.executeMode());
    // discard session mode change
    if (ExecutionMode.KUBERNETES_NATIVE_SESSION.equals(mode)) {
      return;
    }

    Application app = applicationManageService.getById(trackId.appId());
    if (app == null) {
      return;
    }

    FlinkMetricCV metrics = event.metrics();
    app.setJmMemory(metrics.totalJmMemory());
    app.setTmMemory(metrics.totalTmMemory());
    app.setTotalTM(metrics.totalTm());
    app.setTotalSlot(metrics.totalSlot());
    app.setAvailableSlot(metrics.availableSlot());

    applicationInfoService.persistMetrics(app);
  }

  @SuppressWarnings("UnstableApiUsage")
  @AllowConcurrentEvents
  @Subscribe
  public void subscribeCheckpointChange(FlinkJobCheckpointChangeEvent event) {
    CheckPoints.CheckPoint completed = new CheckPoints.CheckPoint();
    completed.setId(event.checkpoint().id());
    completed.setCheckpointType(event.checkpoint().checkpointType());
    completed.setExternalPath(event.checkpoint().externalPath());
    completed.setIsSavepoint(event.checkpoint().isSavepoint());
    completed.setStatus(event.checkpoint().status());
    completed.setTriggerTimestamp(event.checkpoint().triggerTimestamp());

    CheckPoints.Latest latest = new CheckPoints.Latest();
    latest.setCompleted(completed);
    CheckPoints checkPoint = new CheckPoints();
    checkPoint.setLatest(latest);

    checkpointProcessor.process(
        applicationManageService.getById(event.trackId().appId()), checkPoint);
  }

  private void setByJobStatusCV(Application app, JobStatusCV jobStatus) {
    // infer the final flink job state
    Enumeration.Value state =
        FlinkJobStatusWatcher.inferFlinkJobStateFromPersist(
            jobStatus.jobState(), toK8sFlinkJobState(FlinkAppState.of(app.getState())));

    // corrective start-time / end-time / duration
    long preStartTime = app.getStartTime() != null ? app.getStartTime().getTime() : 0;
    long startTime = Math.max(jobStatus.jobStartTime(), preStartTime);
    long preEndTime = app.getEndTime() != null ? app.getEndTime().getTime() : 0;
    long endTime = Math.max(jobStatus.jobEndTime(), preEndTime);
    long duration = jobStatus.duration();

    if (FlinkJobState.isEndState(state)) {
      if (endTime < startTime) {
        endTime = System.currentTimeMillis();
      }
      if (duration <= 0) {
        duration = endTime - startTime;
      }
    }

    app.setState(fromK8sFlinkJobState(state).getValue());
    app.setJobId(jobStatus.jobId());
    app.setTotalTask(jobStatus.taskTotal());

    app.setStartTime(new Date(startTime > 0 ? startTime : 0));
    app.setEndTime(endTime > 0 && endTime >= startTime ? new Date(endTime) : null);
    app.setDuration(duration > 0 ? duration : 0);
    // when a flink job status change event can be received, it means
    // that the operation command sent by streampark has been completed.
    app.setOptionState(OptionState.NONE.getValue());
  }
}<|MERGE_RESOLUTION|>--- conflicted
+++ resolved
@@ -102,18 +102,14 @@
         || FlinkAppState.LOST.equals(state)
         || FlinkAppState.RESTARTING.equals(state)
         || FlinkAppState.FINISHED.equals(state)) {
-<<<<<<< HEAD
       executor.execute(
           () -> {
             if (app.getProbing()) {
               log.info("application with id {} is probing, don't send alert", app.getId());
               return;
             }
-            alertService.alert(app, state);
+            alertService.alert(app.getAlertId(), AlertTemplate.of(app, state));
           });
-=======
-      executor.execute(() -> alertService.alert(app.getAlertId(), AlertTemplate.of(app, state)));
->>>>>>> 832908ac
     }
   }
 
