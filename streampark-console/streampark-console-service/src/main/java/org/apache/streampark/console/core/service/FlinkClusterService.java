/*
 * Licensed to the Apache Software Foundation (ASF) under one or more
 * contributor license agreements.  See the NOTICE file distributed with
 * this work for additional information regarding copyright ownership.
 * The ASF licenses this file to You under the Apache License, Version 2.0
 * (the "License"); you may not use this file except in compliance with
 * the License.  You may obtain a copy of the License at
 *
 *    http://www.apache.org/licenses/LICENSE-2.0
 *
 * Unless required by applicable law or agreed to in writing, software
 * distributed under the License is distributed on an "AS IS" BASIS,
 * WITHOUT WARRANTIES OR CONDITIONS OF ANY KIND, either express or implied.
 * See the License for the specific language governing permissions and
 * limitations under the License.
 */

package org.apache.streampark.console.core.service;

import org.apache.streampark.common.enums.ClusterState;
import org.apache.streampark.common.enums.ExecutionMode;
import org.apache.streampark.console.core.bean.ResponseResult;
import org.apache.streampark.console.core.entity.FlinkCluster;

import com.baomidou.mybatisplus.extension.service.IService;

import java.util.Collection;
import java.util.List;

public interface FlinkClusterService extends IService<FlinkCluster> {

  ResponseResult check(FlinkCluster flinkCluster);

  Boolean create(FlinkCluster flinkCluster);

  void delete(FlinkCluster flinkCluster);

  void update(FlinkCluster flinkCluster);

  void start(FlinkCluster flinkCluster);

  void shutdown(FlinkCluster flinkCluster);

  Boolean existsByClusterId(String clusterId, Long id);

  Boolean existsByClusterName(String clusterName, Long id);

  Boolean existsByFlinkEnvId(Long id);

  Boolean existsByUserId(Long userId);

  List<FlinkCluster> getByExecutionModes(Collection<ExecutionMode> executionModes);

<<<<<<< HEAD
  void changeOwnership(Long userId, Long targetUserId);
=======
  void updateClusterState(Long id, ClusterState state);
>>>>>>> 0d5cee2a
}<|MERGE_RESOLUTION|>--- conflicted
+++ resolved
@@ -51,9 +51,7 @@
 
   List<FlinkCluster> getByExecutionModes(Collection<ExecutionMode> executionModes);
 
-<<<<<<< HEAD
+  void updateClusterState(Long id, ClusterState state);
+
   void changeOwnership(Long userId, Long targetUserId);
-=======
-  void updateClusterState(Long id, ClusterState state);
->>>>>>> 0d5cee2a
 }