--- conflicted
+++ resolved
@@ -17,29 +17,11 @@
 
 package org.apache.streampark.console.core.service.alert;
 
-<<<<<<< HEAD
-import org.apache.streampark.common.enums.ClusterState;
-import org.apache.streampark.console.base.exception.AlertException;
-import org.apache.streampark.console.core.bean.AlertConfigParams;
-import org.apache.streampark.console.core.bean.AlertProbeMsg;
-=======
->>>>>>> 832908ac
 import org.apache.streampark.console.core.bean.AlertTemplate;
 
 /** The AlertService interface represents a service for sending alert. */
 public interface AlertService {
 
-<<<<<<< HEAD
-  void alert(Application application, CheckPointStatus checkPointStatus);
-
-  void alert(Application application, FlinkAppState appState);
-
-  void alert(FlinkCluster flinkCluster, ClusterState clusterState);
-
-  void alert(AlertProbeMsg alertProbeMsg);
-
-  boolean alert(AlertConfigParams params, AlertTemplate alertTemplate) throws AlertException;
-=======
   /**
    * Sends an alert based on the given alert configuration ID and alert template.
    *
@@ -48,5 +30,4 @@
    * @return true if the alert is sent successfully, false otherwise
    */
   boolean alert(Long alertConfigId, AlertTemplate alertTemplate);
->>>>>>> 832908ac
 }