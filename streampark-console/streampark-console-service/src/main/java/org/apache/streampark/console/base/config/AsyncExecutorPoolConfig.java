/*
 * Licensed to the Apache Software Foundation (ASF) under one or more
 * contributor license agreements.  See the NOTICE file distributed with
 * this work for additional information regarding copyright ownership.
 * The ASF licenses this file to You under the Apache License, Version 2.0
 * (the "License"); you may not use this file except in compliance with
 * the License.  You may obtain a copy of the License at
 *
 *    http://www.apache.org/licenses/LICENSE-2.0
 *
 * Unless required by applicable law or agreed to in writing, software
 * distributed under the License is distributed on an "AS IS" BASIS,
 * WITHOUT WARRANTIES OR CONDITIONS OF ANY KIND, either express or implied.
 * See the License for the specific language governing permissions and
 * limitations under the License.
 */

package org.apache.streampark.console.base.config;

import org.apache.streampark.common.util.ThreadUtils;

import org.springframework.context.annotation.Bean;
import org.springframework.context.annotation.Configuration;
import org.springframework.scheduling.annotation.AsyncConfigurerSupport;

import java.util.concurrent.Executor;
import java.util.concurrent.ExecutorService;
import java.util.concurrent.LinkedBlockingQueue;
import java.util.concurrent.ThreadPoolExecutor;
import java.util.concurrent.TimeUnit;

/** Create asynchronous thread pools for different services */
@Configuration
public class AsyncExecutorPoolConfig extends AsyncConfigurerSupport {

    /**
     * Create a ThreadPoolTaskExecutor for SavePointService.
     *
     * @return Executor
     */
    @Bean("triggerSavepointExecutor")
    public Executor savepointExecutor() {
        return new ThreadPoolExecutor(
                Runtime.getRuntime().availableProcessors() * 5,
                Runtime.getRuntime().availableProcessors() * 10,
                60L,
                TimeUnit.SECONDS,
                new LinkedBlockingQueue<>(1024),
                ThreadUtils.threadFactory("trigger-savepoint-executor-"),
                new ThreadPoolExecutor.AbortPolicy());
    }

    /**
     * Create a ThreadPoolTaskExecutor for FlinkAppHttpWatcher.
     *
     * @return Executor
     */
    @Bean("flinkRestAPIWatchingExecutor")
    public Executor restAPIWatchingExecutor() {
        return new ThreadPoolExecutor(
                Runtime.getRuntime().availableProcessors() * 5,
                Runtime.getRuntime().availableProcessors() * 10,
                60L,
                TimeUnit.SECONDS,
                new LinkedBlockingQueue<>(1024),
                ThreadUtils.threadFactory("flink-restapi-watching-executor-"));
    }

<<<<<<< HEAD
  /**
   * Create a ThreadPoolTaskExecutor for SparkAppHttpWatcher.
   *
   * @return Executor
   */
  @Bean("sparkRestAPIWatchingExecutor")
  public Executor sparkRestAPIWatchingExecutor() {
    return new ThreadPoolExecutor(
        Runtime.getRuntime().availableProcessors() * 5,
        Runtime.getRuntime().availableProcessors() * 10,
        60L,
        TimeUnit.SECONDS,
        new LinkedBlockingQueue<>(1024),
        ThreadUtils.threadFactory("spark-restapi-watching-executor-"));
  }

  /**
   * Create a ThreadPoolTaskExecutor for FlinkClusterWatcher.
   *
   * @return Executor
   */
  @Bean("flinkClusterWatchingExecutor")
  public Executor clusterWatchingExecutor() {
    return new ThreadPoolExecutor(
        Runtime.getRuntime().availableProcessors() * 5,
        Runtime.getRuntime().availableProcessors() * 10,
        60L,
        TimeUnit.SECONDS,
        new LinkedBlockingQueue<>(1024),
        ThreadUtils.threadFactory("flink-cluster-watching-executor-"));
  }
=======
    /**
     * Create a ThreadPoolTaskExecutor for FlinkClusterWatcher.
     *
     * @return Executor
     */
    @Bean("flinkClusterWatchingExecutor")
    public Executor clusterWatchingExecutor() {
        return new ThreadPoolExecutor(
                Runtime.getRuntime().availableProcessors() * 5,
                Runtime.getRuntime().availableProcessors() * 10,
                60L,
                TimeUnit.SECONDS,
                new LinkedBlockingQueue<>(1024),
                ThreadUtils.threadFactory("flink-cluster-watching-executor-"));
    }
>>>>>>> 3ff81eb2

    /**
     * Create a ThreadPoolExecutor for AppBuildPipeService.
     *
     * @return ExecutorService
     */
    @Bean("streamparkBuildPipelineExecutor")
    public ExecutorService pipelineExecutor() {
        return new ThreadPoolExecutor(
                Runtime.getRuntime().availableProcessors() * 5,
                Runtime.getRuntime().availableProcessors() * 10,
                60L,
                TimeUnit.SECONDS,
                new LinkedBlockingQueue<>(1024),
                ThreadUtils.threadFactory("streampark-build-pipeline-executor"),
                new ThreadPoolExecutor.AbortPolicy());
    }

    /**
     * Create a ThreadPoolExecutor for FlinkClusterService.
     *
     * @return ExecutorService
     */
    @Bean("streamparkClusterExecutor")
    public ExecutorService clusterExecutor() {
        return new ThreadPoolExecutor(
                Runtime.getRuntime().availableProcessors() * 5,
                Runtime.getRuntime().availableProcessors() * 10,
                60L,
                TimeUnit.SECONDS,
                new LinkedBlockingQueue<>(1024),
                ThreadUtils.threadFactory("streampark-cluster-executor"),
                new ThreadPoolExecutor.AbortPolicy());
    }

    /**
     * Create a ThreadPoolTaskExecutor for FlinkK8sChangeEventListener.
     *
     * @return Executor
     */
    @Bean("streamparkNotifyExecutor")
    public Executor notifyExecutor() {
        return new ThreadPoolExecutor(
                Runtime.getRuntime().availableProcessors() * 5,
                Runtime.getRuntime().availableProcessors() * 10,
                20L,
                TimeUnit.SECONDS,
                new LinkedBlockingQueue<>(1024),
                ThreadUtils.threadFactory("streampark-notify-executor-"),
                new ThreadPoolExecutor.AbortPolicy());
    }

    /**
     * Create a ThreadPoolTaskExecutor for ApplicationActionService.
     *
     * @return Executor
     */
    @Bean("streamparkDeployExecutor")
    public Executor deployExecutor() {
        return new ThreadPoolExecutor(
                Runtime.getRuntime().availableProcessors() * 5,
                Runtime.getRuntime().availableProcessors() * 10,
                60L,
                TimeUnit.SECONDS,
                new LinkedBlockingQueue<>(1024),
                ThreadUtils.threadFactory("streampark-deploy-executor-"),
                new ThreadPoolExecutor.AbortPolicy());
    }

    /**
     * Create a ThreadPoolTaskExecutor for ProjectService.
     *
     * @return Executor
     */
    @Bean("streamparkBuildExecutor")
    public Executor buildExecutor() {
        return new ThreadPoolExecutor(
                Runtime.getRuntime().availableProcessors() * 5,
                Runtime.getRuntime().availableProcessors() * 10,
                60L,
                TimeUnit.SECONDS,
                new LinkedBlockingQueue<>(1024),
                ThreadUtils.threadFactory("streampark-build-executor-"),
                new ThreadPoolExecutor.AbortPolicy());
    }
}<|MERGE_RESOLUTION|>--- conflicted
+++ resolved
@@ -66,39 +66,22 @@
                 ThreadUtils.threadFactory("flink-restapi-watching-executor-"));
     }
 
-<<<<<<< HEAD
-  /**
-   * Create a ThreadPoolTaskExecutor for SparkAppHttpWatcher.
-   *
-   * @return Executor
-   */
-  @Bean("sparkRestAPIWatchingExecutor")
-  public Executor sparkRestAPIWatchingExecutor() {
-    return new ThreadPoolExecutor(
-        Runtime.getRuntime().availableProcessors() * 5,
-        Runtime.getRuntime().availableProcessors() * 10,
-        60L,
-        TimeUnit.SECONDS,
-        new LinkedBlockingQueue<>(1024),
-        ThreadUtils.threadFactory("spark-restapi-watching-executor-"));
-  }
+    /**
+     * Create a ThreadPoolTaskExecutor for FlinkClusterWatcher.
+     *
+     * @return Executor
+     */
+    @Bean("sparkRestAPIWatchingExecutor")
+    public Executor sparkRestAPIWatchingExecutor() {
+        return new ThreadPoolExecutor(
+                Runtime.getRuntime().availableProcessors() * 5,
+                Runtime.getRuntime().availableProcessors() * 10,
+                60L,
+                TimeUnit.SECONDS,
+                new LinkedBlockingQueue<>(1024),
+                ThreadUtils.threadFactory("spark-cluster-watching-executor-"));
+    }
 
-  /**
-   * Create a ThreadPoolTaskExecutor for FlinkClusterWatcher.
-   *
-   * @return Executor
-   */
-  @Bean("flinkClusterWatchingExecutor")
-  public Executor clusterWatchingExecutor() {
-    return new ThreadPoolExecutor(
-        Runtime.getRuntime().availableProcessors() * 5,
-        Runtime.getRuntime().availableProcessors() * 10,
-        60L,
-        TimeUnit.SECONDS,
-        new LinkedBlockingQueue<>(1024),
-        ThreadUtils.threadFactory("flink-cluster-watching-executor-"));
-  }
-=======
     /**
      * Create a ThreadPoolTaskExecutor for FlinkClusterWatcher.
      *
@@ -114,7 +97,6 @@
                 new LinkedBlockingQueue<>(1024),
                 ThreadUtils.threadFactory("flink-cluster-watching-executor-"));
     }
->>>>>>> 3ff81eb2
 
     /**
      * Create a ThreadPoolExecutor for AppBuildPipeService.
