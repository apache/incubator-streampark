--- conflicted
+++ resolved
@@ -90,7 +90,6 @@
     return this.userService.updateUser(user);
   }
 
-<<<<<<< HEAD
   @Operation(summary = "Lock user")
   @DeleteMapping("lockUser")
   @RequiresPermissions("user:delete")
@@ -107,13 +106,6 @@
   @RequiresPermissions("user:delete")
   public RestResponse unlockUser(Long userId, Long transferToUserId) {
     userService.unlockUser(userId);
-=======
-  @Operation(summary = "Transfer User's Resource")
-  @PutMapping("transferResource")
-  @RequiresPermissions("user:update")
-  public RestResponse transferResource(Long userId, Long targetUserId) {
-    this.userService.transferResource(userId, targetUserId);
->>>>>>> 805bc718
     return RestResponse.success();
   }
 
