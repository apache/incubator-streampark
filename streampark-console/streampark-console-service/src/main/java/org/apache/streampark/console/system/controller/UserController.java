--- conflicted
+++ resolved
@@ -90,11 +90,6 @@
     return RestResponse.success();
   }
 
-<<<<<<< HEAD
-  @PermissionScope(user = "#userId")
-=======
-  @Operation(summary = "List without token users")
->>>>>>> f87baa03
   @RequiresPermissions("token:add")
   @PostMapping("getNoTokenUser")
   public RestResponse getNoTokenUser() {
