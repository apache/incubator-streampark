--- conflicted
+++ resolved
@@ -123,21 +123,8 @@
         return RestResponse.success(newPass);
     }
 
-<<<<<<< HEAD
-    @PostMapping("initTeam")
-    public RestResponse initTeam(Long teamId, Long userId) {
-        Team team = teamService.getById(teamId);
-        if (team == null) {
-            return RestResponse.error(ResponseCode.CODE_FAIL_ALERT, "teamId is invalid");
-        }
-        userService.setLastTeam(teamId, userId);
-        return RestResponse.success();
-    }
 
-    @PostMapping("setTeam")
-=======
     @PostMapping("set_team")
->>>>>>> 1c3b8909
     public RestResponse setTeam(Long teamId) {
         Team team = teamService.getById(teamId);
         if (team == null) {
