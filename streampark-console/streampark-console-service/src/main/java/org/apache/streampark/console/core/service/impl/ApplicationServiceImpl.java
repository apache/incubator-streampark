/*
 * Licensed to the Apache Software Foundation (ASF) under one or more
 * contributor license agreements.  See the NOTICE file distributed with
 * this work for additional information regarding copyright ownership.
 * The ASF licenses this file to You under the Apache License, Version 2.0
 * (the "License"); you may not use this file except in compliance with
 * the License.  You may obtain a copy of the License at
 *
 *    http://www.apache.org/licenses/LICENSE-2.0
 *
 * Unless required by applicable law or agreed to in writing, software
 * distributed under the License is distributed on an "AS IS" BASIS,
 * WITHOUT WARRANTIES OR CONDITIONS OF ANY KIND, either express or implied.
 * See the License for the specific language governing permissions and
 * limitations under the License.
 */

package org.apache.streampark.console.core.service.impl;

import org.apache.streampark.common.conf.ConfigConst;
import org.apache.streampark.common.conf.Workspace;
import org.apache.streampark.common.enums.ApplicationType;
import org.apache.streampark.common.enums.DevelopmentMode;
import org.apache.streampark.common.enums.ExecutionMode;
import org.apache.streampark.common.enums.FlinkK8sRestExposedType;
import org.apache.streampark.common.enums.ResolveOrder;
import org.apache.streampark.common.enums.StorageType;
import org.apache.streampark.common.fs.HdfsOperator;
import org.apache.streampark.common.fs.LfsOperator;
import org.apache.streampark.common.util.DeflaterUtils;
import org.apache.streampark.common.util.HadoopUtils;
import org.apache.streampark.common.util.PropertiesUtils;
import org.apache.streampark.common.util.ThreadUtils;
import org.apache.streampark.common.util.Utils;
import org.apache.streampark.common.util.YarnUtils;
import org.apache.streampark.console.base.domain.RestRequest;
import org.apache.streampark.console.base.domain.RestResponse;
import org.apache.streampark.console.base.exception.ApiAlertException;
import org.apache.streampark.console.base.exception.ApiDetailException;
import org.apache.streampark.console.base.exception.ApplicationException;
import org.apache.streampark.console.base.mybatis.pager.MybatisPager;
import org.apache.streampark.console.base.util.CommonUtils;
import org.apache.streampark.console.base.util.ObjectUtils;
import org.apache.streampark.console.base.util.WebUtils;
import org.apache.streampark.console.core.bean.AppControl;
import org.apache.streampark.console.core.bean.MavenDependency;
import org.apache.streampark.console.core.entity.AppBuildPipeline;
import org.apache.streampark.console.core.entity.Application;
import org.apache.streampark.console.core.entity.ApplicationConfig;
import org.apache.streampark.console.core.entity.ApplicationLog;
import org.apache.streampark.console.core.entity.FlinkCluster;
import org.apache.streampark.console.core.entity.FlinkEnv;
import org.apache.streampark.console.core.entity.FlinkSql;
import org.apache.streampark.console.core.entity.Project;
import org.apache.streampark.console.core.entity.SavePoint;
import org.apache.streampark.console.core.enums.AppExistsState;
import org.apache.streampark.console.core.enums.CandidateType;
import org.apache.streampark.console.core.enums.ChangedType;
import org.apache.streampark.console.core.enums.CheckPointType;
import org.apache.streampark.console.core.enums.ConfigFileType;
import org.apache.streampark.console.core.enums.FlinkAppState;
import org.apache.streampark.console.core.enums.Operation;
import org.apache.streampark.console.core.enums.OptionState;
import org.apache.streampark.console.core.enums.ReleaseState;
import org.apache.streampark.console.core.mapper.ApplicationMapper;
import org.apache.streampark.console.core.metrics.flink.JobsOverview;
import org.apache.streampark.console.core.runner.EnvInitializer;
import org.apache.streampark.console.core.service.AppBuildPipeService;
import org.apache.streampark.console.core.service.ApplicationBackUpService;
import org.apache.streampark.console.core.service.ApplicationConfigService;
import org.apache.streampark.console.core.service.ApplicationLogService;
import org.apache.streampark.console.core.service.ApplicationService;
import org.apache.streampark.console.core.service.EffectiveService;
import org.apache.streampark.console.core.service.FlinkClusterService;
import org.apache.streampark.console.core.service.FlinkEnvService;
import org.apache.streampark.console.core.service.FlinkSqlService;
import org.apache.streampark.console.core.service.ProjectService;
import org.apache.streampark.console.core.service.SavePointService;
import org.apache.streampark.console.core.service.ServiceHelper;
import org.apache.streampark.console.core.service.SettingService;
import org.apache.streampark.console.core.service.VariableService;
import org.apache.streampark.console.core.service.YarnQueueService;
import org.apache.streampark.console.core.task.CheckpointProcessor;
import org.apache.streampark.console.core.task.FlinkAppHttpWatcher;
import org.apache.streampark.console.core.task.FlinkK8sWatcherWrapper;
import org.apache.streampark.flink.client.FlinkClient;
import org.apache.streampark.flink.client.bean.CancelRequest;
import org.apache.streampark.flink.client.bean.CancelResponse;
import org.apache.streampark.flink.client.bean.SubmitRequest;
import org.apache.streampark.flink.client.bean.SubmitResponse;
import org.apache.streampark.flink.core.conf.ParameterCli;
import org.apache.streampark.flink.kubernetes.FlinkK8sWatcher;
import org.apache.streampark.flink.kubernetes.helper.KubernetesDeploymentHelper;
import org.apache.streampark.flink.kubernetes.model.FlinkMetricCV;
import org.apache.streampark.flink.kubernetes.model.TrackId;
import org.apache.streampark.flink.packer.pipeline.BuildResult;
import org.apache.streampark.flink.packer.pipeline.PipelineStatus;
import org.apache.streampark.flink.packer.pipeline.ShadedBuildResponse;

import org.apache.commons.io.FileUtils;
import org.apache.commons.io.FilenameUtils;
import org.apache.commons.lang3.StringUtils;
import org.apache.flink.api.common.JobID;
import org.apache.flink.configuration.CoreOptions;
import org.apache.flink.configuration.JobManagerOptions;
import org.apache.flink.configuration.MemorySize;
import org.apache.flink.configuration.RestOptions;
import org.apache.flink.runtime.jobgraph.SavepointConfigOptions;
import org.apache.hadoop.yarn.api.records.ApplicationReport;
import org.apache.hadoop.yarn.api.records.YarnApplicationState;
import org.apache.hadoop.yarn.client.api.YarnClient;

import com.baomidou.mybatisplus.core.conditions.query.LambdaQueryWrapper;
import com.baomidou.mybatisplus.core.conditions.update.LambdaUpdateWrapper;
import com.baomidou.mybatisplus.core.metadata.IPage;
import com.baomidou.mybatisplus.core.toolkit.Wrappers;
import com.baomidou.mybatisplus.core.toolkit.support.SFunction;
import com.baomidou.mybatisplus.extension.plugins.pagination.Page;
import com.baomidou.mybatisplus.extension.service.impl.ServiceImpl;
import com.google.common.annotations.VisibleForTesting;
import com.google.common.collect.Sets;
import io.fabric8.kubernetes.client.KubernetesClientException;
import lombok.SneakyThrows;
import lombok.extern.slf4j.Slf4j;
import org.springframework.beans.factory.annotation.Autowired;
import org.springframework.stereotype.Service;
import org.springframework.transaction.annotation.Propagation;
import org.springframework.transaction.annotation.Transactional;
import org.springframework.web.multipart.MultipartFile;

import javax.annotation.Nonnull;
import javax.annotation.PostConstruct;
import javax.annotation.PreDestroy;

import java.io.File;
import java.io.IOException;
import java.io.Serializable;
import java.net.URI;
import java.nio.charset.StandardCharsets;
import java.util.Arrays;
import java.util.Base64;
import java.util.Collection;
import java.util.Collections;
import java.util.Comparator;
import java.util.Date;
import java.util.EnumSet;
import java.util.HashMap;
import java.util.List;
import java.util.Map;
import java.util.Objects;
import java.util.Optional;
import java.util.Set;
import java.util.concurrent.CancellationException;
import java.util.concurrent.CompletableFuture;
import java.util.concurrent.ConcurrentHashMap;
import java.util.concurrent.ExecutorService;
import java.util.concurrent.LinkedBlockingQueue;
import java.util.concurrent.ThreadPoolExecutor;
import java.util.concurrent.TimeUnit;
import java.util.regex.Pattern;
import java.util.stream.Collectors;

import scala.Tuple2;

import static org.apache.streampark.common.enums.StorageType.LFS;

@Slf4j
@Service
@Transactional(propagation = Propagation.SUPPORTS, readOnly = true, rollbackFor = Exception.class)
public class ApplicationServiceImpl extends ServiceImpl<ApplicationMapper, Application>
    implements ApplicationService {

  private static final String ERROR_APP_QUEUE_HINT =
      "Queue label '%s' isn't available for teamId '%d', please add it into the team first.";

  private static final int DEFAULT_HISTORY_RECORD_LIMIT = 25;

  private static final int DEFAULT_HISTORY_POD_TMPL_RECORD_LIMIT = 5;

  private static final Pattern JOB_NAME_PATTERN =
      Pattern.compile("^[.\\x{4e00}-\\x{9fa5}A-Za-z\\d_\\-\\s]+$");

  private static final Pattern SINGLE_SPACE_PATTERN = Pattern.compile("^\\S+(\\s\\S+)*$");

  @Autowired private ProjectService projectService;

  @Autowired private ApplicationBackUpService backUpService;

  @Autowired private ApplicationConfigService configService;

  @Autowired private ApplicationLogService applicationLogService;

  @Autowired private FlinkEnvService flinkEnvService;

  @Autowired private FlinkSqlService flinkSqlService;

  @Autowired private SavePointService savePointService;

  @Autowired private EffectiveService effectiveService;

  @Autowired private SettingService settingService;

  @Autowired private ServiceHelper serviceHelper;

  @Autowired private EnvInitializer envInitializer;

  @Autowired private FlinkK8sWatcher flinkK8sWatcher;

  @Autowired private AppBuildPipeService appBuildPipeService;

  @Autowired private FlinkClusterService flinkClusterService;

  @Autowired private VariableService variableService;

  @Autowired private YarnQueueService yarnQueueService;

  @Autowired private FlinkK8sWatcherWrapper k8sWatcherWrapper;

  @Autowired private CheckpointProcessor checkpointProcessor;

  private static final int CPU_NUM = Math.max(2, Runtime.getRuntime().availableProcessors() * 4);

  private final ExecutorService bootstrapExecutor =
      new ThreadPoolExecutor(
          CPU_NUM,
          CPU_NUM * 5,
          60L,
          TimeUnit.SECONDS,
          new LinkedBlockingQueue<>(),
          ThreadUtils.threadFactory("streampark-flink-app-bootstrap"));

  @PostConstruct
  public void resetOptionState() {
    this.baseMapper.resetOptionState();
  }

  @PreDestroy
  public void shutdown() {
    bootstrapExecutor.shutdown();
  }

  private final Map<Long, CompletableFuture<SubmitResponse>> startFutureMap =
      new ConcurrentHashMap<>();

  private final Map<Long, CompletableFuture<CancelResponse>> cancelFutureMap =
      new ConcurrentHashMap<>();

  @Override
  public Map<String, Serializable> dashboard(Long teamId) {
    JobsOverview.Task overview = new JobsOverview.Task();
    Integer totalJmMemory = 0;
    Integer totalTmMemory = 0;
    Integer totalTm = 0;
    Integer totalSlot = 0;
    Integer availableSlot = 0;
    Integer runningJob = 0;

    // stat metrics from other than kubernetes mode
    for (Application app : FlinkAppHttpWatcher.getWatchingApps()) {
      if (!teamId.equals(app.getTeamId())) {
        continue;
      }
      // 1) only yarn-application, yarn-perjob mode
      if (app.getJmMemory() != null) {
        totalJmMemory += app.getJmMemory();
      }
      if (app.getTmMemory() != null) {
        totalTmMemory += app.getTmMemory() * (app.getTotalTM() == null ? 1 : app.getTotalTM());
      }
      if (app.getTotalTM() != null) {
        totalTm += app.getTotalTM();
      }
      if (app.getTotalSlot() != null) {
        totalSlot += app.getTotalSlot();
      }
      if (app.getAvailableSlot() != null) {
        availableSlot += app.getAvailableSlot();
      }
      if (app.getState() == FlinkAppState.RUNNING.getValue()) {
        runningJob++;
      }
      JobsOverview.Task task = app.getOverview();
      if (task != null) {
        overview.setTotal(overview.getTotal() + task.getTotal());
        overview.setCreated(overview.getCreated() + task.getCreated());
        overview.setScheduled(overview.getScheduled() + task.getScheduled());
        overview.setDeploying(overview.getDeploying() + task.getDeploying());
        overview.setRunning(overview.getRunning() + task.getRunning());
        overview.setFinished(overview.getFinished() + task.getFinished());
        overview.setCanceling(overview.getCanceling() + task.getCanceling());
        overview.setCanceled(overview.getCanceled() + task.getCanceled());
        overview.setFailed(overview.getFailed() + task.getFailed());
        overview.setReconciling(overview.getReconciling() + task.getReconciling());
      }
    }

    // merge metrics from flink kubernetes cluster
    FlinkMetricCV k8sMetric = flinkK8sWatcher.getAccGroupMetrics(teamId.toString());
    if (k8sMetric != null) {
      totalJmMemory += k8sMetric.totalJmMemory();
      totalTmMemory += k8sMetric.totalTmMemory();
      totalTm += k8sMetric.totalTm();
      totalSlot += k8sMetric.totalSlot();
      availableSlot += k8sMetric.availableSlot();
      runningJob += k8sMetric.runningJob();
      overview.setTotal(overview.getTotal() + k8sMetric.totalJob());
      overview.setRunning(overview.getRunning() + k8sMetric.runningJob());
      overview.setFinished(overview.getFinished() + k8sMetric.finishedJob());
      overview.setCanceled(overview.getCanceled() + k8sMetric.cancelledJob());
      overview.setFailed(overview.getFailed() + k8sMetric.failedJob());
    }

    // result json
    Map<String, Serializable> map = new HashMap<>(8);
    map.put("task", overview);
    map.put("jmMemory", totalJmMemory);
    map.put("tmMemory", totalTmMemory);
    map.put("totalTM", totalTm);
    map.put("availableSlot", availableSlot);
    map.put("totalSlot", totalSlot);
    map.put("runningJob", runningJob);

    return map;
  }

  @Override
  public String upload(MultipartFile file) throws Exception {
    File temp = WebUtils.getAppTempDir();
    String fileName = FilenameUtils.getName(Objects.requireNonNull(file.getOriginalFilename()));
    File saveFile = new File(temp, fileName);
    // delete when exists
    if (saveFile.exists()) {
      saveFile.delete();
    }
    // save file to temp dir
    try {
      file.transferTo(saveFile);
    } catch (Exception e) {
      log.error("Upload file {} failed!", fileName, e);
      throw new ApiDetailException(e);
    }
    return saveFile.getAbsolutePath();
  }

  @Override
  public void toEffective(Application application) {
    // set latest to Effective
    ApplicationConfig config = configService.getLatest(application.getId());
    if (config != null) {
      this.configService.toEffective(application.getId(), config.getId());
    }
    if (application.isFlinkSqlJob()) {
      FlinkSql flinkSql = flinkSqlService.getCandidate(application.getId(), null);
      if (flinkSql != null) {
        flinkSqlService.toEffective(application.getId(), flinkSql.getId());
        // clean candidate
        flinkSqlService.cleanCandidate(flinkSql.getId());
      }
    }
  }

  @Override
  public void revoke(Application appParma) throws ApplicationException {
    Application application = getById(appParma.getId());
    ApiAlertException.throwIfNull(
        application,
        String.format("The application id=%s not found, revoke failed.", appParma.getId()));

    // 1) delete files that have been published to workspace
    application.getFsOperator().delete(application.getAppHome());

    // 2) rollback the files to the workspace
    backUpService.revoke(application);

    // 3) restore related status
    LambdaUpdateWrapper<Application> updateWrapper = Wrappers.lambdaUpdate();
    updateWrapper.eq(Application::getId, application.getId());
    if (application.isFlinkSqlJob()) {
      updateWrapper.set(Application::getRelease, ReleaseState.FAILED.get());
    } else {
      updateWrapper.set(Application::getRelease, ReleaseState.NEED_RELEASE.get());
    }
    if (!application.isRunning()) {
      updateWrapper.set(Application::getState, FlinkAppState.REVOKED.getValue());
    }
    baseMapper.update(null, updateWrapper);
  }

  @Override
  @Transactional(rollbackFor = {Exception.class})
  public Boolean delete(Application paramApp) {

    Application application = getById(paramApp.getId());

    // 1) remove flink sql
    flinkSqlService.removeApp(application.getId());

    // 2) remove log
    applicationLogService.removeApp(application.getId());

    // 3) remove config
    configService.removeApp(application.getId());

    // 4) remove effective
    effectiveService.removeApp(application.getId());

    // remove related hdfs
    // 5) remove backup
    backUpService.removeApp(application);

    // 6) remove savepoint
    savePointService.removeApp(application);

    // 7) remove BuildPipeline
    appBuildPipeService.removeApp(application.getId());

    // 8) remove app
    removeApp(application);

    return true;
  }

  @Override
  public void restart(Application application) throws Exception {
    this.cancel(application);
    this.start(application, false);
  }

  @Override
  public boolean checkEnv(Application appParam) throws ApplicationException {
    Application application = getById(appParam.getId());
    try {
      FlinkEnv flinkEnv;
      if (application.getVersionId() != null) {
        flinkEnv = flinkEnvService.getByIdOrDefault(application.getVersionId());
      } else {
        flinkEnv = flinkEnvService.getDefault();
      }
      if (flinkEnv == null) {
        return false;
      }
      envInitializer.checkFlinkEnv(application.getStorageType(), flinkEnv);
      envInitializer.storageInitialize(application.getStorageType());

      if (ExecutionMode.YARN_SESSION.equals(application.getExecutionModeEnum())
          || ExecutionMode.REMOTE.equals(application.getExecutionModeEnum())) {
        FlinkCluster flinkCluster = flinkClusterService.getById(application.getFlinkClusterId());
        boolean conned = flinkCluster.verifyClusterConnection();
        if (!conned) {
          throw new ApiAlertException("the target cluster is unavailable, please check!");
        }
      }
      return true;
    } catch (Exception e) {
      log.error(Utils.stringifyException(e));
      throw new ApiDetailException(e);
    }
  }

  @Override
  public boolean checkAlter(Application application) {
    Long appId = application.getId();
    FlinkAppState state = application.getFlinkAppStateEnum();
    if (!FlinkAppState.CANCELED.equals(state)) {
      return false;
    }
    long cancelUserId = FlinkAppHttpWatcher.getCanceledJobUserId(appId);
    long appUserId = application.getUserId();
    return cancelUserId != -1 && cancelUserId != appUserId;
  }

  @Override
  public Map<String, String> getRumtimeConfig(Long id) {
    Application application = getById(id);
    if (application != null && application.getVersionId() != null) {
      FlinkEnv flinkEnv = flinkEnvService.getByIdOrDefault(application.getVersionId());
      if (flinkEnv != null) {
        File yaml = new File(flinkEnv.getFlinkHome().concat("/conf/flink-conf.yaml"));
        Map<String, String> config = PropertiesUtils.loadFlinkConfYaml(yaml);
        Map<String, String> dynamicConf =
            PropertiesUtils.extractDynamicPropertiesAsJava(application.getDynamicProperties());
        config.putAll(dynamicConf);
        return config;
      }
    }
    return Collections.emptyMap();
  }

  private void removeApp(Application application) {
    Long appId = application.getId();
    removeById(appId);
    try {
      application
          .getFsOperator()
          .delete(application.getWorkspace().APP_WORKSPACE().concat("/").concat(appId.toString()));
      // try to delete yarn-application, and leave no trouble.
      String path =
          Workspace.of(StorageType.HDFS).APP_WORKSPACE().concat("/").concat(appId.toString());
      if (HdfsOperator.exists(path)) {
        HdfsOperator.delete(path);
      }
    } catch (Exception e) {
      log.error("Remove application {} failed!", appId, e);
    }
  }

  @Override
  public IPage<Application> page(Application appParam, RestRequest request) {
    if (appParam.getTeamId() == null) {
      return null;
    }
    Page<Application> page = MybatisPager.getPage(request);
    if (CommonUtils.notEmpty((Object) appParam.getStateArray())) {
      if (Arrays.stream(appParam.getStateArray())
          .anyMatch(x -> x == FlinkAppState.FINISHED.getValue())) {
        Integer[] newArray =
            CommonUtils.arrayInsertIndex(
                appParam.getStateArray(),
                appParam.getStateArray().length,
                FlinkAppState.POS_TERMINATED.getValue());
        appParam.setStateArray(newArray);
      }
    }
    this.baseMapper.page(page, appParam);

    List<Application> records = page.getRecords();
    long now = System.currentTimeMillis();

    List<Long> appIds = records.stream().map(Application::getId).collect(Collectors.toList());
    Map<Long, PipelineStatus> pipeStates = appBuildPipeService.listPipelineStatus(appIds);

    // add building pipeline status info and app control info
    records.forEach(
        record -> {
          // 1) running Duration
          if (record.getTracking() == 1) {
            FlinkAppState state = record.getFlinkAppStateEnum();
            if (state == FlinkAppState.RUNNING
                || state == FlinkAppState.CANCELLING
                || state == FlinkAppState.MAPPING) {
              record.setDuration(now - record.getStartTime().getTime());
            }
            // 2) k8s restURL
            if (record.isKubernetesModeJob()) {
              // set duration
              String restUrl =
                  flinkK8sWatcher.getRemoteRestUrl(k8sWatcherWrapper.toTrackId(record));
              record.setFlinkRestUrl(restUrl);
            }
          }

          // 3) buildStatus
          if (pipeStates.containsKey(record.getId())) {
            record.setBuildStatus(pipeStates.get(record.getId()).getCode());
          }

          // 4) appControl
          AppControl appControl =
              new AppControl()
                  .setAllowBuild(
                      record.getBuildStatus() == null
                          || !PipelineStatus.running.getCode().equals(record.getBuildStatus()))
                  .setAllowStart(
                      !record.shouldBeTrack()
                          && PipelineStatus.success.getCode().equals(record.getBuildStatus()))
                  .setAllowStop(record.isRunning());
          record.setAppControl(appControl);
        });

    return page;
  }

  @Override
  public boolean existsByTeamId(Long teamId) {
    return baseMapper.existsByTeamId(teamId);
  }

  @Override
  public boolean existsRunningJobByClusterId(Long clusterId) {
    boolean exists = baseMapper.existsRunningJobByClusterId(clusterId);
    if (exists) {
      return true;
    }
    for (Application application : FlinkAppHttpWatcher.getWatchingApps()) {
      if (clusterId.equals(application.getFlinkClusterId())
          && FlinkAppState.RUNNING.equals(application.getFlinkAppStateEnum())) {
        return true;
      }
    }
    return false;
  }

  @Override
  public boolean existsJobByClusterId(Long clusterId) {
    return baseMapper.existsJobByClusterId(clusterId);
  }

  @Override
  public boolean existsJobByFlinkEnvId(Long flinkEnvId) {
    LambdaQueryWrapper<Application> lambdaQueryWrapper =
        new LambdaQueryWrapper<Application>().eq(Application::getVersionId, flinkEnvId);
    return getBaseMapper().exists(lambdaQueryWrapper);
  }

  @Override
  public List<String> getRecentK8sNamespace() {
    return baseMapper.getRecentK8sNamespace(DEFAULT_HISTORY_RECORD_LIMIT);
  }

  @Override
  public List<String> getRecentK8sClusterId() {
    return baseMapper.getRecentK8sClusterId(DEFAULT_HISTORY_RECORD_LIMIT);
  }

  @Override
  public List<String> getRecentFlinkBaseImage() {
    return baseMapper.getRecentFlinkBaseImage(DEFAULT_HISTORY_RECORD_LIMIT);
  }

  @Override
  public List<String> getRecentK8sPodTemplate() {
    return baseMapper.getRecentK8sPodTemplate(DEFAULT_HISTORY_POD_TMPL_RECORD_LIMIT);
  }

  @Override
  public List<String> getRecentK8sJmPodTemplate() {
    return baseMapper.getRecentK8sJmPodTemplate(DEFAULT_HISTORY_POD_TMPL_RECORD_LIMIT);
  }

  @Override
  public List<String> getRecentK8sTmPodTemplate() {
    return baseMapper.getRecentK8sTmPodTemplate(DEFAULT_HISTORY_POD_TMPL_RECORD_LIMIT);
  }

  @Override
  public List<String> historyUploadJars() {
    return Arrays.stream(LfsOperator.listDir(Workspace.of(LFS).APP_UPLOADS()))
        .filter(File::isFile)
        .sorted(Comparator.comparingLong(File::lastModified).reversed())
        .map(File::getName)
        .filter(fn -> fn.endsWith(".jar"))
        .limit(DEFAULT_HISTORY_RECORD_LIMIT)
        .collect(Collectors.toList());
  }

  @Override
  public String k8sStartLog(Long id, Integer offset, Integer limit) throws Exception {
    Application application = getById(id);
    ApiAlertException.throwIfNull(
        application, String.format("The application id=%s can't be found.", id));
    if (ExecutionMode.isKubernetesMode(application.getExecutionModeEnum())) {
      CompletableFuture<String> future =
          CompletableFuture.supplyAsync(
              () ->
                  KubernetesDeploymentHelper.watchDeploymentLog(
                      application.getK8sNamespace(),
                      application.getJobName(),
                      application.getJobId()));

      return future
          .exceptionally(
              e -> {
                String errorLog =
                    String.format(
                        "%s/%s_err.log",
                        WebUtils.getAppTempDir().getAbsolutePath(), application.getJobId());
                File file = new File(errorLog);
                if (file.exists() && file.isFile()) {
                  return file.getAbsolutePath();
                }
                return null;
              })
          .thenApply(
              path -> {
                if (!future.isDone()) {
                  future.cancel(true);
                }
                if (path != null) {
                  return serviceHelper.rollViewLog(path, offset, limit);
                }
                return null;
              })
          .toCompletableFuture()
          .get(5, TimeUnit.SECONDS);
    } else {
      log.error("Job executionMode must be kubernetes-session|kubernetes-application.");
      throw new ApiAlertException(
          "Job executionMode must be kubernetes-session|kubernetes-application.");
    }
  }

  @Override
  public AppExistsState checkStart(Application appParam) {
    Application application = getById(appParam.getId());
    if (application == null) {
      return AppExistsState.INVALID;
    }
    if (ExecutionMode.isYarnMode(application.getExecutionMode())) {
      boolean exists = !getYARNApplication(application.getJobName()).isEmpty();
      return exists ? AppExistsState.IN_YARN : AppExistsState.NO;
    }
    // todo on k8s check...
    return AppExistsState.NO;
  }

  @Override
  public String getYarnName(Application appParam) {
    String[] args = new String[2];
    args[0] = "--name";
    args[1] = appParam.getConfig();
    return ParameterCli.read(args);
  }

  /** Check if the current jobName and other key identifiers already exist in db and yarn/k8s */
  @Override
  public AppExistsState checkExists(Application appParam) {

    if (!checkJobName(appParam.getJobName())) {
      return AppExistsState.INVALID;
    }

    boolean existsByJobName = this.existsByJobName(appParam.getJobName());

    if (appParam.getId() != null) {
      Application app = getById(appParam.getId());
      if (app.getJobName().equals(appParam.getJobName())) {
        return AppExistsState.NO;
      }

      if (existsByJobName) {
        return AppExistsState.IN_DB;
      }

      FlinkAppState state = app.getFlinkAppStateEnum();
      // has stopped status
      if (state.equals(FlinkAppState.ADDED)
          || state.equals(FlinkAppState.CREATED)
          || state.equals(FlinkAppState.FAILED)
          || state.equals(FlinkAppState.CANCELED)
          || state.equals(FlinkAppState.LOST)
          || state.equals(FlinkAppState.KILLED)) {
        // check whether jobName exists on yarn
        if (ExecutionMode.isYarnMode(appParam.getExecutionMode())
            && YarnUtils.isContains(appParam.getJobName())) {
          return AppExistsState.IN_YARN;
        }
        // check whether clusterId, namespace, jobId on kubernetes
        else if (ExecutionMode.isKubernetesMode(appParam.getExecutionMode())
            && flinkK8sWatcher.checkIsInRemoteCluster(k8sWatcherWrapper.toTrackId(app))) {
          return AppExistsState.IN_KUBERNETES;
        }
      }
    } else {
      if (existsByJobName) {
        return AppExistsState.IN_DB;
      }

      // check whether jobName exists on yarn
      if (ExecutionMode.isYarnMode(appParam.getExecutionMode())
          && YarnUtils.isContains(appParam.getJobName())) {
        return AppExistsState.IN_YARN;
      }
      // check whether clusterId, namespace, jobId on kubernetes
      else if (ExecutionMode.isKubernetesMode(appParam.getExecutionMode())
          && flinkK8sWatcher.checkIsInRemoteCluster(k8sWatcherWrapper.toTrackId(appParam))) {
        return AppExistsState.IN_KUBERNETES;
      }
    }
    return AppExistsState.NO;
  }

  @SneakyThrows
  @Override
  @Transactional(rollbackFor = {Exception.class})
  public boolean create(Application appParam) {
    ApiAlertException.throwIfNull(
        appParam.getTeamId(), "The teamId can't be null. Create application failed.");

    appParam.setBuild(true);
    appParam.setUserId(serviceHelper.getUserId());
    appParam.setState(FlinkAppState.ADDED.getValue());
    appParam.setRelease(ReleaseState.NEED_RELEASE.get());
    appParam.setOptionState(OptionState.NONE.getValue());

    // createTime & modifyTime
    Date date = new Date();
    appParam.setCreateTime(date);
    appParam.setModifyTime(date);

    appParam.setDefaultModeIngress(settingService.getIngressModeDefault());

    boolean success = validateQueueIfNeeded(appParam);
    ApiAlertException.throwIfFalse(
        success,
        String.format(ERROR_APP_QUEUE_HINT, appParam.getYarnQueue(), appParam.getTeamId()));

    appParam.doSetHotParams();
    if (appParam.isUploadJob()) {
      String jarPath =
          WebUtils.getAppTempDir().getAbsolutePath().concat("/").concat(appParam.getJar());
      appParam.setJarCheckSum(FileUtils.checksumCRC32(new File(jarPath)));
    }

    if (save(appParam)) {
      if (appParam.isFlinkSqlJob()) {
        FlinkSql flinkSql = new FlinkSql(appParam);
        flinkSqlService.create(flinkSql);
      }
      if (appParam.getConfig() != null) {
        configService.create(appParam, true);
      }
      return true;
    } else {
      log.error("Create application failed!");
      throw new ApiAlertException("create application failed");
    }
  }

  @Override
  public boolean save(Application entity) {
    String dependency = entity.getDependency();
    if (entity.isFlinkSqlJob()) {
      entity.setDependency(null);
    }
    boolean flag = super.save(entity);
    entity.setDependency(dependency);
    return flag;
  }

  private boolean existsByJobName(String jobName) {
    return this.baseMapper.existsByJobName(jobName);
  }

  @SuppressWarnings("checkstyle:WhitespaceAround")
  @Override
  @SneakyThrows
  @Transactional(rollbackFor = {Exception.class})
  public Long copy(Application appParam) {
    boolean existsByJobName = this.existsByJobName(appParam.getJobName());
    ApiAlertException.throwIfFalse(
        !existsByJobName,
        "[StreamPark] Application names can't be repeated, copy application failed.");

    Application persist = getById(appParam.getId());
    Application newApp = new Application();
    String jobName = appParam.getJobName();

    newApp.setJobName(jobName);
    newApp.setClusterId(
        ExecutionMode.isSessionMode(persist.getExecutionModeEnum())
            ? persist.getClusterId()
            : null);
    newApp.setArgs(appParam.getArgs() != null ? appParam.getArgs() : persist.getArgs());
    newApp.setVersionId(persist.getVersionId());

    newApp.setFlinkClusterId(persist.getFlinkClusterId());
    newApp.setRestartSize(persist.getRestartSize());
    newApp.setJobType(persist.getJobType());
    newApp.setOptions(persist.getOptions());
    newApp.setDynamicProperties(persist.getDynamicProperties());
    newApp.setResolveOrder(persist.getResolveOrder());
    newApp.setExecutionMode(persist.getExecutionMode());
    newApp.setFlinkImage(persist.getFlinkImage());
    newApp.setK8sNamespace(persist.getK8sNamespace());
    newApp.setK8sRestExposedType(persist.getK8sRestExposedType());
    newApp.setK8sPodTemplate(persist.getK8sPodTemplate());
    newApp.setK8sJmPodTemplate(persist.getK8sJmPodTemplate());
    newApp.setK8sTmPodTemplate(persist.getK8sTmPodTemplate());
    newApp.setK8sHadoopIntegration(persist.getK8sHadoopIntegration());
    newApp.setDescription(persist.getDescription());
    newApp.setAlertId(persist.getAlertId());
    newApp.setCpFailureAction(persist.getCpFailureAction());
    newApp.setCpFailureRateInterval(persist.getCpFailureRateInterval());
    newApp.setCpMaxFailureInterval(persist.getCpMaxFailureInterval());
    newApp.setMainClass(persist.getMainClass());
    newApp.setAppType(persist.getAppType());
    newApp.setResourceFrom(persist.getResourceFrom());
    newApp.setProjectId(persist.getProjectId());
    newApp.setModule(persist.getModule());
    newApp.setUserId(serviceHelper.getUserId());
    newApp.setState(FlinkAppState.ADDED.getValue());
    newApp.setRelease(ReleaseState.NEED_RELEASE.get());
    newApp.setOptionState(OptionState.NONE.getValue());
    newApp.setHotParams(persist.getHotParams());

    // createTime & modifyTime
    Date date = new Date();
    newApp.setCreateTime(date);
    newApp.setModifyTime(date);

    newApp.setJar(persist.getJar());
    newApp.setJarCheckSum(persist.getJarCheckSum());
    newApp.setTags(persist.getTags());
    newApp.setTeamId(persist.getTeamId());
    newApp.setDependency(persist.getDependency());

    boolean saved = save(newApp);
    if (saved) {
      if (newApp.isFlinkSqlJob()) {
        FlinkSql copyFlinkSql = flinkSqlService.getLatestFlinkSql(appParam.getId(), true);
        newApp.setFlinkSql(copyFlinkSql.getSql());
        newApp.setDependency(copyFlinkSql.getDependency());
        FlinkSql flinkSql = new FlinkSql(newApp);
        flinkSqlService.create(flinkSql);
      }
      ApplicationConfig copyConfig = configService.getEffective(appParam.getId());
      if (copyConfig != null) {
        ApplicationConfig config = new ApplicationConfig();
        config.setAppId(newApp.getId());
        config.setFormat(copyConfig.getFormat());
        config.setContent(copyConfig.getContent());
        config.setCreateTime(new Date());
        config.setVersion(1);
        configService.save(config);
        configService.setLatestOrEffective(true, config.getId(), newApp.getId());
      }
      return newApp.getId();
    } else {
      throw new ApiAlertException(
          "create application from copy failed, copy source app: " + persist.getJobName());
    }
  }

  @Override
  @Transactional(rollbackFor = {Exception.class})
  public boolean update(Application appParam) {
    Application application = getById(appParam.getId());

    boolean success = validateQueueIfNeeded(application, appParam);
    ApiAlertException.throwIfFalse(
        success,
        String.format(ERROR_APP_QUEUE_HINT, appParam.getYarnQueue(), appParam.getTeamId()));

    application.setRelease(ReleaseState.NEED_RELEASE.get());

    if (application.isApacheFlinkCustomCodeJob()) {
      MavenDependency thisDependency = MavenDependency.of(appParam.getDependency());
      MavenDependency targetDependency = MavenDependency.of(application.getDependency());

      if (!thisDependency.equals(targetDependency)) {
        application.setDependency(appParam.getDependency());
        application.setBuild(true);
      } else if (!ObjectUtils.safeEquals(application.getJar(), appParam.getJar())) {
        application.setBuild(true);
      } else {
        File jarFile = new File(WebUtils.getAppTempDir(), appParam.getJar());
        if (jarFile.exists()) {
          long checkSum = 0;
          try {
            checkSum = FileUtils.checksumCRC32(jarFile);
          } catch (IOException e) {
            log.error("Error in checksumCRC32 for {}.", jarFile);
            throw new RuntimeException(e);
          }
          if (!ObjectUtils.safeEquals(checkSum, application.getJarCheckSum())) {
            application.setBuild(true);
          }
        }
      }
    }

    if (!application.getBuild()) {
      if (!application.getExecutionMode().equals(appParam.getExecutionMode())) {
        if (appParam.getExecutionModeEnum().equals(ExecutionMode.YARN_APPLICATION)
            || application.getExecutionModeEnum().equals(ExecutionMode.YARN_APPLICATION)) {
          application.setBuild(true);
        }
      }
    }

    if (ExecutionMode.isKubernetesMode(appParam.getExecutionMode())) {
      if (!ObjectUtils.safeTrimEquals(
              application.getK8sRestExposedType(), appParam.getK8sRestExposedType())
          || !ObjectUtils.safeTrimEquals(
              application.getK8sJmPodTemplate(), appParam.getK8sJmPodTemplate())
          || !ObjectUtils.safeTrimEquals(
              application.getK8sTmPodTemplate(), appParam.getK8sTmPodTemplate())
          || !ObjectUtils.safeTrimEquals(
              application.getK8sPodTemplates(), appParam.getK8sPodTemplates())
          || !ObjectUtils.safeTrimEquals(
              application.getK8sHadoopIntegration(), appParam.getK8sHadoopIntegration())
          || !ObjectUtils.safeTrimEquals(application.getFlinkImage(), appParam.getFlinkImage())) {
        application.setBuild(true);
      }
    }

    // when flink version has changed, we should rebuild the application. Otherwise, the shims jar
    // may be not suitable for the new flink version.
    if (!ObjectUtils.safeEquals(application.getVersionId(), appParam.getVersionId())) {
      application.setBuild(true);
    }

    appParam.setJobType(application.getJobType());
    // changes to the following parameters need to be re-release to take effect
    application.setJobName(appParam.getJobName());
    application.setVersionId(appParam.getVersionId());
    application.setArgs(appParam.getArgs());
    application.setOptions(appParam.getOptions());
    application.setDynamicProperties(appParam.getDynamicProperties());
    application.setResolveOrder(appParam.getResolveOrder());
    application.setExecutionMode(appParam.getExecutionMode());
    application.setFlinkClusterId(appParam.getFlinkClusterId());
    application.setFlinkImage(appParam.getFlinkImage());
    application.updateHotParams(appParam);
    application.setK8sRestExposedType(appParam.getK8sRestExposedType());
    application.setK8sPodTemplate(appParam.getK8sPodTemplate());
    application.setK8sJmPodTemplate(appParam.getK8sJmPodTemplate());
    application.setK8sTmPodTemplate(appParam.getK8sTmPodTemplate());
    application.setK8sHadoopIntegration(appParam.getK8sHadoopIntegration());

    // changes to the following parameters do not affect running tasks
    application.setModifyTime(new Date());
    application.setDescription(appParam.getDescription());
    application.setAlertId(appParam.getAlertId());
    application.setRestartSize(appParam.getRestartSize());
    application.setCpFailureAction(appParam.getCpFailureAction());
    application.setCpFailureRateInterval(appParam.getCpFailureRateInterval());
    application.setCpMaxFailureInterval(appParam.getCpMaxFailureInterval());
    application.setTags(appParam.getTags());

    switch (appParam.getExecutionModeEnum()) {
      case YARN_APPLICATION:
      case YARN_PER_JOB:
      case KUBERNETES_NATIVE_APPLICATION:
        application.setFlinkClusterId(null);
        if (appParam.getExecutionModeEnum() == ExecutionMode.KUBERNETES_NATIVE_APPLICATION) {
          application.setK8sNamespace(appParam.getK8sNamespace());
          application.setServiceAccount(appParam.getServiceAccount());
          application.doSetHotParams();
        }
        break;
      case REMOTE:
      case YARN_SESSION:
      case KUBERNETES_NATIVE_SESSION:
        application.setFlinkClusterId(appParam.getFlinkClusterId());
        break;
      default:
        break;
    }

    // Flink Sql job...
    if (application.isFlinkSqlJob()) {
      updateFlinkSqlJob(application, appParam);
    } else {
      if (application.isStreamParkJob()) {
        configService.update(appParam, application.isRunning());
      } else {
        application.setJar(appParam.getJar());
        application.setMainClass(appParam.getMainClass());
      }
    }
    baseMapper.updateById(application);
    return true;
  }

  /**
   * update FlinkSql type jobs, there are 3 aspects to consider<br>
   * 1. flink sql has changed <br>
   * 2. dependency has changed<br>
   * 3. parameter has changed<br>
   *
   * @param application
   * @param appParam
   */
  private void updateFlinkSqlJob(Application application, Application appParam) {
    FlinkSql effectiveFlinkSql = flinkSqlService.getEffective(application.getId(), true);
    if (effectiveFlinkSql == null) {
      effectiveFlinkSql = flinkSqlService.getCandidate(application.getId(), CandidateType.NEW);
      flinkSqlService.removeById(effectiveFlinkSql.getId());
      FlinkSql sql = new FlinkSql(appParam);
      flinkSqlService.create(sql);
      application.setBuild(true);
    } else {
      // get previous flink sql and decode
      FlinkSql copySourceFlinkSql = flinkSqlService.getById(appParam.getSqlId());
      ApiAlertException.throwIfNull(
          copySourceFlinkSql, "Flink sql is null, update flink sql job failed.");
      copySourceFlinkSql.decode();

      // get submit flink sql
      FlinkSql targetFlinkSql = new FlinkSql(appParam);

      // judge sql and dependency has changed
      ChangedType changedType = copySourceFlinkSql.checkChange(targetFlinkSql);

      log.info("updateFlinkSqlJob changedType: {}", changedType);

      // if has been changed
      if (changedType.hasChanged()) {
        // check if there is a candidate version for the newly added record
        FlinkSql newFlinkSql = flinkSqlService.getCandidate(application.getId(), CandidateType.NEW);
        // If the candidate version of the new record exists, it will be deleted directly,
        // and only one candidate version will be retained. If the new candidate version is not
        // effective,
        // if it is edited again and the next record comes in, the previous candidate version will
        // be deleted.
        if (newFlinkSql != null) {
          // delete all records about candidates
          flinkSqlService.removeById(newFlinkSql.getId());
        }
        FlinkSql historyFlinkSql =
            flinkSqlService.getCandidate(application.getId(), CandidateType.HISTORY);
        // remove candidate flags that already exist but are set as candidates
        if (historyFlinkSql != null) {
          flinkSqlService.cleanCandidate(historyFlinkSql.getId());
        }
        FlinkSql sql = new FlinkSql(appParam);
        flinkSqlService.create(sql);
        if (changedType.isDependencyChanged()) {
          application.setBuild(true);
        }
      } else {
        // judge version has changed
        boolean versionChanged = !effectiveFlinkSql.getId().equals(appParam.getSqlId());
        if (versionChanged) {
          // sql and dependency not changed, but version changed, means that rollback to the version
          CandidateType type = CandidateType.HISTORY;
          flinkSqlService.setCandidate(type, appParam.getId(), appParam.getSqlId());
          application.setRelease(ReleaseState.NEED_ROLLBACK.get());
          application.setBuild(true);
        }
      }
    }
    this.configService.update(appParam, application.isRunning());
  }

  @Override
  public void updateRelease(Application application) {
    LambdaUpdateWrapper<Application> updateWrapper = Wrappers.lambdaUpdate();
    updateWrapper.eq(Application::getId, application.getId());
    updateWrapper.set(Application::getRelease, application.getRelease());
    updateWrapper.set(Application::getBuild, application.getBuild());
    if (application.getOptionState() != null) {
      updateWrapper.set(Application::getOptionState, application.getOptionState());
    }
    this.update(updateWrapper);
  }

  @Override
  public List<Application> getByProjectId(Long id) {
    return baseMapper.getByProjectId(id);
  }

  @Override
  public List<Application> getByTeamId(Long teamId) {
    return baseMapper.getByTeamId(teamId);
  }

  @Override
  public List<Application> getByTeamIdAndExecutionModes(
      Long teamId, @Nonnull Collection<ExecutionMode> executionModes) {
    return getBaseMapper()
        .selectList(
            new LambdaQueryWrapper<Application>()
                .eq((SFunction<Application, Long>) Application::getTeamId, teamId)
                .in(
                    Application::getExecutionMode,
                    executionModes.stream()
                        .map(ExecutionMode::getMode)
                        .collect(Collectors.toSet())));
  }

  @Override
  public boolean checkBuildAndUpdate(Application application) {
    boolean build = application.getBuild();
    if (!build) {
      LambdaUpdateWrapper<Application> updateWrapper = Wrappers.lambdaUpdate();
      updateWrapper.eq(Application::getId, application.getId());
      if (application.isRunning()) {
        updateWrapper.set(Application::getRelease, ReleaseState.NEED_RESTART.get());
      } else {
        updateWrapper.set(Application::getRelease, ReleaseState.DONE.get());
        updateWrapper.set(Application::getOptionState, OptionState.NONE.getValue());
      }
      this.update(updateWrapper);

      // backup
      if (application.isFlinkSqlJob()) {
        FlinkSql newFlinkSql = flinkSqlService.getCandidate(application.getId(), CandidateType.NEW);
        if (!application.isNeedRollback() && newFlinkSql != null) {
          backUpService.backup(application, newFlinkSql);
        }
      }

      // If the current task is not running, or the task has just been added,
      // directly set the candidate version to the official version
      FlinkSql flinkSql = flinkSqlService.getEffective(application.getId(), false);
      if (!application.isRunning() || flinkSql == null) {
        this.toEffective(application);
      }
    }
    return build;
  }

  @Override
  public void abort(Application app) {
    CompletableFuture<SubmitResponse> startFuture = startFutureMap.remove(app.getId());
    CompletableFuture<CancelResponse> cancelFuture = cancelFutureMap.remove(app.getId());
    Application application = this.baseMapper.getApp(app);
    if (application.isKubernetesModeJob()) {
      KubernetesDeploymentHelper.watchPodTerminatedLog(
          application.getK8sNamespace(), application.getJobName(), application.getJobId());
    }
    if (startFuture != null) {
      startFuture.cancel(true);
    }
    if (cancelFuture != null) {
      cancelFuture.cancel(true);
    }
    if (startFuture == null && cancelFuture == null) {
      this.doAbort(app);
    }
  }

  @Override
  public void clean(Application appParam) {
    appParam.setRelease(ReleaseState.DONE.get());
    this.updateRelease(appParam);
  }

  @Override
  public String readConf(String config) throws IOException {
    File file = new File(config);
    String conf = FileUtils.readFileToString(file, StandardCharsets.UTF_8);
    return Base64.getEncoder().encodeToString(conf.getBytes());
  }

  @Override
  public Application getApp(Application appParam) {
    Application application = this.baseMapper.getApp(appParam);
    ApplicationConfig config = configService.getEffective(appParam.getId());
    config = config == null ? configService.getLatest(appParam.getId()) : config;
    if (config != null) {
      config.setToApplication(application);
    }
    if (application.isFlinkSqlJob()) {
      FlinkSql flinkSql = flinkSqlService.getEffective(application.getId(), true);
      if (flinkSql == null) {
        flinkSql = flinkSqlService.getCandidate(application.getId(), CandidateType.NEW);
        flinkSql.setSql(DeflaterUtils.unzipString(flinkSql.getSql()));
      }
      flinkSql.setToApplication(application);
    } else {
      if (application.isCICDJob()) {
        String path =
            this.projectService.getAppConfPath(application.getProjectId(), application.getModule());
        application.setConfPath(path);
      }
    }
    // add flink web url info for k8s-mode
    if (application.isKubernetesModeJob()) {
      String restUrl = flinkK8sWatcher.getRemoteRestUrl(k8sWatcherWrapper.toTrackId(application));
      application.setFlinkRestUrl(restUrl);

      // set duration
      long now = System.currentTimeMillis();
      if (application.getTracking() == 1
          && application.getStartTime() != null
          && application.getStartTime().getTime() > 0) {
        application.setDuration(now - application.getStartTime().getTime());
      }
    }
    application.setByHotParams();
    return application;
  }

  @Override
  public String getMain(Application application) {
    File jarFile;
    if (application.getProjectId() == null) {
      jarFile = new File(application.getJar());
    } else {
      Project project = new Project();
      project.setId(application.getProjectId());
      String modulePath =
          project.getDistHome().getAbsolutePath().concat("/").concat(application.getModule());
      jarFile = new File(modulePath, application.getJar());
    }
    return Utils.getJarManClass(jarFile);
  }

  @Override
  public boolean mapping(Application appParam) {
    boolean mapping = this.baseMapper.mapping(appParam);
    Application application = getById(appParam.getId());
    if (application.isKubernetesModeJob()) {
      flinkK8sWatcher.doWatching(k8sWatcherWrapper.toTrackId(application));
    } else {
      FlinkAppHttpWatcher.doWatching(application);
    }
    return mapping;
  }

  @Override
  public void cancel(Application appParam) throws Exception {
    FlinkAppHttpWatcher.setOptionState(appParam.getId(), OptionState.CANCELLING);

    Application application = getById(appParam.getId());
    application.setState(FlinkAppState.CANCELLING.getValue());

    ApplicationLog applicationLog = new ApplicationLog();
    applicationLog.setOptionName(Operation.CANCEL.getValue());
    applicationLog.setAppId(application.getId());
    applicationLog.setJobManagerUrl(application.getJobManagerUrl());
    applicationLog.setOptionTime(new Date());
    if (ExecutionMode.isYarnMode(application.getExecutionMode())) {
      applicationLog.setYarnAppId(application.getClusterId());
    }

    if (appParam.getSavePointed()) {
      if (!application.isKubernetesModeJob()) {
        FlinkAppHttpWatcher.addSavepoint(application.getId());
        application.setOptionState(OptionState.SAVEPOINTING.getValue());
      }
    } else {
      application.setOptionState(OptionState.CANCELLING.getValue());
    }

    application.setOptionTime(new Date());
    this.baseMapper.updateById(application);

    Long userId = serviceHelper.getUserId();
    if (!application.getUserId().equals(userId)) {
      FlinkAppHttpWatcher.addCanceledApp(application.getId(), userId);
    }

    FlinkEnv flinkEnv = flinkEnvService.getById(application.getVersionId());

    // infer savepoint
    String customSavepoint = null;
    if (appParam.getSavePointed()) {
      customSavepoint = appParam.getSavePoint();
      if (StringUtils.isBlank(customSavepoint)) {
        customSavepoint = savePointService.getSavePointPath(appParam);
      }
    }

    Map<String, Object> properties = new HashMap<>();

    if (ExecutionMode.isRemoteMode(application.getExecutionModeEnum())) {
      FlinkCluster cluster = flinkClusterService.getById(application.getFlinkClusterId());
      ApiAlertException.throwIfNull(
          cluster,
          String.format(
              "The clusterId=%s cannot be find, maybe the clusterId is wrong or "
                  + "the cluster has been deleted. Please contact the Admin.",
              application.getFlinkClusterId()));
      URI activeAddress = cluster.getRemoteURI();
      properties.put(RestOptions.ADDRESS.key(), activeAddress.getHost());
      properties.put(RestOptions.PORT.key(), activeAddress.getPort());
    }

    Tuple2<String, String> clusterIdNamespace = getNamespaceClusterId(application);
    String namespace = clusterIdNamespace._1;
    String clusterId = clusterIdNamespace._2;

    CancelRequest cancelRequest =
        new CancelRequest(
            flinkEnv.getFlinkVersion(),
            ExecutionMode.of(application.getExecutionMode()),
            properties,
            clusterId,
            application.getJobId(),
            appParam.getSavePointed(),
            appParam.getDrain() == null ? false : appParam.getDrain(),
            customSavepoint,
            namespace);

    final Date triggerTime = new Date();
    CompletableFuture<CancelResponse> cancelFuture =
        CompletableFuture.supplyAsync(() -> FlinkClient.cancel(cancelRequest), bootstrapExecutor);

    cancelFutureMap.put(application.getId(), cancelFuture);

    TrackId trackId =
        application.isKubernetesModeJob() ? k8sWatcherWrapper.toTrackId(application) : null;

    cancelFuture.whenCompleteAsync(
        (cancelResponse, throwable) -> {
          cancelFutureMap.remove(application.getId());

          if (throwable != null) {
            String exception = Utils.stringifyException(throwable);
            applicationLog.setException(exception);
            applicationLog.setSuccess(false);
            applicationLogService.save(applicationLog);

            if (throwable instanceof CancellationException) {
              doAbort(application);
            } else {
              log.error("abort flink job failed.", throwable);
              application.setOptionState(OptionState.NONE.getValue());
              application.setState(FlinkAppState.FAILED.getValue());
              updateById(application);

              if (appParam.getSavePointed()) {
                savePointService.expire(application.getId());
              }
              // re-tracking flink job on kubernetes and logging exception
              if (application.isKubernetesModeJob()) {
                flinkK8sWatcher.unWatching(trackId);
              } else {
                FlinkAppHttpWatcher.unWatching(application.getId());
              }
            }
            return;
          }

          applicationLog.setSuccess(true);
          // save log...
          applicationLogService.save(applicationLog);

          if (cancelResponse != null && cancelResponse.savePointDir() != null) {
            String savePointDir = cancelResponse.savePointDir();
            log.info("savePoint path: {}", savePointDir);
            SavePoint savePoint = new SavePoint();
            savePoint.setPath(savePointDir);
            savePoint.setAppId(application.getId());
            savePoint.setLatest(true);
            savePoint.setType(CheckPointType.SAVEPOINT.get());
            savePoint.setCreateTime(new Date());
            savePoint.setTriggerTime(triggerTime);
            savePointService.save(savePoint);
          }

          if (application.isKubernetesModeJob()) {
            flinkK8sWatcher.unWatching(trackId);
          }
        });
  }

  @Override
  public String checkSavepointPath(Application appParam) throws Exception {
    String savepointPath = appParam.getSavePoint();
    if (StringUtils.isBlank(savepointPath)) {
      savepointPath = savePointService.getSavePointPath(appParam);
    }

    if (StringUtils.isNotBlank(savepointPath)) {
      final URI uri = URI.create(savepointPath);
      final String scheme = uri.getScheme();
      final String pathPart = uri.getPath();
      if (scheme == null) {
        return "This state.savepoints.dir value "
            + savepointPath
            + " scheme (hdfs://, file://, etc) of  is null. Please specify the file system scheme explicitly in the URI.";
      }
      if (pathPart == null) {
        return "This state.savepoints.dir value "
            + savepointPath
            + " path part to store the checkpoint data in is null. Please specify a directory path for the checkpoint data.";
      }
      if (pathPart.isEmpty() || "/".equals(pathPart)) {
        return "This state.savepoints.dir value "
            + savepointPath
            + " Cannot use the root directory for checkpoints.";
      }
      return null;
    } else {
      return "When custom savepoint is not set, state.savepoints.dir needs to be set in properties or flink-conf.yaml of application";
    }
  }

  @Override
  public void persistMetrics(Application appParam) {
    if (appParam.getFlinkAppStateEnum() == FlinkAppState.RUNNING) {
      appParam.setEndTime(null);
      appParam.setDuration(null);
    }
    this.baseMapper.persistMetrics(appParam);
  }

  /**
   * Setup task is starting (for webUI "state" display)
   *
   * @param application
   */
  @Override
  public void starting(Application application) {
    application.setState(FlinkAppState.STARTING.getValue());
    application.setJobManagerUrl(null);
    application.setOptionTime(new Date());
    updateById(application);
  }

  @Override
  @Transactional(rollbackFor = {Exception.class})
  public void start(Application appParam, boolean auto) throws Exception {
    final Application application = getById(appParam.getId());
    Utils.notNull(application);
    if (!application.isCanBeStart()) {
      throw new ApiAlertException("[StreamPark] The application cannot be started repeatedly.");
    }

    FlinkEnv flinkEnv = flinkEnvService.getByIdOrDefault(application.getVersionId());
    if (flinkEnv == null) {
      throw new ApiAlertException("[StreamPark] can no found flink version");
    }

    // check job on yarn is already running
    if (ExecutionMode.isYarnMode(application.getExecutionMode())) {
      ApiAlertException.throwIfTrue(
          !getYARNApplication(application.getJobName()).isEmpty(),
          "The same job name is already running in the yarn queue");
    }

    // if manually started, clear the restart flag
    if (!auto) {
      application.setRestartCount(0);
    } else {
      if (!application.isNeedRestartOnFailed()) {
        return;
      }
      appParam.setSavePointed(true);
      application.setRestartCount(application.getRestartCount() + 1);
    }

    starting(application);

    application.setAllowNonRestored(
        appParam.getAllowNonRestored() == null ? false : appParam.getAllowNonRestored());

    String appConf;
    String flinkUserJar = null;
    String jobId = new JobID().toHexString();
    ApplicationLog applicationLog = new ApplicationLog();
    applicationLog.setOptionName(Operation.START.getValue());
    applicationLog.setAppId(application.getId());
    applicationLog.setOptionTime(new Date());

    // set the latest to Effective, (it will only become the current effective at this time)
    this.toEffective(application);

    ApplicationConfig applicationConfig = configService.getEffective(application.getId());
    ExecutionMode executionMode = ExecutionMode.of(application.getExecutionMode());
    ApiAlertException.throwIfNull(
        executionMode, "ExecutionMode can't be null, start application failed.");
    if (application.isCustomCodeJob()) {
      if (application.isUploadJob()) {
        appConf =
            String.format(
                "json://{\"%s\":\"%s\"}",
                ConfigConst.KEY_FLINK_APPLICATION_MAIN_CLASS(), application.getMainClass());
      } else {
        switch (application.getApplicationType()) {
          case STREAMPARK_FLINK:
            ConfigFileType fileType = ConfigFileType.of(applicationConfig.getFormat());
            if (fileType != null && !fileType.equals(ConfigFileType.UNKNOWN)) {
              appConf =
                  String.format("%s://%s", fileType.getTypeName(), applicationConfig.getContent());
            } else {
              throw new IllegalArgumentException(
                  "application' config type error,must be ( yaml| properties| hocon )");
            }
            break;
          case APACHE_FLINK:
            appConf =
                String.format(
                    "json://{\"%s\":\"%s\"}",
                    ConfigConst.KEY_FLINK_APPLICATION_MAIN_CLASS(), application.getMainClass());
            break;
          default:
            throw new IllegalArgumentException(
                "[StreamPark] ApplicationType must be (StreamPark flink | Apache flink)... ");
        }
      }

      if (ExecutionMode.YARN_APPLICATION.equals(executionMode)) {
        switch (application.getApplicationType()) {
          case STREAMPARK_FLINK:
            flinkUserJar =
                String.format(
                    "%s/%s", application.getAppHome(), application.getModule().concat(".jar"));
            break;
          case APACHE_FLINK:
            flinkUserJar = String.format("%s/%s", application.getAppHome(), application.getJar());
            break;
          default:
            throw new IllegalArgumentException(
                "[StreamPark] ApplicationType must be (StreamPark flink | Apache flink)... ");
        }
      }
    } else if (application.isFlinkSqlJob()) {
      FlinkSql flinkSql = flinkSqlService.getEffective(application.getId(), false);
      Utils.notNull(flinkSql);
      // 1) dist_userJar
      String sqlDistJar = serviceHelper.getSqlClientJar(flinkEnv);
      // 2) appConfig
      appConf =
          applicationConfig == null
              ? null
              : String.format("yaml://%s", applicationConfig.getContent());
      // 3) client
      if (ExecutionMode.YARN_APPLICATION.equals(executionMode)) {
        String clientPath = Workspace.remote().APP_CLIENT();
        flinkUserJar = String.format("%s/%s", clientPath, sqlDistJar);
      }
    } else {
      throw new UnsupportedOperationException("Unsupported...");
    }

    Map<String, Object> extraParameter = new HashMap<>(0);
    if (application.isFlinkSqlJob()) {
      FlinkSql flinkSql = flinkSqlService.getEffective(application.getId(), true);
      // Get the sql of the replaced placeholder
      String realSql = variableService.replaceVariable(application.getTeamId(), flinkSql.getSql());
      flinkSql.setSql(DeflaterUtils.zipString(realSql));
      extraParameter.put(ConfigConst.KEY_FLINK_SQL(null), flinkSql.getSql());
    }

    AppBuildPipeline buildPipeline = appBuildPipeService.getById(application.getId());

    Utils.notNull(buildPipeline);

    BuildResult buildResult = buildPipeline.getBuildResult();
    if (ExecutionMode.YARN_APPLICATION.equals(executionMode)) {
      buildResult = new ShadedBuildResponse(null, flinkUserJar, true);
    }

    // Get the args after placeholder replacement
    String applicationArgs =
        variableService.replaceVariable(application.getTeamId(), application.getArgs());

    String k8sNamespace;
    String k8sClusterId;
    FlinkK8sRestExposedType exposedType = null;
    if (application.getExecutionModeEnum() == ExecutionMode.KUBERNETES_NATIVE_SESSION) {
      FlinkCluster cluster = flinkClusterService.getById(application.getFlinkClusterId());
      k8sClusterId = cluster.getClusterId();
      k8sNamespace = cluster.getK8sNamespace();
      exposedType = cluster.getK8sRestExposedTypeEnum();
    } else if (application.getExecutionModeEnum() == ExecutionMode.KUBERNETES_NATIVE_APPLICATION) {
      k8sClusterId = application.getJobName();
      k8sNamespace = application.getK8sNamespace();
      exposedType = application.getK8sRestExposedTypeEnum();
    } else {
      k8sNamespace = null;
      k8sClusterId = null;
    }

    SubmitRequest submitRequest =
        SubmitRequest.apply(
            flinkEnv.getFlinkVersion(),
            ExecutionMode.of(application.getExecutionMode()),
            getProperties(application, flinkEnv),
            flinkEnv.getFlinkConf(),
            DevelopmentMode.of(application.getJobType()),
            application.getId(),
            jobId,
            application.getJobName(),
            appConf,
            application.getApplicationType(),
            getSavePointed(appParam),
            applicationArgs,
            buildResult,
            extraParameter,
            k8sClusterId,
            k8sNamespace,
            exposedType);

    CompletableFuture<SubmitResponse> future =
        CompletableFuture.supplyAsync(() -> FlinkClient.submit(submitRequest), bootstrapExecutor);

    startFutureMap.put(application.getId(), future);

    future.whenCompleteAsync(
        (response, throwable) -> {
          // 1) remove Future
          startFutureMap.remove(application.getId());

          // 2) exception
          if (throwable != null) {
            log.info(" start exception : " + throwable);
            String exception = Utils.stringifyException(throwable);
            applicationLog.setException(exception);
            applicationLog.setSuccess(false);
            applicationLogService.save(applicationLog);
            if (throwable instanceof CancellationException) {
              doAbort(application);
            } else {
              Application app = getById(appParam.getId());
              app.setState(FlinkAppState.FAILED.getValue());
              app.setOptionState(OptionState.NONE.getValue());
              updateById(app);
              if (app.isKubernetesModeJob()) {
                TrackId trackId = k8sWatcherWrapper.toTrackId(application);
                flinkK8sWatcher.unWatching(trackId);
              } else {
                FlinkAppHttpWatcher.unWatching(appParam.getId());
              }
            }
            return;
          }

          // 3) success
          applicationLog.setSuccess(true);

<<<<<<< HEAD
          // issue: https://github.com/apache/incubator-streampark/issues/3749
          if (appParam.getSavePointed() == null || !appParam.getSavePointed()) {
            checkpointProcessor.resetCheckpointNum(appParam.getId());
          }

=======
>>>>>>> 28ffc24e
          if (response.flinkConfig() != null) {
            String jmMemory = response.flinkConfig().get(ConfigConst.KEY_FLINK_JM_PROCESS_MEMORY());
            if (jmMemory != null) {
              application.setJmMemory(MemorySize.parse(jmMemory).getMebiBytes());
            }
            String tmMemory = response.flinkConfig().get(ConfigConst.KEY_FLINK_TM_PROCESS_MEMORY());
            if (tmMemory != null) {
              application.setTmMemory(MemorySize.parse(tmMemory).getMebiBytes());
            }
          }

          if (ExecutionMode.isYarnMode(application.getExecutionMode())) {
            application.setClusterId(response.clusterId());
            applicationLog.setYarnAppId(response.clusterId());
          }

          if (StringUtils.isNoneEmpty(response.jobId())) {
            application.setJobId(response.jobId());
          }

          if (StringUtils.isNotEmpty(response.jobManagerUrl())) {
            application.setJobManagerUrl(response.jobManagerUrl());
            applicationLog.setJobManagerUrl(response.jobManagerUrl());
          }

          application.setStartTime(new Date());
          application.setEndTime(null);

          // if start completed, will be added task to tracking queue
          if (application.isKubernetesModeJob()) {
            log.info(
                "start job {} on {} success, doWatching...",
                application.getJobName(),
                application.getExecutionModeEnum().getName());
            application.setRelease(ReleaseState.DONE.get());

            TrackId trackId = k8sWatcherWrapper.toTrackId(application);
            flinkK8sWatcher.doWatching(trackId);

            if (ExecutionMode.isKubernetesApplicationMode(application.getExecutionMode())) {
              try {
                serviceHelper.configureIngress(k8sClusterId, k8sNamespace);
              } catch (KubernetesClientException e) {
                log.info("Failed to create ingress, stack info:{}", e.getMessage());
                applicationLog.setException(e.getMessage());
                applicationLog.setSuccess(false);
                applicationLogService.save(applicationLog);
                application.setState(FlinkAppState.FAILED.getValue());
                application.setOptionState(OptionState.NONE.getValue());
              }
            }
          } else {
            FlinkAppHttpWatcher.setOptionState(appParam.getId(), OptionState.STARTING);
            FlinkAppHttpWatcher.doWatching(application);
          }
          // update app
          updateById(application);
          // save log
          applicationLogService.save(applicationLog);
        });
  }

  private Map<String, Object> getProperties(Application application, FlinkEnv flinkEnv) {
    Map<String, Object> properties = application.getOptionMap();
    if (ExecutionMode.isRemoteMode(application.getExecutionModeEnum())) {
      FlinkCluster cluster = flinkClusterService.getById(application.getFlinkClusterId());
      ApiAlertException.throwIfNull(
          cluster,
          String.format(
              "The clusterId=%s can't be find, maybe the clusterId is wrong or "
                  + "the cluster has been deleted. Please contact the Admin.",
              application.getFlinkClusterId()));
      URI activeAddress = cluster.getRemoteURI();
      properties.put(RestOptions.ADDRESS.key(), activeAddress.getHost());
      properties.put(RestOptions.PORT.key(), activeAddress.getPort());
    } else if (ExecutionMode.isYarnMode(application.getExecutionModeEnum())) {
      if (ExecutionMode.YARN_SESSION.equals(application.getExecutionModeEnum())) {
        FlinkCluster cluster = flinkClusterService.getById(application.getFlinkClusterId());
        ApiAlertException.throwIfNull(
            cluster,
            String.format(
                "The yarn session clusterId=%s cannot be find, maybe the clusterId is wrong or "
                    + "the cluster has been deleted. Please contact the Admin.",
                application.getFlinkClusterId()));
        properties.put(ConfigConst.KEY_YARN_APP_ID(), cluster.getClusterId());
      } else {
        String yarnQueue =
            (String) application.getHotParamsMap().get(ConfigConst.KEY_YARN_APP_QUEUE());
        String yarnLabelExpr =
            (String) application.getHotParamsMap().get(ConfigConst.KEY_YARN_APP_NODE_LABEL());
        Optional.ofNullable(yarnQueue)
            .ifPresent(yq -> properties.put(ConfigConst.KEY_YARN_APP_QUEUE(), yq));
        Optional.ofNullable(yarnLabelExpr)
            .ifPresent(yLabel -> properties.put(ConfigConst.KEY_YARN_APP_NODE_LABEL(), yLabel));
      }
    } else if (ExecutionMode.isKubernetesMode(application.getExecutionModeEnum())) {
      properties.put(ConfigConst.KEY_K8S_IMAGE_PULL_POLICY(), "Always");
    }

    if (ExecutionMode.isKubernetesApplicationMode(application.getExecutionMode())) {
      String archiveDir =
          flinkEnv.getFlinkConfig().getProperty(JobManagerOptions.ARCHIVE_DIR.key());
      if (archiveDir != null) {
        properties.put(JobManagerOptions.ARCHIVE_DIR.key(), archiveDir);
      }
    }

    if (application.getAllowNonRestored()) {
      properties.put(SavepointConfigOptions.SAVEPOINT_IGNORE_UNCLAIMED_STATE.key(), true);
    }

    Map<String, String> dynamicProperties =
        PropertiesUtils.extractDynamicPropertiesAsJava(application.getDynamicProperties());

    properties.putAll(dynamicProperties);

    String kerberosKeySvcAccount = ConfigConst.KEY_KERBEROS_SERVICE_ACCOUNT();
    String svcAcc1 = (String) application.getHotParamsMap().get(kerberosKeySvcAccount);
    String svcAcc2 = dynamicProperties.get(kerberosKeySvcAccount);
    if (svcAcc1 != null) {
      properties.put(kerberosKeySvcAccount, svcAcc1);
    } else if (svcAcc2 != null) {
      properties.put(kerberosKeySvcAccount, svcAcc2);
    }

    ResolveOrder resolveOrder = ResolveOrder.of(application.getResolveOrder());
    if (resolveOrder != null) {
      properties.put(CoreOptions.CLASSLOADER_RESOLVE_ORDER.key(), resolveOrder.getName());
    }

    return properties;
  }

  private void doAbort(Application appParam) {
    Application application = getById(appParam);
    application.setOptionState(OptionState.NONE.getValue());
    application.setState(FlinkAppState.CANCELED.getValue());
    application.setOptionTime(new Date());
    updateById(application);
    savePointService.expire(application.getId());
    // re-tracking flink job on kubernetes and logging exception
    if (application.isKubernetesModeJob()) {
      TrackId id = k8sWatcherWrapper.toTrackId(application);
      flinkK8sWatcher.doWatching(id);
    } else {
      FlinkAppHttpWatcher.unWatching(application.getId());
    }
    // kill application
    if (ExecutionMode.isYarnMode(application.getExecutionModeEnum())) {
      try {
        List<ApplicationReport> applications = getYARNApplication(application.getJobName());
        if (!applications.isEmpty()) {
          YarnClient yarnClient = HadoopUtils.yarnClient();
          yarnClient.killApplication(applications.get(0).getApplicationId());
        }
      } catch (Exception e) {
        log.error("job abort failed!", e);
      }
    }
  }

  private Boolean checkJobName(String jobName) {
    if (!StringUtils.isEmpty(jobName.trim())) {
      return JOB_NAME_PATTERN.matcher(jobName).matches()
          && SINGLE_SPACE_PATTERN.matcher(jobName).matches();
    }
    return false;
  }

  private String getSavePointed(Application appParam) {
    if (appParam.getSavePointed() != null && appParam.getSavePointed()) {
      if (StringUtils.isBlank(appParam.getSavePoint())) {
        SavePoint savePoint = savePointService.getLatest(appParam.getId());
        if (savePoint != null) {
          return savePoint.getPath();
        }
      } else {
        return appParam.getSavePoint();
      }
    }
    return null;
  }

  /**
   * Check queue label validation when create the application if needed.
   *
   * @param appParam the app to create.
   * @return <code>true</code> if validate it successfully, <code>false</code> else.
   */
  @VisibleForTesting
  public boolean validateQueueIfNeeded(Application appParam) {
    yarnQueueService.checkQueueLabel(appParam.getExecutionModeEnum(), appParam.getYarnQueue());
    if (isYarnNotDefaultQueue(appParam)) {
      return true;
    }
    return yarnQueueService.existByTeamIdQueueLabel(appParam.getTeamId(), appParam.getYarnQueue());
  }

  /**
   * Check queue label validation when update the application if needed.
   *
   * @param oldApp the old app to update.
   * @param newApp the new app payload.
   * @return <code>true</code> if validate it successfully, <code>false</code> else.
   */
  @VisibleForTesting
  public boolean validateQueueIfNeeded(Application oldApp, Application newApp) {
    yarnQueueService.checkQueueLabel(newApp.getExecutionModeEnum(), newApp.getYarnQueue());
    if (isYarnNotDefaultQueue(newApp)) {
      return true;
    }
    oldApp.setByHotParams();
    if (ExecutionMode.isYarnPerJobOrAppMode(newApp.getExecutionModeEnum())
        && StringUtils.equals(oldApp.getYarnQueue(), newApp.getYarnQueue())) {
      return true;
    }
    return yarnQueueService.existByTeamIdQueueLabel(newApp.getTeamId(), newApp.getYarnQueue());
  }

  /**
   * Judge the execution mode whether is the Yarn PerJob or Application mode with not default or
   * empty queue label.
   *
   * @param application application entity.
   * @return If the executionMode is (Yarn PerJob or application mode) and the queue label is not
   *     (empty or default), return true, false else.
   */
  private boolean isYarnNotDefaultQueue(Application application) {
    return !ExecutionMode.isYarnPerJobOrAppMode(application.getExecutionModeEnum())
        || yarnQueueService.isDefaultQueue(application.getYarnQueue());
  }

  @Override
  public List<ApplicationReport> getYARNApplication(String appName) {
    try {
      YarnClient yarnClient = HadoopUtils.yarnClient();
      Set<String> types =
          Sets.newHashSet(
              ApplicationType.STREAMPARK_FLINK.getName(), ApplicationType.APACHE_FLINK.getName());
      EnumSet<YarnApplicationState> states =
          EnumSet.of(
              YarnApplicationState.NEW,
              YarnApplicationState.NEW_SAVING,
              YarnApplicationState.SUBMITTED,
              YarnApplicationState.ACCEPTED,
              YarnApplicationState.RUNNING);
      Set<String> yarnTag = Sets.newHashSet("streampark");
      List<ApplicationReport> applications = yarnClient.getApplications(types, states, yarnTag);
      return applications.stream()
          .filter(report -> report.getName().equals(appName))
          .collect(Collectors.toList());
    } catch (Exception e) {
      log.error("Failed to connect hadoop YARN, detail: {}", Utils.stringifyException(e));
      throw new RuntimeException(
          "Failed to connect hadoop YARN. Ensure that hadoop yarn is running.");
    }
  }

  @Override
  public RestResponse buildApplication(Long appId, boolean forceBuild) throws Exception {
    Application app = this.getById(appId);

    ApiAlertException.throwIfNull(
        app.getVersionId(), "Please bind a Flink version to the current flink job.");
    // 1) check flink version
    FlinkEnv env = flinkEnvService.getById(app.getVersionId());
    boolean checkVersion = env.getFlinkVersion().checkVersion(false);
    if (!checkVersion) {
      throw new ApiAlertException("Unsupported flink version: " + env.getFlinkVersion().version());
    }

    // 2) check env
    boolean envOk = this.checkEnv(app);
    if (!envOk) {
      throw new ApiAlertException(
          "Check flink env failed, please check the flink version of this job");
    }

    if (!forceBuild && !appBuildPipeService.allowToBuildNow(appId)) {
      throw new ApiAlertException(
          "The job is invalid, or the job cannot be built while it is running");
    }
    // check if you need to go through the build process (if the jar and pom have changed,
    // you need to go through the build process, if other common parameters are modified,
    // you don't need to go through the build process)

    ApplicationLog applicationLog = new ApplicationLog();
    applicationLog.setOptionName(
        org.apache.streampark.console.core.enums.Operation.RELEASE.getValue());
    applicationLog.setAppId(app.getId());
    applicationLog.setOptionTime(new Date());

    boolean needBuild = this.checkBuildAndUpdate(app);
    if (!needBuild) {
      applicationLog.setSuccess(true);
      applicationLogService.save(applicationLog);
      return RestResponse.success(true);
    }

    // rollback
    if (app.isNeedRollback() && app.isFlinkSqlJob()) {
      flinkSqlService.rollback(app);
    }
    boolean actionResult = appBuildPipeService.buildApplication(app, applicationLog);
    return RestResponse.success(actionResult);
  }

  private Tuple2<String, String> getNamespaceClusterId(Application application) {
    String clusterId = null;
    String k8sNamespace = null;
    FlinkCluster cluster;
    switch (application.getExecutionModeEnum()) {
      case YARN_APPLICATION:
      case YARN_PER_JOB:
      case YARN_SESSION:
        clusterId = application.getClusterId();
        break;
      case KUBERNETES_NATIVE_APPLICATION:
        clusterId = application.getJobName();
        k8sNamespace = application.getK8sNamespace();
        break;
      case KUBERNETES_NATIVE_SESSION:
        cluster = flinkClusterService.getById(application.getFlinkClusterId());
        ApiAlertException.throwIfNull(
            cluster,
            String.format(
                "The Kubernetes session clusterId=%s can't found, maybe the clusterId is wrong or the cluster has been deleted. Please contact the Admin.",
                application.getFlinkClusterId()));
        clusterId = cluster.getClusterId();
        k8sNamespace = cluster.getK8sNamespace();
        break;
      default:
        break;
    }
    return Tuple2.apply(k8sNamespace, clusterId);
  }
}<|MERGE_RESOLUTION|>--- conflicted
+++ resolved
@@ -1695,14 +1695,11 @@
           // 3) success
           applicationLog.setSuccess(true);
 
-<<<<<<< HEAD
           // issue: https://github.com/apache/incubator-streampark/issues/3749
           if (appParam.getSavePointed() == null || !appParam.getSavePointed()) {
             checkpointProcessor.resetCheckpointNum(appParam.getId());
           }
 
-=======
->>>>>>> 28ffc24e
           if (response.flinkConfig() != null) {
             String jmMemory = response.flinkConfig().get(ConfigConst.KEY_FLINK_JM_PROCESS_MEMORY());
             if (jmMemory != null) {
