/*
 * Licensed to the Apache Software Foundation (ASF) under one or more
 * contributor license agreements.  See the NOTICE file distributed with
 * this work for additional information regarding copyright ownership.
 * The ASF licenses this file to You under the Apache License, Version 2.0
 * (the "License"); you may not use this file except in compliance with
 * the License.  You may obtain a copy of the License at
 *
 *    http://www.apache.org/licenses/LICENSE-2.0
 *
 * Unless required by applicable law or agreed to in writing, software
 * distributed under the License is distributed on an "AS IS" BASIS,
 * WITHOUT WARRANTIES OR CONDITIONS OF ANY KIND, either express or implied.
 * See the License for the specific language governing permissions and
 * limitations under the License.
 */

package org.apache.streampark.console.base.config;

import org.apache.streampark.console.base.interceptor.UploadFileTypeInterceptor;
import org.apache.streampark.console.base.interceptor.UserStatusCheckInterceptor;

import com.fasterxml.jackson.databind.Module;
import com.fasterxml.jackson.databind.module.SimpleModule;
import com.fasterxml.jackson.databind.ser.std.ToStringSerializer;
import org.springframework.beans.factory.annotation.Autowired;
import org.springframework.context.annotation.Bean;
import org.springframework.context.annotation.Configuration;
import org.springframework.http.converter.ByteArrayHttpMessageConverter;
import org.springframework.http.converter.HttpMessageConverter;
import org.springframework.http.converter.ResourceHttpMessageConverter;
import org.springframework.http.converter.StringHttpMessageConverter;
import org.springframework.http.converter.support.AllEncompassingFormHttpMessageConverter;
import org.springframework.web.servlet.config.annotation.CorsRegistry;
import org.springframework.web.servlet.config.annotation.InterceptorRegistry;
import org.springframework.web.servlet.config.annotation.WebMvcConfigurer;

import java.util.List;

@Configuration
public class WebMvcConfig implements WebMvcConfigurer {

  @Autowired private UploadFileTypeInterceptor uploadFileTypeInterceptor;
  @Autowired private UserStatusCheckInterceptor userStatusCheckInterceptor;

  @Override
  public void extendMessageConverters(List<HttpMessageConverter<?>> converters) {
    converters.add(new ByteArrayHttpMessageConverter());
    converters.add(new StringHttpMessageConverter());
    converters.add(new ResourceHttpMessageConverter());
    converters.add(new AllEncompassingFormHttpMessageConverter());
  }

  @Override
  public void addCorsMappings(CorsRegistry registry) {
    registry
        .addMapping("/**")
        .allowedOriginPatterns("*")
        .allowedMethods("POST", "GET", "PUT", "OPTIONS", "DELETE")
        .allowedHeaders("*")
        .allowCredentials(true)
        .maxAge(3600);
  }

  @Bean
  public Module jacksonModule() {
    SimpleModule module = new SimpleModule();
    module.addSerializer(Long.class, ToStringSerializer.instance);
    module.addSerializer(Long.TYPE, ToStringSerializer.instance);
    return module;
  }

  @Override
  public void addInterceptors(InterceptorRegistry registry) {
    registry.addInterceptor(uploadFileTypeInterceptor).addPathPatterns("/flink/app/upload");
    registry
        .addInterceptor(userStatusCheckInterceptor)
        .addPathPatterns("/user/**")
        .addPathPatterns("/flink/**")
        .addPathPatterns("/resource/**")
<<<<<<< HEAD
        .addPathPatterns("/variable/**")
        .excludePathPatterns("/passport/**")
        .excludePathPatterns("/member/teams")
        .excludePathPatterns("/menu/router")
        .excludePathPatterns("/user/initTeam");
=======
        .addPathPatterns("/variable/**");
>>>>>>> 03add672
  }
}<|MERGE_RESOLUTION|>--- conflicted
+++ resolved
@@ -40,52 +40,48 @@
 @Configuration
 public class WebMvcConfig implements WebMvcConfigurer {
 
-  @Autowired private UploadFileTypeInterceptor uploadFileTypeInterceptor;
-  @Autowired private UserStatusCheckInterceptor userStatusCheckInterceptor;
+    @Autowired private UploadFileTypeInterceptor uploadFileTypeInterceptor;
+    @Autowired private UserStatusCheckInterceptor userStatusCheckInterceptor;
 
-  @Override
-  public void extendMessageConverters(List<HttpMessageConverter<?>> converters) {
-    converters.add(new ByteArrayHttpMessageConverter());
-    converters.add(new StringHttpMessageConverter());
-    converters.add(new ResourceHttpMessageConverter());
-    converters.add(new AllEncompassingFormHttpMessageConverter());
-  }
+    @Override
+    public void extendMessageConverters(List<HttpMessageConverter<?>> converters) {
+        converters.add(new ByteArrayHttpMessageConverter());
+        converters.add(new StringHttpMessageConverter());
+        converters.add(new ResourceHttpMessageConverter());
+        converters.add(new AllEncompassingFormHttpMessageConverter());
+    }
 
-  @Override
-  public void addCorsMappings(CorsRegistry registry) {
-    registry
-        .addMapping("/**")
-        .allowedOriginPatterns("*")
-        .allowedMethods("POST", "GET", "PUT", "OPTIONS", "DELETE")
-        .allowedHeaders("*")
-        .allowCredentials(true)
-        .maxAge(3600);
-  }
+    @Override
+    public void addCorsMappings(CorsRegistry registry) {
+        registry
+            .addMapping("/**")
+            .allowedOriginPatterns("*")
+            .allowedMethods("POST", "GET", "PUT", "OPTIONS", "DELETE")
+            .allowedHeaders("*")
+            .allowCredentials(true)
+            .maxAge(3600);
+    }
 
-  @Bean
-  public Module jacksonModule() {
-    SimpleModule module = new SimpleModule();
-    module.addSerializer(Long.class, ToStringSerializer.instance);
-    module.addSerializer(Long.TYPE, ToStringSerializer.instance);
-    return module;
-  }
+    @Bean
+    public Module jacksonModule() {
+        SimpleModule module = new SimpleModule();
+        module.addSerializer(Long.class, ToStringSerializer.instance);
+        module.addSerializer(Long.TYPE, ToStringSerializer.instance);
+        return module;
+    }
 
-  @Override
-  public void addInterceptors(InterceptorRegistry registry) {
-    registry.addInterceptor(uploadFileTypeInterceptor).addPathPatterns("/flink/app/upload");
-    registry
-        .addInterceptor(userStatusCheckInterceptor)
-        .addPathPatterns("/user/**")
-        .addPathPatterns("/flink/**")
-        .addPathPatterns("/resource/**")
-<<<<<<< HEAD
-        .addPathPatterns("/variable/**")
-        .excludePathPatterns("/passport/**")
-        .excludePathPatterns("/member/teams")
-        .excludePathPatterns("/menu/router")
-        .excludePathPatterns("/user/initTeam");
-=======
-        .addPathPatterns("/variable/**");
->>>>>>> 03add672
-  }
+    @Override
+    public void addInterceptors(InterceptorRegistry registry) {
+        registry.addInterceptor(uploadFileTypeInterceptor).addPathPatterns("/flink/app/upload");
+        registry
+            .addInterceptor(userStatusCheckInterceptor)
+            .addPathPatterns("/user/**")
+            .addPathPatterns("/flink/**")
+            .addPathPatterns("/resource/**")
+            .addPathPatterns("/variable/**")
+            .excludePathPatterns("/passport/**")
+            .excludePathPatterns("/member/teams")
+            .excludePathPatterns("/menu/router")
+            .excludePathPatterns("/user/initTeam");
+    }
 }