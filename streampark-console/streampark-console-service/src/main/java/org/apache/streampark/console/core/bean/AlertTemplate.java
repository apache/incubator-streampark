--- conflicted
+++ resolved
@@ -62,116 +62,8 @@
 
     public static class AlertTemplateBuilder {
 
-<<<<<<< HEAD
-    private static final String ALERT_TITLE_PREFIX = "Notify:";
-
-    private static final String PROBE = "PROBE";
-
-    public static AlertTemplate of(Application application, FlinkAppStateEnum appState) {
-        return new AlertTemplateBuilder()
-            .setDuration(application.getStartTime(), application.getEndTime())
-            .setJobName(application.getJobName())
-            .setLink(application.getFlinkExecutionMode(), application.getClusterId())
-            .setStartTime(application.getStartTime())
-            .setEndTime(application.getEndTime())
-            .setRestart(application.isNeedRestartOnFailed(), application.getRestartCount())
-            .setRestartIndex(application.getRestartCount())
-            .setTotalRestart(application.getRestartSize())
-            .setType(1)
-            .setTitle(
-                String.format(
-                    "%s %s %s", ALERT_TITLE_PREFIX, application.getJobName(),
-                    appState.name()))
-            .setSubject(
-                String.format("%s %s %s", ALERT_SUBJECT_PREFIX, application.getJobName(),
-                    appState))
-            .setStatus(appState.name())
-            .build();
-    }
-
-    public static AlertTemplate of(Application application, CheckPointStatusEnum statusEnum) {
-        return new AlertTemplateBuilder()
-            .setDuration(application.getStartTime(), application.getEndTime())
-            .setJobName(application.getJobName())
-            .setLink(application.getFlinkExecutionMode(), application.getClusterId())
-            .setStartTime(application.getStartTime())
-            .setType(2)
-            .setCpFailureRateInterval(
-                DateUtils.toDuration(application.getCpFailureRateInterval() * 1000 * 60))
-            .setCpMaxFailureInterval(application.getCpMaxFailureInterval())
-            .setTitle(
-                String.format("%s %s checkpoint FAILED", ALERT_TITLE_PREFIX,
-                    application.getJobName()))
-            .setSubject(
-                String.format(
-                    "%s %s, checkPoint is Failed", ALERT_SUBJECT_PREFIX,
-                    application.getJobName()))
-            .build();
-    }
-
-    public static AlertTemplate of(FlinkCluster cluster, ClusterState clusterState) {
-        return new AlertTemplateBuilder()
-            .setDuration(cluster.getStartTime(), cluster.getEndTime())
-            .setJobName(cluster.getClusterName())
-            .setLink(cluster.getFlinkExecutionModeEnum(), cluster.getClusterId())
-            .setStartTime(cluster.getStartTime())
-            .setEndTime(cluster.getEndTime())
-            .setType(3)
-            .setTitle(
-                String.format(
-                    "%s %s %s", ALERT_TITLE_PREFIX, cluster.getClusterName(),
-                    clusterState.name()))
-            .setSubject(
-                String.format("%s %s %s", ALERT_SUBJECT_PREFIX, cluster.getClusterName(),
-                    clusterState))
-            .setStatus(clusterState.name())
-            .setAllJobs(cluster.getAllJobs())
-            .setAffectedJobs(cluster.getAffectedJobs())
-            .build();
-    }
-
-    public static AlertTemplate of(AlertProbeMsg alertProbeMsg) {
-        return new AlertTemplateBuilder()
-            .setType(4)
-            .setUser(alertProbeMsg.getUser())
-            .setProbeJobs(alertProbeMsg.getProbeJobs())
-            .setFailedJobs(alertProbeMsg.getFailedJobs())
-            .setLostJobs(alertProbeMsg.getLostJobs())
-            .setCancelledJobs(alertProbeMsg.getCancelledJobs())
-            .setSubject(String.format("%s %s", ALERT_SUBJECT_PREFIX, PROBE))
-            .setTitle(PROBE)
-            .build();
-    }
-
-    public static AlertTemplate of(SparkApplication application, SparkAppStateEnum appState) {
-        return new AlertTemplateBuilder()
-            .setDuration(application.getStartTime(), application.getEndTime())
-            .setJobName(application.getAppName())
-            .setLink(application.getSparkExecutionMode(), application.getAppId())
-            .setStartTime(application.getStartTime())
-            .setEndTime(application.getEndTime())
-            .setRestart(application.isNeedRestartOnFailed(), application.getRestartCount())
-            .setRestartIndex(application.getRestartCount())
-            .setTotalRestart(application.getRestartSize())
-            .setType(1)
-            .setTitle(
-                String.format(
-                    "%s %s %s", ALERT_TITLE_PREFIX, application.getAppName(), appState.name()))
-            .setSubject(
-                String.format("%s %s %s", ALERT_SUBJECT_PREFIX, application.getAppName(), appState))
-            .setStatus(appState.name())
-            .build();
-    }
-    private static class AlertTemplateBuilder {
-
-        private final AlertTemplate alertTemplate = new AlertTemplate();
-
-        public AlertTemplateBuilder setTitle(String title) {
-            alertTemplate.setTitle(title);
-=======
         public AlertTemplateBuilder startTime(Date startTime) {
             this.startTime = DateUtils.format(startTime, DateUtils.fullFormat(), TimeZone.getDefault());
->>>>>>> 77068229
             return this;
         }
 
