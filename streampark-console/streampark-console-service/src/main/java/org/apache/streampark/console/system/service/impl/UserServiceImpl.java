/*
 * Licensed to the Apache Software Foundation (ASF) under one or more
 * contributor license agreements.  See the NOTICE file distributed with
 * this work for additional information regarding copyright ownership.
 * The ASF licenses this file to You under the Apache License, Version 2.0
 * (the "License"); you may not use this file except in compliance with
 * the License.  You may obtain a copy of the License at
 *
 *    http://www.apache.org/licenses/LICENSE-2.0
 *
 * Unless required by applicable law or agreed to in writing, software
 * distributed under the License is distributed on an "AS IS" BASIS,
 * WITHOUT WARRANTIES OR CONDITIONS OF ANY KIND, either express or implied.
 * See the License for the specific language governing permissions and
 * limitations under the License.
 */

package org.apache.streampark.console.system.service.impl;

import org.apache.streampark.common.util.AssertUtils;
import org.apache.streampark.common.util.DateUtils;
import org.apache.streampark.console.base.domain.RestRequest;
import org.apache.streampark.console.base.domain.RestResponse;
import org.apache.streampark.console.base.exception.ApiAlertException;
import org.apache.streampark.console.base.mybatis.pager.MybatisPager;
import org.apache.streampark.console.base.util.ShaHashUtils;
import org.apache.streampark.console.base.util.WebUtils;
import org.apache.streampark.console.core.enums.AuthenticationType;
import org.apache.streampark.console.core.enums.LoginTypeEnum;
import org.apache.streampark.console.core.service.ResourceService;
import org.apache.streampark.console.core.service.application.ApplicationInfoService;
import org.apache.streampark.console.core.service.application.ApplicationManageService;
import org.apache.streampark.console.system.authentication.JWTToken;
import org.apache.streampark.console.system.authentication.JWTUtil;
import org.apache.streampark.console.system.entity.User;
import org.apache.streampark.console.system.mapper.UserMapper;
import org.apache.streampark.console.system.service.MemberService;
import org.apache.streampark.console.system.service.MenuService;
import org.apache.streampark.console.system.service.TeamService;
import org.apache.streampark.console.system.service.UserService;

import org.apache.commons.lang3.RandomStringUtils;
import org.apache.commons.lang3.StringUtils;

import com.baomidou.mybatisplus.core.conditions.query.LambdaQueryWrapper;
import com.baomidou.mybatisplus.core.metadata.IPage;
import com.baomidou.mybatisplus.extension.plugins.pagination.Page;
import com.baomidou.mybatisplus.extension.service.impl.ServiceImpl;
import lombok.extern.slf4j.Slf4j;
import org.springframework.beans.factory.annotation.Autowired;
import org.springframework.stereotype.Service;
import org.springframework.transaction.annotation.Propagation;
import org.springframework.transaction.annotation.Transactional;

import javax.annotation.Nullable;

import java.time.LocalDateTime;
import java.util.Collections;
import java.util.Date;
import java.util.HashMap;
import java.util.HashSet;
import java.util.List;
import java.util.Map;
import java.util.Set;

import static org.apache.streampark.console.base.enums.MessageStatus.SYSTEM_USER_NOT_BELONG_TEAM_LOGIN;

@Slf4j
@Service
@Transactional(propagation = Propagation.SUPPORTS, readOnly = true, rollbackFor = Exception.class)
public class UserServiceImpl extends ServiceImpl<UserMapper, User> implements UserService {

    @Autowired
    private MemberService memberService;

    @Autowired
    private MenuService menuService;

    @Autowired
    private ApplicationManageService applicationManageService;

    @Autowired
    private ApplicationInfoService applicationInfoService;

    @Autowired
    private ResourceService resourceService;

    @Autowired
    private TeamService teamService;

    @Override
    public User getByUsername(String username) {
        LambdaQueryWrapper<User> queryWrapper = new LambdaQueryWrapper<User>().eq(User::getUsername, username);
        return baseMapper.selectOne(queryWrapper);
    }

    @Override
    public IPage<User> getPage(User user, RestRequest request) {
        Page<User> page = MybatisPager.getPage(request);
        IPage<User> resPage = this.baseMapper.selectPage(page, user);
        AssertUtils.notNull(resPage);
        if (resPage.getTotal() == 0) {
            resPage.setRecords(Collections.emptyList());
        }
        return resPage;
    }

    @Override
    public void updateLoginTime(String username) {
        User user = new User();
        user.setLastLoginTime(new Date());
        LambdaQueryWrapper<User> queryWrapper = new LambdaQueryWrapper<User>().eq(User::getUsername, username);
        this.baseMapper.update(user, queryWrapper);
    }

    @Override
    public void createUser(User user) {
        if (StringUtils.isNoneBlank(user.getPassword())) {
            String salt = ShaHashUtils.getRandomSalt();
            String password = ShaHashUtils.encrypt(salt, user.getPassword());
            user.setSalt(salt);
            // default team
            user.setLastTeamId(teamService.getSysDefaultTeam().getId());
            user.setPassword(password);
        }
        save(user);
    }

    @Override
    public RestResponse updateUser(User user) {
        User existsUser = getById(user.getUserId());
        user.setLoginType(null);
        user.setPassword(null);
        if (needTransferResource(existsUser, user)) {
            return RestResponse.success(Collections.singletonMap("needTransferResource", true));
        }
        updateById(user);
        return RestResponse.success();
    }

    private boolean needTransferResource(User existsUser, User user) {
        if (User.STATUS_LOCK.equals(existsUser.getStatus())
            || User.STATUS_VALID.equals(user.getStatus())) {
            return false;
        }
        return applicationInfoService.existsByUserId(user.getUserId())
            || resourceService.existsByUserId(user.getUserId());
    }

    @Override
    public void updatePassword(User userParam) {
        User user = getById(userParam.getUserId());
        ApiAlertException.throwIfNull(user, "User is null. Update password failed.");
        ApiAlertException.throwIfFalse(
            user.getLoginType() == LoginTypeEnum.PASSWORD,
            "Can only update password for user who sign in with PASSWORD");

        String saltPassword = ShaHashUtils.encrypt(user.getSalt(), userParam.getOldPassword());
        ApiAlertException.throwIfFalse(
            StringUtils.equals(user.getPassword(), saltPassword),
            "Old password error. Update password failed.");

        String salt = ShaHashUtils.getRandomSalt();
        String password = ShaHashUtils.encrypt(salt, userParam.getPassword());
        user.setSalt(salt);
        user.setPassword(password);
        this.baseMapper.updateById(user);
    }

    @Override
    public String resetPassword(String username) {
        User user = new User();
        String salt = ShaHashUtils.getRandomSalt();
        String newPassword = ShaHashUtils.getRandomSalt(User.DEFAULT_PASSWORD_LENGTH);
        String password = ShaHashUtils.encrypt(salt, newPassword);
        user.setSalt(salt);
        user.setPassword(password);
        LambdaQueryWrapper<User> queryWrapper = new LambdaQueryWrapper<User>().eq(User::getUsername, username);
        this.baseMapper.update(user, queryWrapper);
        return newPassword;
    }

    @Override
    public Set<String> listPermissions(Long userId, @Nullable Long teamId) {
        List<String> userPermissions = this.menuService.listPermissions(userId, teamId);
        return new HashSet<>(userPermissions);
    }

    @Override
    public List<User> listNoTokenUser() {
        List<User> users = this.baseMapper.selectNoTokenUsers();
        if (!users.isEmpty()) {
            users.forEach(User::dataMasking);
        }
        return users;
    }

    @Override
    public void setLastTeam(Long teamId, Long userId) {
        User user = getById(userId);
        AssertUtils.notNull(user);
        user.setLastTeamId(teamId);
        this.baseMapper.updateById(user);
    }

    @Override
    public void clearLastTeam(Long userId, Long teamId) {
        User user = getById(userId);
        AssertUtils.notNull(user);
        if (!teamId.equals(user.getLastTeamId())) {
            return;
        }
        this.baseMapper.clearLastTeamByUserId(userId);
    }

    @Override
    public void clearLastTeam(Long teamId) {
        this.baseMapper.clearLastTeamByTeamId(teamId);
    }

    @Override
<<<<<<< HEAD
    public void fillInTeam(User user) {
        if (user.getLastTeamId() == null) {
            List<Team> teams = memberService.listTeamsByUserId(user.getUserId());

            ApiAlertException.throwIfTrue(
                CollectionUtils.isEmpty(teams),
                SYSTEM_USER_NOT_BELONG_TEAM_LOGIN);

            if (teams.size() == 1) {
                Team team = teams.get(0);
                user.setLastTeamId(team.getId());
                this.baseMapper.updateById(user);
            }
        }
    }

    @Override
=======
>>>>>>> 1c3b8909
    public List<User> listByTeamId(Long teamId) {
        return baseMapper.selectUsersByAppOwner(teamId);
    }

    @Override
    public void transferResource(Long userId, Long targetUserId) {
        applicationManageService.changeOwnership(userId, targetUserId);
        resourceService.changeOwnership(userId, targetUserId);
    }

    @Override
    public RestResponse getLoginUserInfo(User user) {
        if (user == null) {
            return RestResponse.success().put(RestResponse.CODE_KEY, 0);
        }

        if (User.STATUS_LOCK.equals(user.getStatus())) {
            return RestResponse.success().put(RestResponse.CODE_KEY, 1);
        }

        updateLoginTime(user.getUsername());
        String token = WebUtils.encryptToken(
            JWTUtil.sign(
                user.getUserId(), user.getUsername(), user.getSalt(), AuthenticationType.SIGN));
        LocalDateTime expireTime = LocalDateTime.now().plusSeconds(JWTUtil.getTTLOfSecond());
        String expireTimeStr = DateUtils.formatFullTime(expireTime);
        JWTToken jwtToken = new JWTToken(token, expireTimeStr, AuthenticationType.SIGN.get());
        String userId = RandomStringUtils.randomAlphanumeric(20);
        user.setId(userId);
        Map<String, Object> userInfo = generateFrontendUserInfo(user, user.getLastTeamId(), jwtToken);
        return RestResponse.success(userInfo);
    }

    @Override
    @Transactional(rollbackFor = Exception.class)
    public void deleteUser(Long userId) {
        removeById(userId);
        this.memberService.removeByUserId(userId);
    }

    /**
     * generate user info, contains: 1.token, 2.vue router, 3.role, 4.permission, 5.personalized
     * config info of frontend
     *
     * @param user user
     * @return UserInfo
     */
    @Override
    public Map<String, Object> generateFrontendUserInfo(User user, Long teamId, JWTToken token) {
        Map<String, Object> userInfo = new HashMap<>(8);

        // 1) token & expire
        if (token != null) {
            userInfo.put("token", token.getToken());
            userInfo.put("expire", token.getExpireAt());
        }

        // 2) user
        user.dataMasking();
        userInfo.put("user", user);

        // 3) permissions
        Set<String> permissions = this.listPermissions(user.getUserId(), teamId);
        userInfo.put("permissions", permissions);

        return userInfo;
    }
}<|MERGE_RESOLUTION|>--- conflicted
+++ resolved
@@ -219,26 +219,6 @@
     }
 
     @Override
-<<<<<<< HEAD
-    public void fillInTeam(User user) {
-        if (user.getLastTeamId() == null) {
-            List<Team> teams = memberService.listTeamsByUserId(user.getUserId());
-
-            ApiAlertException.throwIfTrue(
-                CollectionUtils.isEmpty(teams),
-                SYSTEM_USER_NOT_BELONG_TEAM_LOGIN);
-
-            if (teams.size() == 1) {
-                Team team = teams.get(0);
-                user.setLastTeamId(team.getId());
-                this.baseMapper.updateById(user);
-            }
-        }
-    }
-
-    @Override
-=======
->>>>>>> 1c3b8909
     public List<User> listByTeamId(Long teamId) {
         return baseMapper.selectUsersByAppOwner(teamId);
     }
