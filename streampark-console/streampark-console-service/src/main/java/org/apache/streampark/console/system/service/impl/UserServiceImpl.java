--- conflicted
+++ resolved
@@ -125,18 +125,6 @@
     return RestResponse.success();
   }
 
-<<<<<<< HEAD
-=======
-  private boolean needTransferResource(User existsUser, User user) {
-    if (User.STATUS_LOCK.equals(existsUser.getStatus())
-        || User.STATUS_VALID.equals(user.getStatus())) {
-      return false;
-    }
-    return applicationService.existsByUserId(user.getUserId())
-        || resourceService.existsByUserId(user.getUserId());
-  }
-
->>>>>>> 805bc718
   @Override
   @Transactional(rollbackFor = Exception.class)
   public void updatePassword(User userParam) {
@@ -268,7 +256,6 @@
 
   @Override
   @Transactional(rollbackFor = Exception.class)
-<<<<<<< HEAD
   public boolean lockUser(Long userId, Long transferToUserId) {
     boolean hasResource =
         applicationService.existsByUserId(userId) || resourceService.existsByUserId(userId);
@@ -295,10 +282,5 @@
         Wrappers.lambdaUpdate(User.class)
             .set(User::getStatus, User.STATUS_VALID)
             .eq(User::getUserId, userId));
-=======
-  public void transferResource(Long userId, Long targetUserId) {
-    applicationService.changeOwnership(userId, targetUserId);
-    resourceService.changeOwnership(userId, targetUserId);
->>>>>>> 805bc718
   }
 }