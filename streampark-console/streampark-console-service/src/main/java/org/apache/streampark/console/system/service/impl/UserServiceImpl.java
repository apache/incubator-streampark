/*
 * Licensed to the Apache Software Foundation (ASF) under one or more
 * contributor license agreements.  See the NOTICE file distributed with
 * this work for additional information regarding copyright ownership.
 * The ASF licenses this file to You under the Apache License, Version 2.0
 * (the "License"); you may not use this file except in compliance with
 * the License.  You may obtain a copy of the License at
 *
 *    http://www.apache.org/licenses/LICENSE-2.0
 *
 * Unless required by applicable law or agreed to in writing, software
 * distributed under the License is distributed on an "AS IS" BASIS,
 * WITHOUT WARRANTIES OR CONDITIONS OF ANY KIND, either express or implied.
 * See the License for the specific language governing permissions and
 * limitations under the License.
 */

package org.apache.streampark.console.system.service.impl;

import org.apache.streampark.common.util.DateUtils;
import org.apache.streampark.common.util.Utils;
import org.apache.streampark.console.base.domain.ResponseCode;
import org.apache.streampark.console.base.domain.RestRequest;
import org.apache.streampark.console.base.exception.AlertException;
import org.apache.streampark.console.base.exception.ApiAlertException;
import org.apache.streampark.console.base.properties.ShiroProperties;
import org.apache.streampark.console.base.util.ShaHashUtils;
import org.apache.streampark.console.base.util.WebUtils;
import org.apache.streampark.console.core.service.ApplicationService;
import org.apache.streampark.console.core.service.FlinkClusterService;
import org.apache.streampark.console.core.service.ResourceService;
import org.apache.streampark.console.core.service.VariableService;
import org.apache.streampark.console.core.service.alert.AlertConfigService;
import org.apache.streampark.console.system.authentication.JWTToken;
import org.apache.streampark.console.system.authentication.JWTUtil;
import org.apache.streampark.console.system.entity.Team;
import org.apache.streampark.console.system.entity.User;
import org.apache.streampark.console.system.mapper.UserMapper;
import org.apache.streampark.console.system.service.MemberService;
import org.apache.streampark.console.system.service.MenuService;
import org.apache.streampark.console.system.service.UserService;

import org.apache.commons.collections.CollectionUtils;
import org.apache.commons.lang3.RandomStringUtils;
import org.apache.commons.lang3.StringUtils;

import com.baomidou.mybatisplus.core.conditions.query.LambdaQueryWrapper;
import com.baomidou.mybatisplus.core.metadata.IPage;
import com.baomidou.mybatisplus.core.toolkit.Wrappers;
import com.baomidou.mybatisplus.extension.plugins.pagination.Page;
import com.baomidou.mybatisplus.extension.service.impl.ServiceImpl;
import lombok.extern.slf4j.Slf4j;
import lombok.val;
import org.springframework.beans.factory.annotation.Autowired;
import org.springframework.stereotype.Service;
import org.springframework.transaction.annotation.Propagation;
import org.springframework.transaction.annotation.Transactional;

import javax.annotation.Nullable;

import java.time.LocalDateTime;
import java.util.Collections;
import java.util.Date;
import java.util.HashMap;
import java.util.HashSet;
import java.util.List;
import java.util.Map;
import java.util.Objects;
import java.util.Set;

@Slf4j
@Service
@Transactional(propagation = Propagation.SUPPORTS, readOnly = true, rollbackFor = Exception.class)
public class UserServiceImpl extends ServiceImpl<UserMapper, User> implements UserService {

  @Autowired private MemberService memberService;

  @Autowired private MenuService menuService;

  @Autowired private ApplicationService applicationService;

  @Autowired private VariableService variableService;

  @Autowired private FlinkClusterService flinkClusterService;

  @Autowired private AlertConfigService alertConfigService;

  @Autowired private ResourceService resourceService;

  @Autowired private ShiroProperties shiroProperties;

  @Override
  public User findByName(String username) {
    LambdaQueryWrapper<User> queryWrapper =
        new LambdaQueryWrapper<User>().eq(User::getUsername, username);
    return baseMapper.selectOne(queryWrapper);
  }

  @Override
  public IPage<User> findUserDetail(User user, RestRequest request) {
    Page<User> page = new Page<>();
    page.setCurrent(request.getPageNum());
    page.setSize(request.getPageSize());
    IPage<User> resPage = this.baseMapper.findUserDetail(page, user);

    Utils.notNull(resPage);
    if (resPage.getTotal() == 0) {
      resPage.setRecords(Collections.emptyList());
    }
    return resPage;
  }

  @Override
  @Transactional(rollbackFor = Exception.class)
  public void updateLoginTime(String username) {
    User user = new User();
    user.setLastLoginTime(new Date());
    LambdaQueryWrapper<User> queryWrapper =
        new LambdaQueryWrapper<User>().eq(User::getUsername, username);
    this.baseMapper.update(user, queryWrapper);
  }

  @Override
  @Transactional(rollbackFor = Exception.class)
  public void createUser(User user) {
    user.setCreateTime(new Date());
<<<<<<< HEAD
    String salt = ShaHashUtils.getRandomSalt();
    String password = ShaHashUtils.encrypt(salt, user.getPassword());
    user.setSalt(salt);
    user.setPassword(password);
    user.setStatus(User.STATUS_VALID);
=======
    if (StringUtils.isNoneBlank(user.getPassword())) {
      String salt = ShaHashUtils.getRandomSalt();
      String password = ShaHashUtils.encrypt(salt, user.getPassword());
      user.setSalt(salt);
      user.setPassword(password);
    }
>>>>>>> 0d5cee2a
    save(user);
  }

  @Override
  @Transactional(rollbackFor = Exception.class)
  public void updateUser(User user) {
    user.setPassword(null);
    user.setStatus(null);
    user.setModifyTime(new Date());
    updateById(user);
  }

  @Override
  @Transactional(rollbackFor = Exception.class)
  public void updatePassword(User userParam) {
    User user = getById(userParam.getUserId());
    ApiAlertException.throwIfNull(user, "User is null. Update password failed.");

    String saltPassword = ShaHashUtils.encrypt(user.getSalt(), userParam.getOldPassword());
    ApiAlertException.throwIfFalse(
        StringUtils.equals(user.getPassword(), saltPassword),
        "Old password error. Update password failed.");

    String salt = ShaHashUtils.getRandomSalt();
    String password = ShaHashUtils.encrypt(salt, userParam.getPassword());
    user.setSalt(salt);
    user.setPassword(password);
    this.baseMapper.updateById(user);
  }

  @Override
  @Transactional(rollbackFor = Exception.class)
  public void updateSaltPassword(User userParam) {
    User user = getById(userParam.getUserId());
    ApiAlertException.throwIfNull(user, "User is null. Update password failed.");
    user.setSalt(userParam.getSalt());
    user.setPassword(userParam.getPassword());
    this.baseMapper.updateById(user);
  }

  @Override
  @Transactional(rollbackFor = Exception.class)
  public String resetPassword(String username) {
    User user = new User();
    String salt = ShaHashUtils.getRandomSalt();
    String newPassword = ShaHashUtils.getRandomSalt(User.DEFAULT_PASSWORD_LENGTH);
    String password = ShaHashUtils.encrypt(salt, newPassword);
    user.setSalt(salt);
    user.setPassword(password);
    LambdaQueryWrapper<User> queryWrapper =
        new LambdaQueryWrapper<User>().eq(User::getUsername, username);
    this.baseMapper.update(user, queryWrapper);
    return newPassword;
  }

  @Override
  public Set<String> getPermissions(Long userId, @Nullable Long teamId) {
    List<String> userPermissions = this.menuService.findUserPermissions(userId, teamId);
    return new HashSet<>(userPermissions);
  }

  @Override
  public List<User> getNoTokenUser() {
    List<User> users = this.baseMapper.getNoTokenUser();
    if (!users.isEmpty()) {
      users.forEach(User::dataMasking);
    }
    return users;
  }

  @Override
  public void setLastTeam(Long teamId, Long userId) {
    User user = getById(userId);
    Utils.notNull(user);
    user.setLastTeamId(teamId);
    this.baseMapper.updateById(user);
  }

  @Override
  public void clearLastTeam(Long userId, Long teamId) {
    User user = getById(userId);
    Utils.notNull(user);
    if (!teamId.equals(user.getLastTeamId())) {
      return;
    }
    this.baseMapper.clearLastTeamByUserId(userId);
  }

  @Override
  public void clearLastTeam(Long teamId) {
    this.baseMapper.clearLastTeamByTeamId(teamId);
  }

  @Override
  public void fillInTeam(User user) {
    if (user.getLastTeamId() == null) {
      List<Team> teams = memberService.findUserTeams(user.getUserId());
      if (CollectionUtils.isEmpty(teams)) {
        throw new ApiAlertException(
            "The current user not belong to any team, please contact the administrator!");
      } else if (teams.size() == 1) {
        Team team = teams.get(0);
        user.setLastTeamId(team.getId());
        this.baseMapper.updateById(user);
      }
    }
  }

  @Override
  public List<User> findByAppOwner(Long teamId) {
    return baseMapper.findByAppOwner(teamId);
  }

  /**
   * generate user info, contains: 1.token, 2.vue router, 3.role, 4.permission, 5.personalized
   * config info of frontend
   *
   * @param user user
   * @return UserInfo
   */
  @Override
  public Map<String, Object> generateFrontendUserInfo(User user, Long teamId, JWTToken token) {
    Map<String, Object> userInfo = new HashMap<>(8);

    // 1) token & expire
    if (token != null) {
      userInfo.put("token", token.getToken());
      userInfo.put("expire", token.getExpireAt());
    }

    // 2) user
    user.dataMasking();
    userInfo.put("user", user);

    // 3) permissions
    Set<String> permissions = this.getPermissions(user.getUserId(), teamId);
    userInfo.put("permissions", permissions);

    return userInfo;
  }

  @Override
  @Transactional(rollbackFor = Exception.class)
  public boolean lockUser(Long userId, Long transferToUserId) {
    AlertException.throwIfTrue(
        Objects.equals(userId, transferToUserId), "UserId and transferToUserId cannot be same.");
    val hasApplication = applicationService.existsByUserId(userId);
    val hasResource = resourceService.existsByUserId(userId);
    val hasVariable = variableService.existsByUserId(userId);
    val hasAlertConfig = alertConfigService.existsByUserId(userId);
    val hasFlinkCluster = flinkClusterService.existsByUserId(userId);
    boolean needTransferResource =
        hasApplication || hasResource || hasVariable || hasAlertConfig || hasFlinkCluster;
    if (needTransferResource && transferToUserId == null) {
      return true;
    }
    if (transferToUserId != null) {
      User transferToUser = this.baseMapper.selectById(transferToUserId);
      AlertException.throwIfNull(
          transferToUser, "The user to whom the transfer needs to be made does not exist.");
      AlertException.throwIfTrue(
          Objects.equals(transferToUser.getStatus(), User.STATUS_LOCK),
          "The user to whom the transfer cannot be a locked user.");
      if (hasApplication) {
        applicationService.changeOwnership(userId, transferToUserId);
      }
      if (hasResource) {
        resourceService.changeOwnership(userId, transferToUserId);
      }
      if (hasVariable) {
        variableService.changeOwnership(userId, transferToUserId);
      }
      if (hasAlertConfig) {
        alertConfigService.changeOwnership(userId, transferToUserId);
      }
      if (hasFlinkCluster) {
        flinkClusterService.changeOwnership(userId, transferToUserId);
      }
    }
    this.baseMapper.update(
        null,
        Wrappers.lambdaUpdate(User.class)
            .set(User::getStatus, User.STATUS_LOCK)
            .eq(User::getUserId, userId));
    return false;
  }

  @Override
  @Transactional(rollbackFor = Exception.class)
  public void unlockUser(Long userId) {
    this.baseMapper.update(
        null,
        Wrappers.lambdaUpdate(User.class)
            .set(User::getStatus, User.STATUS_VALID)
            .eq(User::getUserId, userId));
  }

  @Override
  public RestResponse getLoginUserInfo(User user) {
    if (user == null) {
      return RestResponse.success().put("code", 0);
    }

    if (User.STATUS_LOCK.equals(user.getStatus())) {
      return RestResponse.success().put("code", 1);
    }
    // set team
    fillInTeam(user);

    // no team.
    if (user.getLastTeamId() == null) {
      return RestResponse.success().data(user.getUserId()).put("code", ResponseCode.CODE_FORBIDDEN);
    }

    updateLoginTime(user.getUsername());
    String token = WebUtils.encryptToken(JWTUtil.sign(user.getUserId(), user.getUsername()));
    LocalDateTime expireTime = LocalDateTime.now().plusSeconds(shiroProperties.getJwtTimeOut());
    String expireTimeStr = DateUtils.formatFullTime(expireTime);
    JWTToken jwtToken = new JWTToken(token, expireTimeStr);
    String userId = RandomStringUtils.randomAlphanumeric(20);
    user.setId(userId);
    Map<String, Object> userInfo = generateFrontendUserInfo(user, user.getLastTeamId(), jwtToken);
    return RestResponse.success(userInfo);
  }
}<|MERGE_RESOLUTION|>--- conflicted
+++ resolved
@@ -21,7 +21,7 @@
 import org.apache.streampark.common.util.Utils;
 import org.apache.streampark.console.base.domain.ResponseCode;
 import org.apache.streampark.console.base.domain.RestRequest;
-import org.apache.streampark.console.base.exception.AlertException;
+import org.apache.streampark.console.base.domain.RestResponse;
 import org.apache.streampark.console.base.exception.ApiAlertException;
 import org.apache.streampark.console.base.properties.ShiroProperties;
 import org.apache.streampark.console.base.util.ShaHashUtils;
@@ -50,7 +50,6 @@
 import com.baomidou.mybatisplus.extension.plugins.pagination.Page;
 import com.baomidou.mybatisplus.extension.service.impl.ServiceImpl;
 import lombok.extern.slf4j.Slf4j;
-import lombok.val;
 import org.springframework.beans.factory.annotation.Autowired;
 import org.springframework.stereotype.Service;
 import org.springframework.transaction.annotation.Propagation;
@@ -124,30 +123,26 @@
   @Transactional(rollbackFor = Exception.class)
   public void createUser(User user) {
     user.setCreateTime(new Date());
-<<<<<<< HEAD
-    String salt = ShaHashUtils.getRandomSalt();
-    String password = ShaHashUtils.encrypt(salt, user.getPassword());
-    user.setSalt(salt);
-    user.setPassword(password);
-    user.setStatus(User.STATUS_VALID);
-=======
     if (StringUtils.isNoneBlank(user.getPassword())) {
       String salt = ShaHashUtils.getRandomSalt();
       String password = ShaHashUtils.encrypt(salt, user.getPassword());
       user.setSalt(salt);
       user.setPassword(password);
     }
->>>>>>> 0d5cee2a
     save(user);
   }
 
   @Override
   @Transactional(rollbackFor = Exception.class)
-  public void updateUser(User user) {
+  public RestResponse updateUser(User user) {
+    User existsUser = getById(user.getUserId());
     user.setPassword(null);
-    user.setStatus(null);
     user.setModifyTime(new Date());
+    if (needTransferResource(existsUser, user)) {
+      return RestResponse.success(Collections.singletonMap("needTransferResource", true));
+    }
     updateById(user);
+    return RestResponse.success();
   }
 
   @Override
