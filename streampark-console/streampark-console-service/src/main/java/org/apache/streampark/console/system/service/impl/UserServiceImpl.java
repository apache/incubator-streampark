--- conflicted
+++ resolved
@@ -27,18 +27,14 @@
 import org.apache.streampark.console.base.properties.ShiroProperties;
 import org.apache.streampark.console.base.util.ShaHashUtils;
 import org.apache.streampark.console.base.util.WebUtils;
-<<<<<<< HEAD
 import org.apache.streampark.console.core.service.ApplicationService;
 import org.apache.streampark.console.core.service.FlinkClusterService;
+import org.apache.streampark.console.core.enums.LoginType;
 import org.apache.streampark.console.core.service.ResourceService;
 import org.apache.streampark.console.core.service.VariableService;
 import org.apache.streampark.console.core.service.alert.AlertConfigService;
-=======
-import org.apache.streampark.console.core.enums.LoginType;
-import org.apache.streampark.console.core.service.ResourceService;
 import org.apache.streampark.console.core.service.application.ApplicationInfoService;
 import org.apache.streampark.console.core.service.application.ApplicationManageService;
->>>>>>> 23b191fd
 import org.apache.streampark.console.system.authentication.JWTToken;
 import org.apache.streampark.console.system.authentication.JWTUtil;
 import org.apache.streampark.console.system.entity.Team;
@@ -54,7 +50,6 @@
 
 import com.baomidou.mybatisplus.core.conditions.query.LambdaQueryWrapper;
 import com.baomidou.mybatisplus.core.metadata.IPage;
-import com.baomidou.mybatisplus.core.toolkit.Wrappers;
 import com.baomidou.mybatisplus.extension.plugins.pagination.Page;
 import com.baomidou.mybatisplus.extension.service.impl.ServiceImpl;
 import lombok.extern.slf4j.Slf4j;
@@ -72,7 +67,6 @@
 import java.util.HashSet;
 import java.util.List;
 import java.util.Map;
-import java.util.Objects;
 import java.util.Set;
 
 @Slf4j
@@ -144,30 +138,11 @@
 
   @Override
   @Transactional(rollbackFor = Exception.class)
-<<<<<<< HEAD
   public void updateUser(User user) {
-=======
-  public RestResponse updateUser(User user) {
-    User existsUser = getById(user.getUserId());
-    user.setLoginType(null);
->>>>>>> 23b191fd
     user.setPassword(null);
     user.setStatus(null);
     user.setModifyTime(new Date());
     updateById(user);
-<<<<<<< HEAD
-=======
-    return RestResponse.success();
-  }
-
-  private boolean needTransferResource(User existsUser, User user) {
-    if (User.STATUS_LOCK.equals(existsUser.getStatus())
-        || User.STATUS_VALID.equals(user.getStatus())) {
-      return false;
-    }
-    return applicationInfoService.existsByUserId(user.getUserId())
-        || resourceService.existsByUserId(user.getUserId());
->>>>>>> 23b191fd
   }
 
   @Override
@@ -294,7 +269,6 @@
 
   @Override
   @Transactional(rollbackFor = Exception.class)
-<<<<<<< HEAD
   public boolean lockUser(Long userId, Long transferToUserId) {
     AlertException.throwIfTrue(
         Objects.equals(userId, transferToUserId), "UserId and transferToUserId cannot be same.");
@@ -347,11 +321,6 @@
         Wrappers.lambdaUpdate(User.class)
             .set(User::getStatus, User.STATUS_VALID)
             .eq(User::getUserId, userId));
-=======
-  public void transferResource(Long userId, Long targetUserId) {
-    applicationManageService.changeOwnership(userId, targetUserId);
-    resourceService.changeOwnership(userId, targetUserId);
->>>>>>> 23b191fd
   }
 
   @Override
