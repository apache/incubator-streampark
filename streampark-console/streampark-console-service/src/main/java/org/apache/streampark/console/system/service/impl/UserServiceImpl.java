--- conflicted
+++ resolved
@@ -236,16 +236,6 @@
         if (User.STATUS_LOCK.equals(user.getStatus())) {
             return RestResponse.error("User is locked.");
         }
-<<<<<<< HEAD
-        // set team
-        fillInTeam(user);
-
-        // no team.
-        if (user.getLastTeamId() == null) {
-            return RestResponse.error(ResponseCode.CODE_FAIL_ALERT, "No team available");
-        }
-=======
->>>>>>> 1c3b8909
 
         updateLoginTime(user.getUsername());
         String token = WebUtils.encryptToken(
