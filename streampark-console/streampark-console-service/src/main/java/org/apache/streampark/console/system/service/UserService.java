--- conflicted
+++ resolved
@@ -18,6 +18,7 @@
 package org.apache.streampark.console.system.service;
 
 import org.apache.streampark.console.base.domain.RestRequest;
+import org.apache.streampark.console.base.domain.RestResponse;
 import org.apache.streampark.console.system.authentication.JWTToken;
 import org.apache.streampark.console.system.entity.User;
 
@@ -69,7 +70,7 @@
    * @param user user
    * @return
    */
-  void updateUser(User user) throws Exception;
+  RestResponse updateUser(User user) throws Exception;
 
   /**
    * update password
@@ -111,7 +112,6 @@
 
   Map<String, Object> generateFrontendUserInfo(User user, Long teamId, JWTToken token);
 
-<<<<<<< HEAD
   /**
    * Lock user or transfer resources and lock.
    *
@@ -122,9 +122,6 @@
   boolean lockUser(Long userId, Long transferToUserId);
 
   void unlockUser(Long userId);
-=======
-  void transferResource(Long userId, Long targetUserId);
 
   RestResponse getLoginUserInfo(User user);
->>>>>>> 0d5cee2a
 }