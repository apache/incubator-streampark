--- conflicted
+++ resolved
@@ -70,11 +70,7 @@
    * @param user user
    * @return
    */
-<<<<<<< HEAD
   void updateUser(User user) throws Exception;
-=======
-  RestResponse updateUser(User user) throws Exception;
->>>>>>> 805bc718
 
   /**
    * update password
@@ -116,11 +112,7 @@
 
   Map<String, Object> generateFrontendUserInfo(User user, Long teamId, JWTToken token);
 
-<<<<<<< HEAD
   boolean lockUser(Long userId, Long transferToUserId);
 
   void unlockUser(Long userId);
-=======
-  void transferResource(Long userId, Long targetUserId);
->>>>>>> 805bc718
 }