--- conflicted
+++ resolved
@@ -141,13 +141,8 @@
     ApiAlertException.throwIfFalse(
         successful, String.format(ERROR_CLUSTER_QUEUE_HINT, flinkCluster.getYarnQueue()));
     flinkCluster.setCreateTime(new Date());
-<<<<<<< HEAD
     if (ExecutionMode.REMOTE.equals(flinkCluster.getExecutionModeEnum())) {
       flinkCluster.setClusterState(ClusterState.RUNNING.getValue());
-=======
-    if (ExecutionMode.isRemoteMode(flinkCluster.getExecutionModeEnum())) {
-      flinkCluster.setClusterState(ClusterState.STARTED.getValue());
->>>>>>> 7d8b1743
     } else {
       flinkCluster.setClusterState(ClusterState.CREATED.getValue());
     }
@@ -163,54 +158,6 @@
   public void start(FlinkCluster cluster) {
     FlinkCluster flinkCluster = getById(cluster.getId());
     try {
-<<<<<<< HEAD
-      ExecutionMode executionModeEnum = flinkCluster.getExecutionModeEnum();
-      KubernetesDeployParam kubernetesDeployParam = null;
-      switch (executionModeEnum) {
-        case YARN_SESSION:
-          break;
-        case KUBERNETES_NATIVE_SESSION:
-          kubernetesDeployParam =
-              new KubernetesDeployParam(
-                  flinkCluster.getClusterId(),
-                  flinkCluster.getK8sNamespace(),
-                  flinkCluster.getK8sConf(),
-                  flinkCluster.getServiceAccount(),
-                  flinkCluster.getFlinkImage(),
-                  flinkCluster.getK8sRestExposedTypeEnum());
-          break;
-        default:
-          throw new ApiAlertException(
-              "the ExecutionModeEnum " + executionModeEnum.getName() + "can't start!");
-      }
-      FlinkEnv flinkEnv = flinkEnvService.getById(flinkCluster.getVersionId());
-      DeployRequest deployRequest =
-          new DeployRequest(
-              flinkEnv.getFlinkVersion(),
-              executionModeEnum,
-              flinkCluster.getProperties(),
-              flinkCluster.getClusterId(),
-              kubernetesDeployParam);
-      log.info("deploy cluster request " + deployRequest);
-      Future<DeployResponse> future =
-          executorService.submit(() -> FlinkClient.deploy(deployRequest));
-      DeployResponse deployResponse = future.get(60, TimeUnit.SECONDS);
-      if (deployResponse != null) {
-        if (ExecutionMode.YARN_SESSION.equals(executionModeEnum)) {
-          String address =
-              YarnUtils.getRMWebAppURL() + "/proxy/" + deployResponse.clusterId() + "/";
-          flinkCluster.setAddress(address);
-          flinkCluster.setJobManagerUrl(deployResponse.address());
-        } else {
-          flinkCluster.setAddress(deployResponse.address());
-        }
-        flinkCluster.setClusterId(deployResponse.clusterId());
-        flinkCluster.setClusterState(ClusterState.RUNNING.getValue());
-        flinkCluster.setException(null);
-        updateById(flinkCluster);
-        FlinkRESTAPIWatcher.removeFlinkCluster(flinkCluster);
-        FlinkClusterWatcher.addFlinkCluster(flinkCluster);
-=======
       DeployResponse deployResponse = deployInternal(flinkCluster);
       ApiAlertException.throwIfNull(
           deployResponse,
@@ -218,12 +165,12 @@
       if (ExecutionMode.isYarnSessionMode(flinkCluster.getExecutionModeEnum())) {
         String address = YarnUtils.getRMWebAppURL() + "/proxy/" + deployResponse.clusterId() + "/";
         flinkCluster.setAddress(address);
->>>>>>> 7d8b1743
+        flinkCluster.setJobManagerUrl(deployResponse.address());
       } else {
         flinkCluster.setAddress(deployResponse.address());
       }
       flinkCluster.setClusterId(deployResponse.clusterId());
-      flinkCluster.setClusterState(ClusterState.STARTED.getValue());
+      flinkCluster.setClusterState(ClusterState.RUNNING.getValue());
       flinkCluster.setException(null);
       updateById(flinkCluster);
       FlinkRESTAPIWatcher.removeFlinkCluster(flinkCluster);
@@ -244,31 +191,7 @@
     boolean success = validateQueueIfNeeded(flinkCluster, cluster);
     ApiAlertException.throwIfFalse(
         success, String.format(ERROR_CLUSTER_QUEUE_HINT, cluster.getYarnQueue()));
-<<<<<<< HEAD
-    flinkCluster.setClusterName(cluster.getClusterName());
-    flinkCluster.setDescription(cluster.getDescription());
-    if (ExecutionMode.REMOTE.equals(flinkCluster.getExecutionModeEnum())) {
-      flinkCluster.setAddress(cluster.getAddress());
-      flinkCluster.setJobManagerUrl(cluster.getAddress());
-    } else {
-      flinkCluster.setAddress(null);
-      flinkCluster.setJobManagerUrl(null);
-      flinkCluster.setClusterId(cluster.getClusterId());
-      flinkCluster.setVersionId(cluster.getVersionId());
-      flinkCluster.setDynamicProperties(cluster.getDynamicProperties());
-      flinkCluster.setOptions(cluster.getOptions());
-      flinkCluster.setResolveOrder(cluster.getResolveOrder());
-      flinkCluster.setK8sHadoopIntegration(cluster.getK8sHadoopIntegration());
-      flinkCluster.setK8sConf(cluster.getK8sConf());
-      flinkCluster.setK8sNamespace(cluster.getK8sNamespace());
-      flinkCluster.setK8sRestExposedType(cluster.getK8sRestExposedType());
-      flinkCluster.setServiceAccount(cluster.getServiceAccount());
-      flinkCluster.setFlinkImage(cluster.getFlinkImage());
-      flinkCluster.setYarnQueue(cluster.getYarnQueue());
-    }
-=======
     updateCluster(cluster, flinkCluster);
->>>>>>> 7d8b1743
     try {
       updateById(flinkCluster);
     } catch (Exception e) {
@@ -286,23 +209,7 @@
         StringUtils.isBlank(clusterId), "The clusterId can not be empty!");
 
     // 2) check cluster is active
-<<<<<<< HEAD
-    if (ExecutionMode.YARN_SESSION.equals(executionModeEnum)) {
-      if (ClusterState.RUNNING.equals(ClusterState.of(flinkCluster.getClusterState()))) {
-        if (!flinkCluster.verifyClusterConnection()) {
-          flinkCluster.setAddress(null);
-          flinkCluster.setJobManagerUrl(null);
-          flinkCluster.setClusterState(ClusterState.LOST.getValue());
-          updateById(flinkCluster);
-          throw new ApiAlertException("current cluster is not active, please check");
-        }
-      } else {
-        throw new ApiAlertException("current cluster is not active, please check");
-      }
-    }
-=======
     checkActiveIfNeeded(flinkCluster);
->>>>>>> 7d8b1743
 
     // 3) check job if running on cluster
     boolean existsRunningJob = applicationService.existsRunningJobByClusterId(flinkCluster.getId());
@@ -360,19 +267,11 @@
     FlinkCluster flinkCluster = getById(id);
     ApiAlertException.throwIfNull(flinkCluster, "Flink cluster not exist, please check.");
 
-<<<<<<< HEAD
-    if (ExecutionMode.YARN_SESSION.equals(flinkCluster.getExecutionModeEnum())
-        || ExecutionMode.KUBERNETES_NATIVE_SESSION.equals(flinkCluster.getExecutionModeEnum())) {
-      if (ClusterState.RUNNING.equals(flinkCluster.getClusterStateEnum())) {
-        throw new ApiAlertException("flink cluster is running, cannot be delete, please check.");
-      }
-=======
     if (ExecutionMode.isYarnSessionMode(flinkCluster.getExecutionModeEnum())
         || ExecutionMode.isKubernetesSessionMode(flinkCluster.getExecutionMode())) {
       ApiAlertException.throwIfTrue(
-          ClusterState.isStarted(flinkCluster.getClusterStateEnum()),
+          ClusterState.isRunningState(flinkCluster.getClusterStateEnum()),
           "Flink cluster is running, cannot be delete, please check.");
->>>>>>> 7d8b1743
     }
 
     ApiAlertException.throwIfTrue(
@@ -462,10 +361,11 @@
   private void checkActiveIfNeeded(FlinkCluster flinkCluster) {
     if (ExecutionMode.isYarnSessionMode(flinkCluster.getExecutionModeEnum())) {
       ApiAlertException.throwIfFalse(
-          ClusterState.isStarted(flinkCluster.getClusterStateEnum()),
+          ClusterState.isRunningState(flinkCluster.getClusterStateEnum()),
           "Current cluster is not active, please check!");
       if (!flinkCluster.verifyClusterConnection()) {
         flinkCluster.setAddress(null);
+        flinkCluster.setJobManagerUrl(null);
         flinkCluster.setClusterState(ClusterState.LOST.getValue());
         updateById(flinkCluster);
         throw new ApiAlertException("Current cluster is not active, please check!");
@@ -478,8 +378,10 @@
     flinkCluster.setDescription(cluster.getDescription());
     if (ExecutionMode.isRemoteMode(flinkCluster.getExecutionModeEnum())) {
       flinkCluster.setAddress(cluster.getAddress());
+      flinkCluster.setJobManagerUrl(cluster.getAddress());
     } else {
       flinkCluster.setAddress(null);
+      flinkCluster.setJobManagerUrl(null);
       flinkCluster.setClusterId(cluster.getClusterId());
       flinkCluster.setVersionId(cluster.getVersionId());
       flinkCluster.setDynamicProperties(cluster.getDynamicProperties());
