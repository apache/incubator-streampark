/*
 * Licensed to the Apache Software Foundation (ASF) under one or more
 * contributor license agreements.  See the NOTICE file distributed with
 * this work for additional information regarding copyright ownership.
 * The ASF licenses this file to You under the Apache License, Version 2.0
 * (the "License"); you may not use this file except in compliance with
 * the License.  You may obtain a copy of the License at
 *
 *    http://www.apache.org/licenses/LICENSE-2.0
 *
 * Unless required by applicable law or agreed to in writing, software
 * distributed under the License is distributed on an "AS IS" BASIS,
 * WITHOUT WARRANTIES OR CONDITIONS OF ANY KIND, either express or implied.
 * See the License for the specific language governing permissions and
 * limitations under the License.
 */

package org.apache.streampark.console.core.controller;

import org.apache.streampark.common.util.Utils;
import org.apache.streampark.common.util.YarnUtils;
import org.apache.streampark.console.base.domain.RestRequest;
import org.apache.streampark.console.base.domain.RestResponse;
import org.apache.streampark.console.base.exception.InternalException;
import org.apache.streampark.console.core.annotation.AppUpdated;
import org.apache.streampark.console.core.entity.ApplicationBackUp;
import org.apache.streampark.console.core.entity.SparkApplication;
import org.apache.streampark.console.core.entity.SparkApplicationLog;
import org.apache.streampark.console.core.enums.AppExistsStateEnum;
import org.apache.streampark.console.core.service.ApplicationBackUpService;
import org.apache.streampark.console.core.service.ResourceService;
import org.apache.streampark.console.core.service.SparkApplicationLogService;
import org.apache.streampark.console.core.service.application.SparkApplicationActionService;
import org.apache.streampark.console.core.service.application.SparkApplicationInfoService;
import org.apache.streampark.console.core.service.application.SparkApplicationManageService;

import org.apache.shiro.authz.annotation.RequiresPermissions;

import com.baomidou.mybatisplus.core.metadata.IPage;
import lombok.extern.slf4j.Slf4j;
import org.springframework.beans.factory.annotation.Autowired;
import org.springframework.validation.annotation.Validated;
import org.springframework.web.bind.annotation.PostMapping;
import org.springframework.web.bind.annotation.RequestMapping;
import org.springframework.web.bind.annotation.RestController;
import org.springframework.web.multipart.MultipartFile;

import java.io.File;
import java.io.IOException;
import java.io.Serializable;
import java.net.URI;
import java.util.Map;

@Slf4j
@Validated
@RestController
@RequestMapping("spark/app")
public class SparkApplicationController {

    @Autowired
    private SparkApplicationManageService applicationManageService;

    @Autowired
    private SparkApplicationActionService applicationActionService;

    @Autowired
    private SparkApplicationInfoService applicationInfoService;

    @Autowired
    private ApplicationBackUpService backUpService;

    @Autowired
    private SparkApplicationLogService applicationLogService;

    @Autowired
    private ResourceService resourceService;

    @PostMapping("get")
    @RequiresPermissions("app:detail")
    public RestResponse get(SparkApplication app) {
        SparkApplication application = applicationManageService.getApp(app.getId());
        return RestResponse.success(application);
    }

    @PostMapping("create")
    @RequiresPermissions("app:create")
    public RestResponse create(SparkApplication app) throws IOException {
        boolean saved = applicationManageService.create(app);
        return RestResponse.success(saved);
    }

    @PostMapping(value = "copy")
    @RequiresPermissions("app:copy")
    public RestResponse copy(SparkApplication app) throws IOException {
        applicationManageService.copy(app);
        return RestResponse.success();
    }

    @AppUpdated
    @PostMapping("update")
    @RequiresPermissions("app:update")
    public RestResponse update(SparkApplication app) {
        applicationManageService.update(app);
        return RestResponse.success(true);
    }

    @PostMapping("dashboard")
    public RestResponse dashboard(Long teamId) {
        Map<String, Serializable> dashboardMap = applicationInfoService.getDashboardDataMap(teamId);
        return RestResponse.success(dashboardMap);
    }

    @PostMapping("list")
    @RequiresPermissions("app:view")
    public RestResponse list(SparkApplication app, RestRequest request) {
        IPage<SparkApplication> applicationList = applicationManageService.page(app, request);
        return RestResponse.success(applicationList);
    }

    @AppUpdated
    @PostMapping("mapping")
    @RequiresPermissions("app:mapping")
    public RestResponse mapping(SparkApplication app) {
        boolean flag = applicationManageService.mapping(app);
        return RestResponse.success(flag);
    }

    @AppUpdated
    @PostMapping("revoke")
    @RequiresPermissions("app:release")
    public RestResponse revoke(SparkApplication app) {
        applicationActionService.revoke(app.getId());
        return RestResponse.success();
    }

    @PostMapping(value = "check/start")
    @RequiresPermissions("app:start")
    public RestResponse checkStart(SparkApplication app) {
        AppExistsStateEnum stateEnum = applicationInfoService.checkStart(app.getId());
        return RestResponse.success(stateEnum.get());
    }

    @PostMapping(value = "start")
    @RequiresPermissions("app:start")
    public RestResponse start(SparkApplication app) {
        try {
            applicationActionService.start(app, false);
            return RestResponse.success(true);
        } catch (Exception e) {
            return RestResponse.success(false).message(e.getMessage());
        }
    }

    @PostMapping(value = "cancel")
    @RequiresPermissions("app:cancel")
    public RestResponse stop(SparkApplication app) throws Exception {
        applicationActionService.stop(app);
        return RestResponse.success();
    }

    @AppUpdated
    @PostMapping("clean")
    @RequiresPermissions("app:clean")
    public RestResponse clean(SparkApplication app) {
        applicationManageService.clean(app);
        return RestResponse.success(true);
    }

    @PostMapping("forcedStop")
    @RequiresPermissions("app:cancel")
    public RestResponse forcedStop(SparkApplication app) {
        applicationActionService.forcedStop(app.getId());
        return RestResponse.success();
    }

    @PostMapping("yarn")
    public RestResponse yarn() {
        return RestResponse.success(YarnUtils.getRMWebAppProxyURL());
    }

    @PostMapping("name")
    public RestResponse yarnName(SparkApplication app) {
        String yarnName = applicationInfoService.getYarnName(app.getConfig());
        return RestResponse.success(yarnName);
    }

    @PostMapping("check/name")
    public RestResponse checkName(SparkApplication app) {
        AppExistsStateEnum exists = applicationInfoService.checkExists(app);
        return RestResponse.success(exists.get());
    }

    @PostMapping("read_conf")
    public RestResponse readConf(SparkApplication app) throws IOException {
        String config = applicationInfoService.readConf(app.getConfig());
        return RestResponse.success(config);
    }

    @PostMapping("main")
    public RestResponse getMain(SparkApplication application) {
        String mainClass = applicationInfoService.getMain(application);
        return RestResponse.success(mainClass);
    }

    @PostMapping("backups")
    public RestResponse backups(ApplicationBackUp backUp, RestRequest request) {
        IPage<ApplicationBackUp> backups = backUpService.getPage(backUp, request);
        return RestResponse.success(backups);
    }

<<<<<<< HEAD
    @PostMapping("option_log")
    public RestResponse optionlog(ApplicationLog applicationLog, RestRequest request) {
        IPage<ApplicationLog> applicationList = applicationLogService.getPage(applicationLog, request);
=======
    @PostMapping("optionlog")
    public RestResponse optionlog(SparkApplicationLog applicationLog, RestRequest request) {
        IPage<SparkApplicationLog> applicationList = applicationLogService.getPage(applicationLog, request);
>>>>>>> 9998ca60
        return RestResponse.success(applicationList);
    }

    @PostMapping("delete/opt_log")
    @RequiresPermissions("app:delete")
    public RestResponse deleteOperationLog(Long id) {
        Boolean deleted = applicationLogService.removeById(id);
        return RestResponse.success(deleted);
    }

    @PostMapping("delete")
    @RequiresPermissions("app:delete")
    public RestResponse delete(SparkApplication app) throws InternalException {
        Boolean deleted = applicationManageService.remove(app.getId());
        return RestResponse.success(deleted);
    }

    @PostMapping("delete/bak")
    public RestResponse deleteBak(ApplicationBackUp backUp) throws InternalException {
        Boolean deleted = backUpService.removeById(backUp.getId());
        return RestResponse.success(deleted);
    }

    @PostMapping("check/jar")
    public RestResponse checkjar(String jar) {
        File file = new File(jar);
        try {
            Utils.requireCheckJarFile(file.toURI().toURL());
            return RestResponse.success(true);
        } catch (IOException e) {
            return RestResponse.success(file).message(e.getLocalizedMessage());
        }
    }

    @PostMapping("upload")
    @RequiresPermissions("app:create")
    public RestResponse upload(MultipartFile file) throws Exception {
        String uploadPath = resourceService.upload(file);
        return RestResponse.success(uploadPath);
    }

    @PostMapping("verify_schema")
    public RestResponse verifySchema(String path) {
        final URI uri = URI.create(path);
        final String scheme = uri.getScheme();
        final String pathPart = uri.getPath();
        RestResponse restResponse = RestResponse.success(true);
        String error = null;
        if (scheme == null) {
            error =
                "The scheme (hdfs://, file://, etc) is null. Please specify the file system scheme explicitly in the URI.";
        } else if (pathPart == null) {
            error =
                "The path to store the checkpoint data in is null. Please specify a directory path for the checkpoint data.";
        } else if (pathPart.isEmpty() || "/".equals(pathPart)) {
            error = "Cannot use the root directory for checkpoints.";
        }
        if (error != null) {
            restResponse = RestResponse.success(false).message(error);
        }
        return restResponse;
    }
}<|MERGE_RESOLUTION|>--- conflicted
+++ resolved
@@ -208,15 +208,10 @@
         return RestResponse.success(backups);
     }
 
-<<<<<<< HEAD
-    @PostMapping("option_log")
+
+    @PostMapping("opt_log")
     public RestResponse optionlog(ApplicationLog applicationLog, RestRequest request) {
         IPage<ApplicationLog> applicationList = applicationLogService.getPage(applicationLog, request);
-=======
-    @PostMapping("optionlog")
-    public RestResponse optionlog(SparkApplicationLog applicationLog, RestRequest request) {
-        IPage<SparkApplicationLog> applicationList = applicationLogService.getPage(applicationLog, request);
->>>>>>> 9998ca60
         return RestResponse.success(applicationList);
     }
 
