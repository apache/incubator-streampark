/*
 * Licensed to the Apache Software Foundation (ASF) under one or more
 * contributor license agreements.  See the NOTICE file distributed with
 * this work for additional information regarding copyright ownership.
 * The ASF licenses this file to You under the Apache License, Version 2.0
 * (the "License"); you may not use this file except in compliance with
 * the License.  You may obtain a copy of the License at
 *
 *    http://www.apache.org/licenses/LICENSE-2.0
 *
 * Unless required by applicable law or agreed to in writing, software
 * distributed under the License is distributed on an "AS IS" BASIS,
 * WITHOUT WARRANTIES OR CONDITIONS OF ANY KIND, either express or implied.
 * See the License for the specific language governing permissions and
 * limitations under the License.
 */

package org.apache.streampark.console.core.service.application.impl;

import org.apache.streampark.common.conf.Workspace;
import org.apache.streampark.common.constants.Constants;
import org.apache.streampark.common.enums.ApplicationType;
import org.apache.streampark.common.enums.FlinkExecutionMode;
import org.apache.streampark.common.fs.LfsOperator;
import org.apache.streampark.common.util.ExceptionUtils;
import org.apache.streampark.common.util.HadoopUtils;
import org.apache.streampark.common.util.Utils;
import org.apache.streampark.common.util.YarnUtils;
import org.apache.streampark.console.base.exception.ApiAlertException;
import org.apache.streampark.console.base.exception.ApiDetailException;
import org.apache.streampark.console.base.exception.ApplicationException;
import org.apache.streampark.console.base.util.WebUtils;
import org.apache.streampark.console.core.entity.Application;
import org.apache.streampark.console.core.entity.FlinkCluster;
import org.apache.streampark.console.core.entity.FlinkEnv;
import org.apache.streampark.console.core.entity.Project;
import org.apache.streampark.console.core.enums.AppExistsStateEnum;
import org.apache.streampark.console.core.enums.FlinkAppStateEnum;
import org.apache.streampark.console.core.mapper.ApplicationMapper;
import org.apache.streampark.console.core.metrics.flink.JobsOverview;
import org.apache.streampark.console.core.runner.EnvInitializer;
import org.apache.streampark.console.core.service.FlinkClusterService;
import org.apache.streampark.console.core.service.FlinkEnvService;
import org.apache.streampark.console.core.service.SavepointService;
import org.apache.streampark.console.core.service.application.ApplicationInfoService;
import org.apache.streampark.console.core.watcher.FlinkAppHttpWatcher;
import org.apache.streampark.console.core.watcher.FlinkClusterWatcher;
import org.apache.streampark.console.core.watcher.FlinkK8sWatcherWrapper;
import org.apache.streampark.flink.core.conf.ParameterCli;
import org.apache.streampark.flink.kubernetes.FlinkK8sWatcher;
import org.apache.streampark.flink.kubernetes.helper.KubernetesDeploymentHelper;
import org.apache.streampark.flink.kubernetes.model.FlinkMetricCV;

import org.apache.commons.lang3.StringUtils;
import org.apache.hadoop.yarn.api.records.ApplicationReport;
import org.apache.hadoop.yarn.api.records.YarnApplicationState;
import org.apache.hadoop.yarn.client.api.YarnClient;

import com.baomidou.mybatisplus.core.conditions.query.LambdaQueryWrapper;
import com.baomidou.mybatisplus.extension.service.impl.ServiceImpl;
import com.google.common.collect.Sets;
import lombok.extern.slf4j.Slf4j;
import org.springframework.beans.factory.annotation.Autowired;
import org.springframework.stereotype.Service;

import javax.annotation.Nonnull;

import java.io.File;
import java.io.IOException;
import java.io.Serializable;
import java.net.URI;
import java.util.Arrays;
import java.util.Base64;
import java.util.Comparator;
import java.util.EnumSet;
import java.util.HashMap;
import java.util.List;
import java.util.Map;
import java.util.Set;
import java.util.concurrent.CompletableFuture;
import java.util.concurrent.TimeUnit;
import java.util.regex.Pattern;
import java.util.stream.Collectors;

import static org.apache.streampark.common.enums.StorageType.LFS;

@Slf4j
@Service
public class ApplicationInfoServiceImpl extends ServiceImpl<ApplicationMapper, Application>
    implements
        ApplicationInfoService {

    private static final int DEFAULT_HISTORY_RECORD_LIMIT = 25;

    private static final int DEFAULT_HISTORY_POD_TMPL_RECORD_LIMIT = 5;

    private static final Pattern JOB_NAME_PATTERN = Pattern.compile("^[.\\x{4e00}-\\x{9fa5}A-Za-z\\d_\\-\\s]+$");

    private static final Pattern SINGLE_SPACE_PATTERN = Pattern.compile("^\\S+(\\s\\S+)*$");

    @Autowired
    private FlinkEnvService flinkEnvService;

    @Autowired
    private SavepointService savepointService;

    @Autowired
    private EnvInitializer envInitializer;

    @Autowired
    private FlinkK8sWatcher k8SFlinkTrackMonitor;

    @Autowired
    private FlinkClusterService flinkClusterService;

    @Autowired
    private FlinkClusterWatcher flinkClusterWatcher;

    @Autowired
    private FlinkK8sWatcherWrapper flinkK8sWatcherWrapper;

    @Override
    public Map<String, Serializable> getDashboardDataMap(Long teamId) {
        JobsOverview.Task overview = new JobsOverview.Task();
        Integer totalJmMemory = 0;
        Integer totalTmMemory = 0;
        Integer totalTm = 0;
        Integer totalSlot = 0;
        Integer availableSlot = 0;
        Integer runningJob = 0;

        // stat metrics from other than kubernetes mode
        for (Application app : FlinkAppHttpWatcher.getWatchingApps()) {
            if (!teamId.equals(app.getTeamId())) {
                continue;
            }
            if (app.getJmMemory() != null) {
                totalJmMemory += app.getJmMemory();
            }
            if (app.getTmMemory() != null) {
                totalTmMemory += app.getTmMemory() * (app.getTotalTM() == null ? 1 : app.getTotalTM());
            }
            if (app.getTotalTM() != null) {
                totalTm += app.getTotalTM();
            }
            if (app.getTotalSlot() != null) {
                totalSlot += app.getTotalSlot();
            }
            if (app.getAvailableSlot() != null) {
                availableSlot += app.getAvailableSlot();
            }
            if (app.getState() == FlinkAppStateEnum.RUNNING.getValue()) {
                runningJob++;
            }
            JobsOverview.Task task = app.getOverview();
            if (task != null) {
                renderJobsOverviewTaskByTask(overview, task);
            }
        }

        // merge metrics from flink kubernetes cluster
        FlinkMetricCV k8sMetric = k8SFlinkTrackMonitor.getAccGroupMetrics(teamId.toString());
        if (k8sMetric != null) {
            totalJmMemory += k8sMetric.totalJmMemory();
            totalTmMemory += k8sMetric.totalTmMemory();
            totalTm += k8sMetric.totalTm();
            totalSlot += k8sMetric.totalSlot();
            availableSlot += k8sMetric.availableSlot();
            runningJob += k8sMetric.runningJob();
            renderJobsOverviewTaskByK8sMetric(overview, k8sMetric);
        }

        // result json
        return constructDashboardMap(
            overview, totalJmMemory, totalTmMemory, totalTm, availableSlot, totalSlot, runningJob);
    }

    private void renderJobsOverviewTaskByTask(JobsOverview.Task overview, JobsOverview.Task task) {
        overview.setTotal(overview.getTotal() + task.getTotal());
        overview.setCreated(overview.getCreated() + task.getCreated());
        overview.setScheduled(overview.getScheduled() + task.getScheduled());
        overview.setDeploying(overview.getDeploying() + task.getDeploying());
        overview.setRunning(overview.getRunning() + task.getRunning());
        overview.setFinished(overview.getFinished() + task.getFinished());
        overview.setCanceling(overview.getCanceling() + task.getCanceling());
        overview.setCanceled(overview.getCanceled() + task.getCanceled());
        overview.setFailed(overview.getFailed() + task.getFailed());
        overview.setReconciling(overview.getReconciling() + task.getReconciling());
    }

    private void renderJobsOverviewTaskByK8sMetric(
                                                   JobsOverview.Task overview, FlinkMetricCV k8sMetric) {
        overview.setTotal(overview.getTotal() + k8sMetric.totalJob());
        overview.setRunning(overview.getRunning() + k8sMetric.runningJob());
        overview.setFinished(overview.getFinished() + k8sMetric.finishedJob());
        overview.setCanceled(overview.getCanceled() + k8sMetric.cancelledJob());
        overview.setFailed(overview.getFailed() + k8sMetric.failedJob());
    }

    @Nonnull
    private Map<String, Serializable> constructDashboardMap(
                                                            JobsOverview.Task overview,
                                                            Integer totalJmMemory,
                                                            Integer totalTmMemory,
                                                            Integer totalTm,
                                                            Integer availableSlot,
                                                            Integer totalSlot,
                                                            Integer runningJob) {
        Map<String, Serializable> dashboardDataMap = new HashMap<>(8);
        dashboardDataMap.put("task", overview);
        dashboardDataMap.put("jmMemory", totalJmMemory);
        dashboardDataMap.put("tmMemory", totalTmMemory);
        dashboardDataMap.put("totalTM", totalTm);
        dashboardDataMap.put("availableSlot", availableSlot);
        dashboardDataMap.put("totalSlot", totalSlot);
        dashboardDataMap.put("runningJob", runningJob);

        return dashboardDataMap;
    }

    @Override
    public boolean checkEnv(Application appParam) throws ApplicationException {
        Application application = getById(appParam.getId());
        try {
            FlinkEnv flinkEnv = flinkEnvService.getByIdOrDefault(application.getVersionId());
            if (flinkEnv == null) {
                return false;
            }
            envInitializer.checkFlinkEnv(application.getStorageType(), flinkEnv);
            envInitializer.storageInitialize(application.getStorageType());

            if (FlinkExecutionMode.YARN_SESSION == application.getFlinkExecutionMode()
                || FlinkExecutionMode.REMOTE == application.getFlinkExecutionMode()) {
                FlinkCluster flinkCluster = flinkClusterService.getById(application.getFlinkClusterId());
                boolean conned = flinkClusterWatcher.verifyClusterConnection(flinkCluster);
                if (!conned) {
                    throw new ApiAlertException("the target cluster is unavailable, please check!");
                }
            }
            return true;
        } catch (Exception e) {
            log.error(ExceptionUtils.stringifyException(e));
            throw new ApiDetailException(e);
        }
    }

    @Override
    public boolean checkAlter(Application appParam) {
        Long appId = appParam.getId();
        if (FlinkAppStateEnum.CANCELED != appParam.getStateEnum()
            && FlinkAppStateEnum.FINISHED != appParam.getStateEnum()) {
            return false;
        }
        long cancelUserId = FlinkAppHttpWatcher.getCanceledJobUserId(appId);
        long appUserId = appParam.getUserId();
        return cancelUserId != -1 && cancelUserId != appUserId;
    }

    @Override
    public boolean existsByTeamId(Long teamId) {
        return baseMapper.exists(
            new LambdaQueryWrapper<Application>().eq(Application::getTeamId, teamId));
    }

    @Override
    public boolean existsByUserId(Long userId) {
        return baseMapper.exists(
            new LambdaQueryWrapper<Application>().eq(Application::getUserId, userId));
    }

    @Override
    public boolean existsRunningByClusterId(Long clusterId) {
        return baseMapper.existsRunningJobByClusterId(clusterId)
            || FlinkAppHttpWatcher.getWatchingApps().stream()
                .anyMatch(
                    application -> clusterId.equals(application.getFlinkClusterId())
                        && FlinkAppStateEnum.RUNNING == application
                            .getStateEnum());
    }

    @Override
    public boolean existsByClusterId(Long clusterId) {
        return baseMapper.exists(
            new LambdaQueryWrapper<Application>().eq(Application::getFlinkClusterId, clusterId));
    }

    @Override
    public Integer countByClusterId(Long clusterId) {
        return baseMapper
            .selectCount(
                new LambdaQueryWrapper<Application>().eq(Application::getFlinkClusterId,
                    clusterId))
            .intValue();
    }

    @Override
    public Integer countAffectedByClusterId(Long clusterId, String dbType) {
        return baseMapper.countAffectedByClusterId(clusterId, dbType);
    }

    @Override
    public boolean existsByFlinkEnvId(Long flinkEnvId) {
        return baseMapper.exists(
            new LambdaQueryWrapper<Application>().eq(Application::getVersionId, flinkEnvId));
    }

    @Override
    public List<String> listRecentK8sNamespace() {
        return baseMapper.selectRecentK8sNamespaces(DEFAULT_HISTORY_RECORD_LIMIT);
    }

    @Override
    public List<String> listRecentK8sClusterId(Integer executionMode) {
        return baseMapper.selectRecentK8sClusterIds(executionMode, DEFAULT_HISTORY_RECORD_LIMIT);
    }

    @Override
    public List<String> listRecentFlinkBaseImage() {
        return baseMapper.selectRecentFlinkBaseImages(DEFAULT_HISTORY_RECORD_LIMIT);
    }

    @Override
    public List<String> listRecentK8sPodTemplate() {
        return baseMapper.selectRecentK8sPodTemplates(DEFAULT_HISTORY_POD_TMPL_RECORD_LIMIT);
    }

    @Override
    public List<String> listRecentK8sJmPodTemplate() {
        return baseMapper.selectRecentK8sJmPodTemplates(DEFAULT_HISTORY_POD_TMPL_RECORD_LIMIT);
    }

    @Override
    public List<String> listRecentK8sTmPodTemplate() {
        return baseMapper.selectRecentK8sTmPodTemplates(DEFAULT_HISTORY_POD_TMPL_RECORD_LIMIT);
    }

    @Override
    public List<String> listHistoryUploadJars() {
        return Arrays.stream(LfsOperator.listDir(Workspace.of(LFS).APP_UPLOADS()))
            .filter(File::isFile)
            .sorted(Comparator.comparingLong(File::lastModified).reversed())
            .map(File::getName)
<<<<<<< HEAD
            .filter(fn -> fn.endsWith(Constants.JAR_SUFFIX))
            .limit(DEFAULT_HISTORY_RECORD_LIMIT)
=======
            .filter(fn -> fn.endsWith(Constant.JAR_SUFFIX))
>>>>>>> 1c6d8fd2
            .collect(Collectors.toList());
    }

    @Override
    public AppExistsStateEnum checkStart(Long id) {
        Application application = getById(id);
        if (application == null) {
            return AppExistsStateEnum.INVALID;
        }
        if (FlinkExecutionMode.isYarnMode(application.getExecutionMode())) {
            boolean exists = !getYarnAppReport(application.getJobName()).isEmpty();
            return exists ? AppExistsStateEnum.IN_YARN : AppExistsStateEnum.NO;
        }
        // todo on k8s check...
        return AppExistsStateEnum.NO;
    }

    @Override
    public List<ApplicationReport> getYarnAppReport(String appName) {
        try {
            YarnClient yarnClient = HadoopUtils.yarnClient();
            Set<String> types = Sets.newHashSet(
                ApplicationType.STREAMPARK_FLINK.getName(), ApplicationType.APACHE_FLINK.getName());
            EnumSet<YarnApplicationState> states = EnumSet.of(
                YarnApplicationState.NEW,
                YarnApplicationState.NEW_SAVING,
                YarnApplicationState.SUBMITTED,
                YarnApplicationState.ACCEPTED,
                YarnApplicationState.RUNNING);
            Set<String> yarnTag = Sets.newHashSet("streampark");
            List<ApplicationReport> applications = yarnClient.getApplications(types, states, yarnTag);
            return applications.stream()
                .filter(report -> report.getName().equals(appName))
                .collect(Collectors.toList());
        } catch (Exception e) {
            throw new RuntimeException(
                "getYarnAppReport failed. Ensure that yarn is running properly. ", e);
        }
    }

    @Override
    public String k8sStartLog(Long id, Integer offset, Integer limit) throws Exception {
        Application application = getById(id);
        ApiAlertException.throwIfNull(
            application, String.format("The application id=%s can't be found.", id));
        ApiAlertException.throwIfFalse(
            FlinkExecutionMode.isKubernetesMode(application.getFlinkExecutionMode()),
            "Job executionMode must be kubernetes-session|kubernetes-application.");

        CompletableFuture<String> future = CompletableFuture.supplyAsync(
            () -> KubernetesDeploymentHelper.watchDeploymentLog(
                application.getK8sNamespace(),
                application.getJobName(),
                application.getJobId()));

        return future
            .exceptionally(
                e -> {
                    String errorLog = String.format(
                        "%s/%s_err.log",
                        WebUtils.getAppTempDir().getAbsolutePath(),
                        application.getJobId());
                    File file = new File(errorLog);
                    if (file.exists() && file.isFile()) {
                        return file.getAbsolutePath();
                    }
                    return null;
                })
            .thenApply(
                path -> {
                    if (!future.isDone()) {
                        future.cancel(true);
                    }
                    if (org.apache.streampark.common.util.FileUtils.exists(path)) {
                        return org.apache.streampark.common.util.FileUtils.tailOf(path, offset,
                            limit);
                    }
                    return null;
                })
            .toCompletableFuture()
            .get(5, TimeUnit.SECONDS);
    }

    @Override
    public String getYarnName(String appConfig) {
        String[] args = new String[2];
        args[0] = "--name";
        args[1] = appConfig;
        return ParameterCli.read(args);
    }

    /**
     * Check if the current jobName and other key identifiers already exist in the database and
     * yarn/k8s.
     *
     * @param appParam The application to check for existence.
     * @return The state of the application's existence.
     */
    @Override
    public AppExistsStateEnum checkExists(Application appParam) {

        String jobName = appParam.getJobName();
        Long appParamId = appParam.getId();

        if (StringUtils.isBlank(jobName)
            || !JOB_NAME_PATTERN.matcher(jobName.trim()).matches()
            || !SINGLE_SPACE_PATTERN.matcher(jobName.trim()).matches()) {
            return AppExistsStateEnum.INVALID;
        }

        Application application = baseMapper.selectOne(
            new LambdaQueryWrapper<Application>().eq(Application::getJobName, jobName));
        if (application != null && !application.getId().equals(appParamId)) {
            return AppExistsStateEnum.IN_DB;
        }

        if (FlinkExecutionMode.isYarnMode(appParam.getExecutionMode())
            && YarnUtils.isContains(jobName)) {
            return AppExistsStateEnum.IN_YARN;
        }

        if (appParam.isKubernetesModeJob()
            && k8SFlinkTrackMonitor.checkIsInRemoteCluster(
                flinkK8sWatcherWrapper.toTrackId(appParam))) {
            return AppExistsStateEnum.IN_KUBERNETES;
        }

        return AppExistsStateEnum.NO;
    }

    @Override
    public String readConf(String appConfig) throws IOException {
        File file = new File(appConfig);
        String conf = org.apache.streampark.common.util.FileUtils.readFile(file);
        return Base64.getEncoder().encodeToString(conf.getBytes());
    }

    @Override
    public String getMain(Application appParam) {
        File jarFile;
        if (appParam.getProjectId() == null) {
            jarFile = new File(appParam.getJar());
        } else {
            Project project = new Project();
            project.setId(appParam.getProjectId());
            String modulePath = project.getDistHome().getAbsolutePath().concat("/").concat(appParam.getModule());
            jarFile = new File(modulePath, appParam.getJar());
        }
        return Utils.getJarManClass(jarFile);
    }

    @Override
    public String checkSavepointPath(Application appParam) throws Exception {
        String savepointPath = appParam.getSavepointPath();
        if (StringUtils.isBlank(savepointPath)) {
            savepointPath = savepointService.getSavePointPath(appParam);
        }

        if (StringUtils.isNotBlank(savepointPath)) {
            final URI uri = URI.create(savepointPath);
            final String scheme = uri.getScheme();
            final String pathPart = uri.getPath();
            String error = null;
            if (scheme == null) {
                error = "This state.savepoints.dir value "
                    + savepointPath
                    + " scheme (hdfs://, file://, etc) of  is null. Please specify the file system scheme explicitly in the URI.";
            } else if (pathPart == null) {
                error = "This state.savepoints.dir value "
                    + savepointPath
                    + " path part to store the checkpoint data in is null. Please specify a directory path for the checkpoint data.";
            } else if (pathPart.isEmpty() || "/".equals(pathPart)) {
                error = "This state.savepoints.dir value "
                    + savepointPath
                    + " Cannot use the root directory for checkpoints.";
            }
            return error;
        } else {
            return "When custom savepoint is not set, state.savepoints.dir needs to be set in properties or flink-conf.yaml of application";
        }
    }
}<|MERGE_RESOLUTION|>--- conflicted
+++ resolved
@@ -17,8 +17,8 @@
 
 package org.apache.streampark.console.core.service.application.impl;
 
+import org.apache.streampark.common.Constant;
 import org.apache.streampark.common.conf.Workspace;
-import org.apache.streampark.common.constants.Constants;
 import org.apache.streampark.common.enums.ApplicationType;
 import org.apache.streampark.common.enums.FlinkExecutionMode;
 import org.apache.streampark.common.fs.LfsOperator;
@@ -340,12 +340,7 @@
             .filter(File::isFile)
             .sorted(Comparator.comparingLong(File::lastModified).reversed())
             .map(File::getName)
-<<<<<<< HEAD
             .filter(fn -> fn.endsWith(Constants.JAR_SUFFIX))
-            .limit(DEFAULT_HISTORY_RECORD_LIMIT)
-=======
-            .filter(fn -> fn.endsWith(Constant.JAR_SUFFIX))
->>>>>>> 1c6d8fd2
             .collect(Collectors.toList());
     }
 
