/*
 * Licensed to the Apache Software Foundation (ASF) under one or more
 * contributor license agreements.  See the NOTICE file distributed with
 * this work for additional information regarding copyright ownership.
 * The ASF licenses this file to You under the Apache License, Version 2.0
 * (the "License"); you may not use this file except in compliance with
 * the License.  You may obtain a copy of the License at
 *
 *    http://www.apache.org/licenses/LICENSE-2.0
 *
 * Unless required by applicable law or agreed to in writing, software
 * distributed under the License is distributed on an "AS IS" BASIS,
 * WITHOUT WARRANTIES OR CONDITIONS OF ANY KIND, either express or implied.
 * See the License for the specific language governing permissions and
 * limitations under the License.
 */

package org.apache.streampark.console.system.controller;

import org.apache.streampark.common.util.CURLBuilder;
import org.apache.streampark.console.base.domain.RestRequest;
import org.apache.streampark.console.base.domain.RestResponse;
import org.apache.streampark.console.base.exception.InternalException;
import org.apache.streampark.console.core.annotation.PermissionScope;
import org.apache.streampark.console.core.enums.AccessTokenState;
import org.apache.streampark.console.core.service.ServiceHelper;
import org.apache.streampark.console.system.entity.AccessToken;
import org.apache.streampark.console.system.service.AccessTokenService;

import org.apache.shiro.authz.annotation.RequiresPermissions;

import com.baomidou.mybatisplus.core.metadata.IPage;
import io.swagger.v3.oas.annotations.Parameter;
import org.springframework.beans.factory.annotation.Autowired;
import org.springframework.web.bind.annotation.DeleteMapping;
import org.springframework.web.bind.annotation.PostMapping;
import org.springframework.web.bind.annotation.RequestMapping;
import org.springframework.web.bind.annotation.RequestParam;
import org.springframework.web.bind.annotation.RestController;

import javax.validation.constraints.NotBlank;
import javax.validation.constraints.NotNull;

@RestController
@RequestMapping("token")
public class AccessTokenController {

  @Autowired private AccessTokenService accessTokenService;

  @Autowired private ServiceHelper serviceHelper;

  /** generate token string */
  @PostMapping(value = "create")
  @RequiresPermissions("token:add")
  public RestResponse createToken(
      @NotBlank(message = "{required}") Long userId,
      @RequestParam(required = false) String description)
      throws InternalException {
    return accessTokenService.create(userId, description);
  }

  @PostMapping(value = "check")
  public RestResponse verifyToken() {
    Long userId = serviceHelper.getUserId();
    RestResponse restResponse = RestResponse.success();
    if (userId != null) {
      AccessToken accessToken = accessTokenService.getByUserId(userId);
      if (accessToken == null) {
        restResponse.data(AccessTokenState.NULL.get());
      } else if (AccessToken.STATUS_DISABLE.equals(accessToken.getFinalStatus())) {
        restResponse.data(AccessTokenState.INVALID.get());
      } else {
        restResponse.data(AccessTokenState.OK.get());
      }
    } else {
      restResponse.data(AccessTokenState.INVALID.get());
    }
    return restResponse;
  }

  /** query token list */
  @PostMapping(value = "list")
  @RequiresPermissions("token:view")
  public RestResponse tokensList(
      RestRequest restRequest, @Parameter(hidden = true) AccessToken accessToken) {
    IPage<AccessToken> accessTokens = accessTokenService.page(accessToken, restRequest);
    return RestResponse.success(accessTokens);
  }

  /** update token status */
  @PostMapping("toggle")
  @RequiresPermissions("token:add")
  public RestResponse toggleToken(@NotNull(message = "{required}") Long tokenId) {
    return accessTokenService.toggleToken(tokenId);
  }

  /** delete token by id */
  @DeleteMapping(value = "delete")
  @RequiresPermissions("token:delete")
  public RestResponse deleteToken(@NotBlank(message = "{required}") Long tokenId) {
    boolean res = accessTokenService.deleteToken(tokenId);
    return RestResponse.success(res);
  }

  /**
   * copy cURL, hardcode now, there is no need for configuration here, because there are several
   * fixed interfaces
   */
<<<<<<< HEAD
=======
  @Operation(summary = "Generate api with token")
  @PermissionScope(app = "#appId", team = "#teamId")
>>>>>>> f87baa03
  @PostMapping(value = "curl")
  public RestResponse copyRestApiCurl(
      @NotBlank(message = "{required}") String appId,
      @NotBlank(message = "{required}") String teamId,
      @NotBlank(message = "{required}") String baseUrl,
      @NotBlank(message = "{required}") String path) {
    String resultCURL = null;
    CURLBuilder curlBuilder = new CURLBuilder(baseUrl + path);

    curlBuilder
        .addHeader("Content-Type", "application/x-www-form-urlencoded; charset=UTF-8")
        .addHeader(
            "Authorization", accessTokenService.getByUserId(serviceHelper.getUserId()).getToken());

    if ("/flink/app/start".equalsIgnoreCase(path)) {
      resultCURL =
          curlBuilder
              .addFormData("id", appId)
              .addFormData("teamId", teamId)
              .addFormData("allowNonRestored", "false")
              .addFormData("savePointed", "false")
              .build();
    } else if ("/flink/app/cancel".equalsIgnoreCase(path)) {
      resultCURL =
          curlBuilder
              .addFormData("id", appId)
              .addFormData("teamId", teamId)
              .addFormData("savePointed", "false")
              .addFormData("drain", "false")
              .build();
    }
    return RestResponse.success(resultCURL);
  }
}<|MERGE_RESOLUTION|>--- conflicted
+++ resolved
@@ -106,11 +106,7 @@
    * copy cURL, hardcode now, there is no need for configuration here, because there are several
    * fixed interfaces
    */
-<<<<<<< HEAD
-=======
-  @Operation(summary = "Generate api with token")
   @PermissionScope(app = "#appId", team = "#teamId")
->>>>>>> f87baa03
   @PostMapping(value = "curl")
   public RestResponse copyRestApiCurl(
       @NotBlank(message = "{required}") String appId,
