/*
 * Licensed to the Apache Software Foundation (ASF) under one or more
 * contributor license agreements.  See the NOTICE file distributed with
 * this work for additional information regarding copyright ownership.
 * The ASF licenses this file to You under the Apache License, Version 2.0
 * (the "License"); you may not use this file except in compliance with
 * the License.  You may obtain a copy of the License at
 *
 *    http://www.apache.org/licenses/LICENSE-2.0
 *
 * Unless required by applicable law or agreed to in writing, software
 * distributed under the License is distributed on an "AS IS" BASIS,
 * WITHOUT WARRANTIES OR CONDITIONS OF ANY KIND, either express or implied.
 * See the License for the specific language governing permissions and
 * limitations under the License.
 */

package org.apache.streampark.console.system.controller;

import org.apache.streampark.console.base.domain.RestRequest;
import org.apache.streampark.console.base.domain.RestResponse;
import org.apache.streampark.console.base.exception.InternalException;
import org.apache.streampark.console.core.enums.AccessTokenStateEnum;
import org.apache.streampark.console.core.util.ServiceHelper;
import org.apache.streampark.console.system.entity.AccessToken;
import org.apache.streampark.console.system.entity.User;
import org.apache.streampark.console.system.service.AccessTokenService;

import org.apache.shiro.authz.annotation.RequiresPermissions;

import com.baomidou.mybatisplus.core.metadata.IPage;
import org.springframework.beans.factory.annotation.Autowired;
import org.springframework.web.bind.annotation.DeleteMapping;
import org.springframework.web.bind.annotation.PostMapping;
import org.springframework.web.bind.annotation.RequestMapping;
import org.springframework.web.bind.annotation.RequestParam;
import org.springframework.web.bind.annotation.RestController;

import javax.validation.constraints.NotNull;

@RestController
@RequestMapping("token")
public class AccessTokenController {

    @Autowired
    private AccessTokenService accessTokenService;

    @PostMapping(value = "create")
    @RequiresPermissions("token:add")
    public RestResponse createToken(
                                    @NotNull(message = "{required}") Long userId,
                                    @RequestParam(required = false) String description) throws InternalException {
        return accessTokenService.create(userId, description);
    }

    @PostMapping(value = "check")
    public RestResponse verifyToken() {
        Long userId = ServiceHelper.getUserId();
<<<<<<< HEAD
        AccessTokenStateEnum restResponse;
        if (userId != null) {
            AccessToken accessToken = accessTokenService.getByUserId(userId);
            if (accessToken == null) {
                restResponse = AccessTokenStateEnum.NULL;
            } else if (AccessToken.STATUS_DISABLE.equals(accessToken.getFinalStatus())) {
                restResponse = AccessTokenStateEnum.INVALID;
            } else {
                restResponse = AccessTokenStateEnum.OK;
            }
        } else {
            restResponse = AccessTokenStateEnum.INVALID;
=======
        RestResponse restResponse = RestResponse.success();
        AccessToken accessToken = accessTokenService.getByUserId(userId);
        if (accessToken == null) {
            restResponse.data(AccessTokenStateEnum.NULL.get());
        } else if (AccessToken.STATUS_DISABLE.equals(accessToken.getStatus())) {
            restResponse.data(AccessTokenStateEnum.INVALID_TOKEN.get());
        } else if (User.STATUS_LOCK.equals(accessToken.getUserStatus())) {
            restResponse.data(AccessTokenStateEnum.LOCKED_USER.get());
>>>>>>> 1c3b8909
        }
        return RestResponse.success(restResponse);
    }

    @PostMapping(value = "list")
    @RequiresPermissions("token:view")
    public RestResponse tokensList(RestRequest restRequest, AccessToken accessToken) {
        IPage<AccessToken> accessTokens = accessTokenService.getPage(accessToken, restRequest);
        return RestResponse.success(accessTokens);
    }

    @PostMapping("toggle")
    @RequiresPermissions("token:add")
    public RestResponse toggleToken(@NotNull(message = "{required}") Long tokenId) {
        return accessTokenService.toggleToken(tokenId);
    }

    @DeleteMapping(value = "delete")
    @RequiresPermissions("token:delete")
    public RestResponse deleteToken(@NotNull(message = "{required}") Long tokenId) {
        boolean res = accessTokenService.removeById(tokenId);
        return RestResponse.success(res);
    }
}<|MERGE_RESOLUTION|>--- conflicted
+++ resolved
@@ -56,20 +56,6 @@
     @PostMapping(value = "check")
     public RestResponse verifyToken() {
         Long userId = ServiceHelper.getUserId();
-<<<<<<< HEAD
-        AccessTokenStateEnum restResponse;
-        if (userId != null) {
-            AccessToken accessToken = accessTokenService.getByUserId(userId);
-            if (accessToken == null) {
-                restResponse = AccessTokenStateEnum.NULL;
-            } else if (AccessToken.STATUS_DISABLE.equals(accessToken.getFinalStatus())) {
-                restResponse = AccessTokenStateEnum.INVALID;
-            } else {
-                restResponse = AccessTokenStateEnum.OK;
-            }
-        } else {
-            restResponse = AccessTokenStateEnum.INVALID;
-=======
         RestResponse restResponse = RestResponse.success();
         AccessToken accessToken = accessTokenService.getByUserId(userId);
         if (accessToken == null) {
@@ -78,7 +64,6 @@
             restResponse.data(AccessTokenStateEnum.INVALID_TOKEN.get());
         } else if (User.STATUS_LOCK.equals(accessToken.getUserStatus())) {
             restResponse.data(AccessTokenStateEnum.LOCKED_USER.get());
->>>>>>> 1c3b8909
         }
         return RestResponse.success(restResponse);
     }
