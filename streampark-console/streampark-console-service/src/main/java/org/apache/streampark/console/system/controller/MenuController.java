--- conflicted
+++ resolved
@@ -25,12 +25,9 @@
 
 import org.apache.shiro.authz.annotation.RequiresPermissions;
 
-<<<<<<< HEAD
-import com.baomidou.mybatisplus.core.toolkit.StringPool;
 import io.swagger.v3.oas.annotations.Operation;
 import io.swagger.v3.oas.annotations.tags.Tag;
-=======
->>>>>>> dabe65f9
+
 import lombok.extern.slf4j.Slf4j;
 import org.springframework.beans.factory.annotation.Autowired;
 import org.springframework.validation.annotation.Validated;
@@ -80,20 +77,7 @@
     return RestResponse.success();
   }
 
-<<<<<<< HEAD
-  @Operation(summary = "Delete menu")
-  @DeleteMapping("delete")
-  @RequiresPermissions("menu:delete")
-  public RestResponse deleteMenus(@NotBlank(message = "{required}") String menuIds)
-      throws Exception {
-    String[] ids = menuIds.split(StringPool.COMMA);
-    this.menuService.deleteMenus(ids);
-    return RestResponse.success();
-  }
 
-  @Operation(summary = "Update menu")
-=======
->>>>>>> dabe65f9
   @PutMapping("update")
   @RequiresPermissions("menu:update")
   public RestResponse updateMenu(@Valid Menu menu) throws Exception {
