--- conflicted
+++ resolved
@@ -443,14 +443,8 @@
         if (CollectionUtils.isEmpty(appIds)) {
             return Maps.newHashMap();
         }
-<<<<<<< HEAD
         QueryWrapper<AppBuildPipeline> query = new QueryWrapper<>();
         query.select("app_id", "pipe_status").in("app_id", appIds);
-=======
-        LambdaQueryWrapper<AppBuildPipeline> query = new LambdaQueryWrapper();
-        query.select(AppBuildPipeline::getAppId, AppBuildPipeline::getPipeStatusCode)
-            .in(AppBuildPipeline::getAppId, appIds);
->>>>>>> 1676dcbe
         List<Map<String, Object>> rMaps = baseMapper.selectMaps(query);
         if (CollectionUtils.isEmpty(rMaps)) {
             return Maps.newHashMap();
