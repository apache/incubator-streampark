/*
 * Licensed to the Apache Software Foundation (ASF) under one or more
 * contributor license agreements.  See the NOTICE file distributed with
 * this work for additional information regarding copyright ownership.
 * The ASF licenses this file to You under the Apache License, Version 2.0
 * (the "License"); you may not use this file except in compliance with
 * the License.  You may obtain a copy of the License at
 *
 *    http://www.apache.org/licenses/LICENSE-2.0
 *
 * Unless required by applicable law or agreed to in writing, software
 * distributed under the License is distributed on an "AS IS" BASIS,
 * WITHOUT WARRANTIES OR CONDITIONS OF ANY KIND, either express or implied.
 * See the License for the specific language governing permissions and
 * limitations under the License.
 */

package org.apache.streampark.console.core.service.impl;

import org.apache.streampark.common.Constant;
import org.apache.streampark.common.conf.Workspace;
import org.apache.streampark.common.enums.ApplicationType;
import org.apache.streampark.common.enums.SparkDevelopmentMode;
import org.apache.streampark.common.enums.SparkExecutionMode;
import org.apache.streampark.common.fs.FsOperator;
import org.apache.streampark.common.util.AssertUtils;
import org.apache.streampark.common.util.ExceptionUtils;
import org.apache.streampark.common.util.FileUtils;
import org.apache.streampark.console.base.exception.ApiAlertException;
import org.apache.streampark.console.base.util.JacksonUtils;
import org.apache.streampark.console.base.util.WebUtils;
import org.apache.streampark.console.core.bean.Dependency;
import org.apache.streampark.console.core.entity.AppBuildPipeline;
import org.apache.streampark.console.core.entity.Message;
import org.apache.streampark.console.core.entity.Resource;
import org.apache.streampark.console.core.entity.SparkApplication;
import org.apache.streampark.console.core.entity.SparkApplicationConfig;
import org.apache.streampark.console.core.entity.SparkApplicationLog;
import org.apache.streampark.console.core.entity.SparkEnv;
import org.apache.streampark.console.core.entity.SparkSql;
import org.apache.streampark.console.core.enums.CandidateTypeEnum;
import org.apache.streampark.console.core.enums.NoticeTypeEnum;
import org.apache.streampark.console.core.enums.OptionStateEnum;
import org.apache.streampark.console.core.enums.ReleaseStateEnum;
import org.apache.streampark.console.core.enums.ResourceTypeEnum;
import org.apache.streampark.console.core.mapper.ApplicationBuildPipelineMapper;
<<<<<<< HEAD
import org.apache.streampark.console.core.service.MessageService;
import org.apache.streampark.console.core.service.ResourceService;
import org.apache.streampark.console.core.service.ServiceHelper;
=======
import org.apache.streampark.console.core.service.ApplicationConfigService;
import org.apache.streampark.console.core.service.FlinkSqlService;
import org.apache.streampark.console.core.service.MessageService;
import org.apache.streampark.console.core.service.ResourceService;
>>>>>>> 77068229
import org.apache.streampark.console.core.service.SparkAppBuildPipeService;
import org.apache.streampark.console.core.service.SparkApplicationConfigService;
import org.apache.streampark.console.core.service.SparkApplicationLogService;
import org.apache.streampark.console.core.service.SparkEnvService;
import org.apache.streampark.console.core.service.SparkSqlService;
import org.apache.streampark.console.core.service.application.SparkApplicationInfoService;
import org.apache.streampark.console.core.service.application.SparkApplicationManageService;
import org.apache.streampark.console.core.util.ServiceHelper;
import org.apache.streampark.console.core.watcher.SparkAppHttpWatcher;
import org.apache.streampark.flink.packer.maven.Artifact;
import org.apache.streampark.flink.packer.maven.DependencyInfo;
import org.apache.streampark.flink.packer.pipeline.BuildPipeline;
import org.apache.streampark.flink.packer.pipeline.BuildResult;
import org.apache.streampark.flink.packer.pipeline.PipeWatcher;
import org.apache.streampark.flink.packer.pipeline.PipelineSnapshot;
import org.apache.streampark.flink.packer.pipeline.PipelineStatusEnum;
import org.apache.streampark.flink.packer.pipeline.SparkYarnApplicationBuildRequest;
import org.apache.streampark.flink.packer.pipeline.impl.SparkYarnApplicationBuildPipeline;

import org.apache.commons.collections.CollectionUtils;
import org.apache.commons.lang3.StringUtils;

import com.baomidou.mybatisplus.core.conditions.query.LambdaQueryWrapper;
import com.baomidou.mybatisplus.extension.service.impl.ServiceImpl;
import com.fasterxml.jackson.core.JsonProcessingException;
import lombok.extern.slf4j.Slf4j;
import org.springframework.beans.factory.annotation.Autowired;
import org.springframework.beans.factory.annotation.Qualifier;
import org.springframework.stereotype.Service;
import org.springframework.transaction.annotation.Propagation;
import org.springframework.transaction.annotation.Transactional;

import javax.annotation.Nonnull;

import java.io.File;
import java.util.ArrayList;
import java.util.Arrays;
import java.util.Date;
import java.util.HashMap;
import java.util.List;
import java.util.Map;
import java.util.Optional;
import java.util.concurrent.ExecutorService;
import java.util.stream.Collectors;

import static org.apache.streampark.console.core.enums.OperationEnum.RELEASE;

@Service
@Slf4j
@Transactional(propagation = Propagation.SUPPORTS, rollbackFor = Exception.class)
public class SparkAppBuildPipeServiceImpl
    extends
        ServiceImpl<ApplicationBuildPipelineMapper, AppBuildPipeline>
    implements
        SparkAppBuildPipeService {

    @Autowired
    private SparkEnvService sparkEnvService;

    @Autowired
<<<<<<< HEAD
    private SparkSqlService sparkSqlService;

    @Autowired
    private ServiceHelper serviceHelper;
=======
    private FlinkSqlService flinkSqlService;
>>>>>>> 77068229

    @Autowired
    private MessageService messageService;

    @Autowired
    private SparkApplicationManageService applicationManageService;

    @Autowired
    private SparkApplicationInfoService applicationInfoService;

    @Autowired
    private SparkApplicationLogService applicationLogService;

    @Autowired
    private SparkAppHttpWatcher sparkAppHttpWatcher;

    @Autowired
    private SparkApplicationConfigService applicationConfigService;

    @Autowired
    private ResourceService resourceService;

    @Qualifier("streamparkBuildPipelineExecutor")
    @Autowired
    private ExecutorService executorService;

    /**
     * Build application. This is an async call method.
     *
     * @param appId application id
     * @param forceBuild forced start pipeline or not
     * @return Whether the pipeline was successfully started
     */
    @Override
    public boolean buildApplication(@Nonnull Long appId, boolean forceBuild) {
        // check the build environment
        checkBuildEnv(appId, forceBuild);

        SparkApplication app = applicationManageService.getById(appId);
        SparkApplicationLog applicationLog = new SparkApplicationLog();
        applicationLog.setOptionName(RELEASE.getValue());
        applicationLog.setAppId(app.getId());
        applicationLog.setOptionTime(new Date());
        applicationLog.setUserId(ServiceHelper.getUserId());

        // check if you need to go through the build process (if the jar and pom have changed,
        // you need to go through the build process, if other common parameters are modified,
        // you don't need to go through the build process)
        boolean needBuild = applicationManageService.checkBuildAndUpdate(app);
        if (!needBuild) {
            applicationLog.setSuccess(true);
            applicationLogService.save(applicationLog);
            return true;
        }

        // 1) spark sql setDependency
        SparkSql newSparkSql = sparkSqlService.getCandidate(app.getId(), CandidateTypeEnum.NEW);
        SparkSql effectiveSparkSql = sparkSqlService.getEffective(app.getId(), false);
        if (app.isSparkSqlJob()) {
            SparkSql sparkSql = newSparkSql == null ? effectiveSparkSql : newSparkSql;
            AssertUtils.notNull(sparkSql);
            app.setDependency(sparkSql.getDependency());
            app.setTeamResource(sparkSql.getTeamResource());
        }

        // create pipeline instance
        BuildPipeline pipeline = createPipelineInstance(app);

        // clear history
        removeByAppId(app.getId());
        // register pipeline progress event watcher.
        // save snapshot of pipeline to db when status of pipeline was changed.
        pipeline.registerWatcher(
            new PipeWatcher() {

                @Override
                public void onStart(PipelineSnapshot snapshot) {
                    AppBuildPipeline buildPipeline = AppBuildPipeline.fromPipeSnapshot(snapshot)
                        .setAppId(app.getId());
                    saveEntity(buildPipeline);

                    app.setRelease(ReleaseStateEnum.RELEASING.get());
                    applicationManageService.updateRelease(app);

                    if (sparkAppHttpWatcher.isWatchingApp(app.getId())) {
                        sparkAppHttpWatcher.init();
                    }

                    // 1) checkEnv
                    applicationInfoService.checkEnv(app);

                    // 2) some preparatory work
                    String appUploads = app.getWorkspace().APP_UPLOADS();

                    if (app.isCustomCodeOrPySparkJob()) {
                        // customCode upload jar to appHome...
                        String appHome = app.getAppHome();
                        FsOperator fsOperator = app.getFsOperator();
                        fsOperator.delete(appHome);
                        if (app.isUploadJob()) {
                            String uploadJar = appUploads.concat("/").concat(app.getJar());
                            File localJar = new File(
                                String.format(
                                    "%s/%d/%s",
                                    Workspace.local().APP_UPLOADS(),
                                    app.getTeamId(),
                                    app.getJar()));
                            if (!localJar.exists()) {
                                Resource resource = resourceService.findByResourceName(app.getTeamId(),
                                    app.getJar());
                                if (resource != null && StringUtils.isNotBlank(resource.getFilePath())) {
                                    localJar = new File(resource.getFilePath());
                                    uploadJar = appUploads.concat("/").concat(localJar.getName());
                                }
                            }
                            // upload jar copy to appHome
                            checkOrElseUploadJar(app.getFsOperator(), localJar, uploadJar, appUploads);

                            switch (app.getApplicationType()) {
                                case STREAMPARK_SPARK:
                                    fsOperator.mkdirs(app.getAppLib());
                                    fsOperator.copy(uploadJar, app.getAppLib(), false, true);
                                    break;
                                case APACHE_SPARK:
                                    fsOperator.mkdirs(appHome);
                                    fsOperator.copy(uploadJar, appHome, false, true);
                                    break;
                                default:
                                    throw new IllegalArgumentException(
                                        "[StreamPark] unsupported ApplicationType of custom code: "
                                            + app.getApplicationType());
                            }
                        } else {
                            fsOperator.upload(app.getDistHome(), appHome);
                        }
                    } else {
                        if (!app.getDependencyObject().getJar().isEmpty()) {
                            String localUploads = Workspace.local().APP_UPLOADS();
                            // copy jar to local upload dir
                            for (String jar : app.getDependencyObject().getJar()) {
                                File localJar = new File(WebUtils.getAppTempDir(), jar);
                                File uploadJar = new File(localUploads, jar);
                                if (!localJar.exists() && !uploadJar.exists()) {
                                    throw new ApiAlertException(
                                        "Missing file: " + jar + ", please upload again");
                                }
                                if (localJar.exists()) {
                                    checkOrElseUploadJar(
                                        FsOperator.lfs(), localJar, uploadJar.getAbsolutePath(),
                                        localUploads);
                                }
                            }
                        }
                    }
                }

                @Override
                public void onStepStateChange(PipelineSnapshot snapshot) {
                    AppBuildPipeline buildPipeline = AppBuildPipeline.fromPipeSnapshot(snapshot)
                        .setAppId(app.getId());
                    saveEntity(buildPipeline);
                }

                @Override
                public void onFinish(PipelineSnapshot snapshot, BuildResult result) {
                    AppBuildPipeline buildPipeline = AppBuildPipeline.fromPipeSnapshot(snapshot)
                        .setAppId(app.getId())
                        .setBuildResult(result);
                    saveEntity(buildPipeline);
                    if (result.pass()) {
                        // running job ...
                        if (app.isRunning()) {
                            app.setRelease(ReleaseStateEnum.NEED_RESTART.get());
                        } else {
                            app.setOptionState(OptionStateEnum.NONE.getValue());
                            app.setRelease(ReleaseStateEnum.DONE.get());
                            // If the current task is not running, or the task has just been added, directly
                            // set
                            // the candidate version to the official version
                            if (app.isCustomCodeOrPySparkJob()) {
                                applicationManageService.toEffective(app);
                            } else {
                                if (app.isStreamParkJob()) {
                                    SparkApplicationConfig config =
                                        applicationConfigService.getLatest(app.getId());
                                    if (config != null) {
                                        config.setToApplication(app);
                                        applicationConfigService.toEffective(app.getId(),
                                            app.getConfigId());
                                    }
                                }
                            }
                        }
                        applicationLog.setSuccess(true);
                        app.setBuild(false);

                    } else {
                        Message message = new Message(
                            ServiceHelper.getUserId(),
                            app.getId(),
                            app.getAppName().concat(" release failed"),
                            ExceptionUtils.stringifyException(snapshot.error().exception()),
                            NoticeTypeEnum.EXCEPTION);
                        messageService.push(message);
                        app.setRelease(ReleaseStateEnum.FAILED.get());
                        app.setOptionState(OptionStateEnum.NONE.getValue());
                        app.setBuild(true);
                        applicationLog.setException(
                            ExceptionUtils.stringifyException(snapshot.error().exception()));
                        applicationLog.setSuccess(false);
                    }
                    applicationManageService.updateRelease(app);
                    applicationLogService.save(applicationLog);
                    if (sparkAppHttpWatcher.isWatchingApp(app.getId())) {
                        sparkAppHttpWatcher.init();
                    }
                }
            });
        // save pipeline instance snapshot to db before release it.
        AppBuildPipeline buildPipeline = AppBuildPipeline.initFromPipeline(pipeline).setAppId(app.getId());
        boolean saved = saveEntity(buildPipeline);
        // async release pipeline
        executorService.submit((Runnable) pipeline::launch);
        return saved;
    }

    /**
     * check the build environment
     *
     * @param appId application id
     * @param forceBuild forced start pipeline or not
     */
    private void checkBuildEnv(Long appId, boolean forceBuild) {
        SparkApplication app = applicationManageService.getById(appId);

        // 1) check spark version
        SparkEnv env = sparkEnvService.getById(app.getVersionId());
        boolean checkVersion = env.getSparkVersion().checkVersion(false);
        ApiAlertException.throwIfFalse(
            checkVersion, "Unsupported spark version:" + env.getSparkVersion().version());

        // 2) check env
        boolean envOk = applicationInfoService.checkEnv(app);
        ApiAlertException.throwIfFalse(
            envOk, "Check spark env failed, please check the spark version of this job");

        // 3) Whether the application can currently start a new building progress
        ApiAlertException.throwIfTrue(
            !forceBuild && !allowToBuildNow(appId),
            "The job is invalid, or the job cannot be built while it is running");
    }

    /** create building pipeline instance */
    private BuildPipeline createPipelineInstance(@Nonnull SparkApplication app) {
        SparkEnv sparkEnv = sparkEnvService.getByIdOrDefault(app.getVersionId());
        String sparkUserJar = retrieveSparkUserJar(sparkEnv, app);

        if (!FileUtils.exists(sparkUserJar)) {
            Resource resource = resourceService.findByResourceName(app.getTeamId(), app.getJar());
            if (resource != null && StringUtils.isNotBlank(resource.getFilePath())) {
                sparkUserJar = resource.getFilePath();
            }
        }

        SparkExecutionMode executionModeEnum = app.getSparkExecutionMode();
        String mainClass = Constant.STREAMPARK_SPARKSQL_CLIENT_CLASS;
        switch (executionModeEnum) {
            case YARN_CLUSTER:
            case YARN_CLIENT:
                String yarnProvidedPath = app.getAppLib();
                String localWorkspace = app.getLocalAppHome().concat("/lib");
                if (SparkDevelopmentMode.CUSTOM_CODE == app.getDevelopmentMode()
                    && ApplicationType.APACHE_SPARK == app.getApplicationType()) {
                    yarnProvidedPath = app.getAppHome();
                    localWorkspace = app.getLocalAppHome();
                }
                SparkYarnApplicationBuildRequest yarnAppRequest = new SparkYarnApplicationBuildRequest(
                    app.getAppName(),
                    mainClass,
                    localWorkspace,
                    yarnProvidedPath,
                    app.getDevelopmentMode(),
                    getMergedDependencyInfo(app));
                log.info("Submit params to building pipeline : {}", yarnAppRequest);
                return SparkYarnApplicationBuildPipeline.of(yarnAppRequest);
            default:
                throw new UnsupportedOperationException(
                    "Unsupported Building Application for ExecutionMode: " + app.getSparkExecutionMode());
        }
    }

    private String retrieveSparkUserJar(SparkEnv sparkEnv, SparkApplication app) {
        switch (app.getDevelopmentMode()) {
            case CUSTOM_CODE:
                switch (app.getApplicationType()) {
                    case STREAMPARK_SPARK:
                        return String.format(
                            "%s/%s", app.getAppLib(), app.getModule().concat(Constant.JAR_SUFFIX));
                    case APACHE_SPARK:
                        return String.format("%s/%s", app.getAppHome(), app.getJar());
                    default:
                        throw new IllegalArgumentException(
                            "[StreamPark] unsupported ApplicationType of custom code: "
                                + app.getApplicationType());
                }
            case PYSPARK:
                return String.format("%s/%s", app.getAppHome(), app.getJar());
<<<<<<< HEAD
            case SPARK_SQL:
                String sqlDistJar = serviceHelper.getSparkSqlClientJar(sparkEnv);
=======
            case FLINK_SQL:
                String sqlDistJar = ServiceHelper.getSparkSqlClientJar(sparkEnv);
>>>>>>> 77068229
                if (app.getSparkExecutionMode() == SparkExecutionMode.YARN_CLUSTER) {
                    String clientPath = Workspace.remote().APP_CLIENT();
                    return String.format("%s/%s", clientPath, sqlDistJar);
                }
                return Workspace.local().APP_CLIENT().concat("/").concat(sqlDistJar);
            default:
                throw new UnsupportedOperationException(
                    "[StreamPark] unsupported JobType: " + app.getDevelopmentMode());
        }
    }

    @Override
    public Optional<AppBuildPipeline> getCurrentBuildPipeline(@Nonnull Long appId) {
        return Optional.ofNullable(getById(appId));
    }

    @Override
    public boolean allowToBuildNow(@Nonnull Long appId) {
        return getCurrentBuildPipeline(appId)
            .map(pipeline -> PipelineStatusEnum.running != pipeline.getPipelineStatus())
            .orElse(true);
    }

    @Override
    public Map<Long, PipelineStatusEnum> listAppIdPipelineStatusMap(List<Long> appIds) {
        if (CollectionUtils.isEmpty(appIds)) {
            return new HashMap<>();
        }
        LambdaQueryWrapper<AppBuildPipeline> queryWrapper = new LambdaQueryWrapper<AppBuildPipeline>()
            .in(AppBuildPipeline::getAppId, appIds);

        List<AppBuildPipeline> appBuildPipelines = baseMapper.selectList(queryWrapper);
        if (CollectionUtils.isEmpty(appBuildPipelines)) {
            return new HashMap<>();
        }
        return appBuildPipelines.stream()
            .collect(Collectors.toMap(AppBuildPipeline::getAppId, AppBuildPipeline::getPipelineStatus));
    }

    @Override
    public void removeByAppId(Long appId) {
        baseMapper.delete(
            new LambdaQueryWrapper<AppBuildPipeline>().eq(AppBuildPipeline::getAppId, appId));
    }

    /**
     * save or update build pipeline
     *
     * @param pipe application build pipeline
     * @return value after the save or update
     */
    public boolean saveEntity(AppBuildPipeline pipe) {
        AppBuildPipeline old = getById(pipe.getAppId());
        if (old == null) {
            return save(pipe);
        }
        return updateById(pipe);
    }

    /**
     * Check if the jar exists, and upload a copy if it does not exist
     *
     * @param fsOperator
     * @param localJar
     * @param targetJar
     * @param targetDir
     */
    private void checkOrElseUploadJar(
                                      FsOperator fsOperator, File localJar, String targetJar, String targetDir) {
        if (!fsOperator.exists(targetJar)) {
            fsOperator.upload(localJar.getAbsolutePath(), targetDir, false, true);
        } else {
            // The file exists to check whether it is consistent, and if it is inconsistent, re-upload it
            if (!FileUtils.equals(localJar, new File(targetJar))) {
                fsOperator.upload(localJar.getAbsolutePath(), targetDir, false, true);
            }
        }
    }

    /**
     * Gets and parses dependencies on the application
     *
     * @param application
     * @return DependencyInfo
     */
    private DependencyInfo getMergedDependencyInfo(SparkApplication application) {
        DependencyInfo dependencyInfo = application.getDependencyInfo();
        if (StringUtils.isBlank(application.getTeamResource())) {
            return dependencyInfo;
        }

        try {
            String[] resourceIds = JacksonUtils.read(application.getTeamResource(), String[].class);

            List<Artifact> mvnArtifacts = new ArrayList<Artifact>();
            List<String> jarLibs = new ArrayList<String>();

            Arrays.stream(resourceIds)
                .forEach(
                    resourceId -> {
                        Resource resource = resourceService.getById(resourceId);

                        if (resource.getResourceType() != ResourceTypeEnum.GROUP) {
                            mergeDependency(application, mvnArtifacts, jarLibs, resource);
                        } else {
                            try {
                                String[] groupElements =
                                    JacksonUtils.read(resource.getResource(),
                                        String[].class);
                                Arrays.stream(groupElements)
                                    .forEach(
                                        resourceIdInGroup -> mergeDependency(
                                            application,
                                            mvnArtifacts,
                                            jarLibs,
                                            resourceService.getById(
                                                resourceIdInGroup)));
                            } catch (JsonProcessingException e) {
                                throw new ApiAlertException("Parse resource group failed.", e);
                            }
                        }
                    });
            return dependencyInfo.merge(mvnArtifacts, jarLibs);
        } catch (Exception e) {
            log.warn("Merge team dependency failed.", e);
            return dependencyInfo;
        }
    }

    private static void mergeDependency(
                                        SparkApplication application,
                                        List<Artifact> mvnArtifacts,
                                        List<String> jarLibs,
                                        Resource resource) {
        Dependency dependency = Dependency.toDependency(resource.getResource());
        dependency
            .getPom()
            .forEach(
                pom -> mvnArtifacts.add(
                    new Artifact(
                        pom.getGroupId(),
                        pom.getArtifactId(),
                        pom.getVersion(),
                        pom.getClassifier())));
        dependency
            .getJar()
            .forEach(
                jar -> jarLibs.add(
                    String.format(
                        "%s/%d/%s",
                        Workspace.local().APP_UPLOADS(),
                        application.getTeamId(), jar)));
    }
}<|MERGE_RESOLUTION|>--- conflicted
+++ resolved
@@ -44,16 +44,8 @@
 import org.apache.streampark.console.core.enums.ReleaseStateEnum;
 import org.apache.streampark.console.core.enums.ResourceTypeEnum;
 import org.apache.streampark.console.core.mapper.ApplicationBuildPipelineMapper;
-<<<<<<< HEAD
 import org.apache.streampark.console.core.service.MessageService;
 import org.apache.streampark.console.core.service.ResourceService;
-import org.apache.streampark.console.core.service.ServiceHelper;
-=======
-import org.apache.streampark.console.core.service.ApplicationConfigService;
-import org.apache.streampark.console.core.service.FlinkSqlService;
-import org.apache.streampark.console.core.service.MessageService;
-import org.apache.streampark.console.core.service.ResourceService;
->>>>>>> 77068229
 import org.apache.streampark.console.core.service.SparkAppBuildPipeService;
 import org.apache.streampark.console.core.service.SparkApplicationConfigService;
 import org.apache.streampark.console.core.service.SparkApplicationLogService;
@@ -114,14 +106,7 @@
     private SparkEnvService sparkEnvService;
 
     @Autowired
-<<<<<<< HEAD
     private SparkSqlService sparkSqlService;
-
-    @Autowired
-    private ServiceHelper serviceHelper;
-=======
-    private FlinkSqlService flinkSqlService;
->>>>>>> 77068229
 
     @Autowired
     private MessageService messageService;
@@ -429,13 +414,10 @@
                 }
             case PYSPARK:
                 return String.format("%s/%s", app.getAppHome(), app.getJar());
-<<<<<<< HEAD
+
             case SPARK_SQL:
-                String sqlDistJar = serviceHelper.getSparkSqlClientJar(sparkEnv);
-=======
-            case FLINK_SQL:
                 String sqlDistJar = ServiceHelper.getSparkSqlClientJar(sparkEnv);
->>>>>>> 77068229
+
                 if (app.getSparkExecutionMode() == SparkExecutionMode.YARN_CLUSTER) {
                     String clientPath = Workspace.remote().APP_CLIENT();
                     return String.format("%s/%s", clientPath, sqlDistJar);
