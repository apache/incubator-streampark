/*
 * Licensed to the Apache Software Foundation (ASF) under one or more
 * contributor license agreements.  See the NOTICE file distributed with
 * this work for additional information regarding copyright ownership.
 * The ASF licenses this file to You under the Apache License, Version 2.0
 * (the "License"); you may not use this file except in compliance with
 * the License.  You may obtain a copy of the License at
 *
 *    http://www.apache.org/licenses/LICENSE-2.0
 *
 * Unless required by applicable law or agreed to in writing, software
 * distributed under the License is distributed on an "AS IS" BASIS,
 * WITHOUT WARRANTIES OR CONDITIONS OF ANY KIND, either express or implied.
 * See the License for the specific language governing permissions and
 * limitations under the License.
 */

package org.apache.streampark.console.core.task;

import org.apache.streampark.common.util.CommandUtils;
import org.apache.streampark.common.util.Utils;
import org.apache.streampark.console.base.util.GitUtils;
import org.apache.streampark.console.core.entity.Project;
<<<<<<< HEAD
import org.apache.streampark.console.core.enums.BuildState;
import org.apache.streampark.console.core.enums.GitCredential;
=======
import org.apache.streampark.console.core.enums.BuildStateEnum;
>>>>>>> 093a57dd

import ch.qos.logback.classic.Logger;
import lombok.extern.slf4j.Slf4j;
import org.eclipse.jgit.api.Git;
import org.eclipse.jgit.api.errors.InvalidRemoteException;
import org.eclipse.jgit.lib.StoredConfig;

import java.io.File;
import java.util.ArrayList;
import java.util.Collections;
import java.util.List;
import java.util.Objects;
import java.util.function.Consumer;

@Slf4j
public class ProjectBuildTask extends AbstractLogFileTask {

  final Project project;

  final Consumer<BuildStateEnum> stateUpdateConsumer;

  final Consumer<Logger> notifyReleaseConsumer;

  public ProjectBuildTask(
      String logPath,
      Project project,
      Consumer<BuildStateEnum> stateUpdateConsumer,
      Consumer<Logger> notifyReleaseConsumer) {
    super(logPath, true);
    this.project = project;
    this.stateUpdateConsumer = stateUpdateConsumer;
    this.notifyReleaseConsumer = notifyReleaseConsumer;
  }

  @Override
  protected void doRun() throws Throwable {
    log.info("Project {} start build", project.getName());
    fileLogger.info(project.getLog4BuildStart());
    boolean cloneSuccess = cloneSourceCode(project);
    if (!cloneSuccess) {
      fileLogger.error("[StreamPark] clone or pull error.");
      stateUpdateConsumer.accept(BuildStateEnum.FAILED);
      return;
    }
    boolean build = projectBuild(project);
    if (!build) {
      stateUpdateConsumer.accept(BuildStateEnum.FAILED);
      fileLogger.error("build error, project name: {} ", project.getName());
      return;
    }
    stateUpdateConsumer.accept(BuildStateEnum.SUCCESSFUL);
    this.deploy(project);
    notifyReleaseConsumer.accept(fileLogger);
  }

  @Override
  protected void processException(Throwable t) {
    stateUpdateConsumer.accept(BuildStateEnum.FAILED);
    fileLogger.error("Build error, project name: {}", project.getName(), t);
  }

  @Override
  protected void doFinally() {}

  private boolean cloneSourceCode(Project project) {
    try {
      project.cleanCloned();
      fileLogger.info("clone {}, {} starting...", project.getName(), project.getUrl());
      fileLogger.info(project.getLog4CloneStart());
      Git git = GitUtils.clone(project);
      StoredConfig config = git.getRepository().getConfig();
      config.setBoolean("http", project.getUrl(), "sslVerify", false);
      config.setBoolean("https", project.getUrl(), "sslVerify", false);
      config.save();
      File workTree = git.getRepository().getWorkTree();
      printWorkTree(workTree, "");
      String successMsg =
          String.format("[StreamPark] project [%s] git clone successful!\n", project.getName());
      fileLogger.info(successMsg);
      git.close();
      return true;
    } catch (Exception e) {
      if (e instanceof InvalidRemoteException) {
        GitCredential gitCredential = GitCredential.of(project.getGitCredential());
        if (gitCredential == GitCredential.HTTPS) {
          project.setGitCredential(GitCredential.SSH.getValue());
          String url =
              project
                  .getUrl()
                  .replaceAll(
                      "(https://|http://)(.*?)/(.*?)/(.*?)(\\.git|)\\s*$", "git@$2:$3/$4.git");
          project.setUrl(url);
          fileLogger.info(
              "clone project by https(http) failed, Now try to clone project by ssh...");
          return cloneSourceCode(project);
        }
      }
      fileLogger.error(
          String.format(
              "[StreamPark] project [%s] branch [%s] git clone failed, err: %s",
              project.getName(), project.getBranches(), e));
      fileLogger.error(String.format("project %s clone error ", project.getName()), e);
      return false;
    }
  }

  private void printWorkTree(File workTree, String space) {
    File[] files = workTree.listFiles();
    for (File file : Objects.requireNonNull(files)) {
      if (!file.getName().startsWith(".git")) {
        continue;
      }
      if (file.isFile()) {
        fileLogger.info("{} / {}", space, file.getName());
      } else if (file.isDirectory()) {
        fileLogger.info("{} / {}", space, file.getName());
        printWorkTree(file, space.concat("/").concat(file.getName()));
      }
    }
  }

  private boolean projectBuild(Project project) {
    int code =
        CommandUtils.execute(
            project.getMavenWorkHome(),
            Collections.singletonList(project.getMavenArgs()),
            (line) -> fileLogger.info(line));
    return code == 0;
  }

  private void deploy(Project project) throws Exception {
    File path = project.getAppSource();
    List<File> apps = new ArrayList<>();
    // find the compiled tar.gz (Stream Park project) file or jar (normal or official standard flink
    // project) under the project path
    findTarOrJar(apps, path);
    if (apps.isEmpty()) {
      throw new RuntimeException(
          "[StreamPark] can't find tar.gz or jar in " + path.getAbsolutePath());
    }
    for (File app : apps) {
      String appPath = app.getAbsolutePath();
      // 1). tar.gz file
      if (appPath.endsWith("tar.gz")) {
        File deployPath = project.getDistHome();
        if (!deployPath.exists()) {
          deployPath.mkdirs();
        }
        // xzvf jar
        if (app.exists()) {
          String cmd =
              String.format(
                  "tar -xzvf %s -C %s", app.getAbsolutePath(), deployPath.getAbsolutePath());
          CommandUtils.execute(cmd);
        }
      } else {
        // 2) .jar file(normal or official standard flink project)
        Utils.checkJarFile(app.toURI().toURL());
        String moduleName = app.getName().replace(".jar", "");
        File distHome = project.getDistHome();
        File targetDir = new File(distHome, moduleName);
        if (!targetDir.exists()) {
          targetDir.mkdirs();
        }
        File targetJar = new File(targetDir, app.getName());
        app.renameTo(targetJar);
      }
    }
  }

  private void findTarOrJar(List<File> list, File path) {
    for (File file : path.listFiles()) {
      // navigate to the target directory:
      if (file.isDirectory()) {
        if ("target".equals(file.getName())) {
          // find the tar.gz file or the jar file in the target path.
          // note: only one of the two can be selected, which cannot be satisfied at the same time.
          File tar = null;
          File jar = null;
          for (File targetFile : file.listFiles()) {
            // 1) exit once the tar.gz file is found.
            if (targetFile.getName().endsWith("tar.gz")) {
              tar = targetFile;
              break;
            }
            // 2) try look for jar files, there may be multiple jars found.
            if (!targetFile.getName().startsWith("original-")
                && !targetFile.getName().endsWith("-sources.jar")
                && targetFile.getName().endsWith(".jar")) {
              if (jar == null) {
                jar = targetFile;
              } else {
                if (targetFile.length() > jar.length()) {
                  jar = targetFile;
                }
              }
            }
          }
          File target = tar == null ? jar : tar;
          if (target != null) {
            list.add(target);
          }
        } else {
          findTarOrJar(list, file);
        }
      }
    }
  }
}<|MERGE_RESOLUTION|>--- conflicted
+++ resolved
@@ -21,12 +21,8 @@
 import org.apache.streampark.common.util.Utils;
 import org.apache.streampark.console.base.util.GitUtils;
 import org.apache.streampark.console.core.entity.Project;
-<<<<<<< HEAD
-import org.apache.streampark.console.core.enums.BuildState;
-import org.apache.streampark.console.core.enums.GitCredential;
-=======
 import org.apache.streampark.console.core.enums.BuildStateEnum;
->>>>>>> 093a57dd
+import org.apache.streampark.console.core.enums.GitCredentialEnum;
 
 import ch.qos.logback.classic.Logger;
 import lombok.extern.slf4j.Slf4j;
@@ -110,9 +106,9 @@
       return true;
     } catch (Exception e) {
       if (e instanceof InvalidRemoteException) {
-        GitCredential gitCredential = GitCredential.of(project.getGitCredential());
-        if (gitCredential == GitCredential.HTTPS) {
-          project.setGitCredential(GitCredential.SSH.getValue());
+        GitCredentialEnum gitCredential = GitCredentialEnum.of(project.getGitCredential());
+        if (gitCredential == GitCredentialEnum.HTTPS) {
+          project.setGitCredential(GitCredentialEnum.SSH.getValue());
           String url =
               project
                   .getUrl()
