--- conflicted
+++ resolved
@@ -95,13 +95,11 @@
 import java.util.concurrent.ConcurrentHashMap;
 import java.util.concurrent.Executor;
 
-<<<<<<< HEAD
 import static org.apache.streampark.console.base.enums.MessageStatus.APP_ACTION_REPEAT_START_ERROR;
 import static org.apache.streampark.console.base.enums.MessageStatus.APP_ACTION_SAME_TASK_IN_ALREADY_RUN_ERROR;
 import static org.apache.streampark.console.base.enums.MessageStatus.FLINK_ENV_FLINK_VERSION_NOT_FOUND;
-=======
+
 import static org.apache.hadoop.service.Service.STATE.STARTED;
->>>>>>> 9998ca60
 
 @Slf4j
 @Service
@@ -269,26 +267,12 @@
         ApiAlertException.throwIfNull(sparkEnv, "[StreamPark] can no found spark version");
 
         if (SparkExecutionMode.isYarnMode(application.getSparkExecutionMode())) {
-<<<<<<< HEAD
-
-            ApiAlertException.throwIfTrue(
-                !applicationInfoService.getYarnAppReport(application.getJobName()).isEmpty(),
-                APP_ACTION_SAME_TASK_IN_ALREADY_RUN_ERROR);
-=======
             checkYarnBeforeStart(application);
->>>>>>> 9998ca60
         }
 
         AppBuildPipeline buildPipeline = appBuildPipeService.getById(application.getId());
         AssertUtils.notNull(buildPipeline);
 
-<<<<<<< HEAD
-        SparkEnv sparkEnv = sparkEnvService.getByIdOrDefault(application.getVersionId());
-
-        ApiAlertException.throwIfNull(sparkEnv, FLINK_ENV_FLINK_VERSION_NOT_FOUND);
-
-=======
->>>>>>> 9998ca60
         // if manually started, clear the restart flag
         if (!auto) {
             application.setRestartCount(0);
