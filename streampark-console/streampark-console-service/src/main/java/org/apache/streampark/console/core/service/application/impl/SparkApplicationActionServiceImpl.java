/*
 * Licensed to the Apache Software Foundation (ASF) under one or more
 * contributor license agreements.  See the NOTICE file distributed with
 * this work for additional information regarding copyright ownership.
 * The ASF licenses this file to You under the Apache License, Version 2.0
 * (the "License"); you may not use this file except in compliance with
 * the License.  You may obtain a copy of the License at
 *
 *    http://www.apache.org/licenses/LICENSE-2.0
 *
 * Unless required by applicable law or agreed to in writing, software
 * distributed under the License is distributed on an "AS IS" BASIS,
 * WITHOUT WARRANTIES OR CONDITIONS OF ANY KIND, either express or implied.
 * See the License for the specific language governing permissions and
 * limitations under the License.
 */

package org.apache.streampark.console.core.service.application.impl;

import org.apache.streampark.common.Constant;
import org.apache.streampark.common.conf.ConfigKeys;
import org.apache.streampark.common.conf.Workspace;
import org.apache.streampark.common.enums.ApplicationType;
import org.apache.streampark.common.enums.FlinkDevelopmentMode;
import org.apache.streampark.common.enums.ResolveOrder;
import org.apache.streampark.common.enums.SparkExecutionMode;
import org.apache.streampark.common.fs.FsOperator;
import org.apache.streampark.common.util.AssertUtils;
import org.apache.streampark.common.util.DeflaterUtils;
import org.apache.streampark.common.util.ExceptionUtils;
import org.apache.streampark.common.util.HadoopUtils;
import org.apache.streampark.common.util.PropertiesUtils;
import org.apache.streampark.common.util.YarnUtils;
import org.apache.streampark.console.base.exception.ApiAlertException;
import org.apache.streampark.console.base.exception.ApplicationException;
import org.apache.streampark.console.core.entity.AppBuildPipeline;
import org.apache.streampark.console.core.entity.ApplicationConfig;
import org.apache.streampark.console.core.entity.ApplicationLog;
import org.apache.streampark.console.core.entity.FlinkSql;
import org.apache.streampark.console.core.entity.Resource;
import org.apache.streampark.console.core.entity.SparkApplication;
import org.apache.streampark.console.core.entity.SparkEnv;
import org.apache.streampark.console.core.enums.ConfigFileTypeEnum;
import org.apache.streampark.console.core.enums.OperationEnum;
import org.apache.streampark.console.core.enums.OptionStateEnum;
import org.apache.streampark.console.core.enums.ReleaseStateEnum;
import org.apache.streampark.console.core.enums.SparkAppStateEnum;
import org.apache.streampark.console.core.mapper.SparkApplicationMapper;
import org.apache.streampark.console.core.service.AppBuildPipeService;
import org.apache.streampark.console.core.service.ApplicationConfigService;
import org.apache.streampark.console.core.service.ApplicationLogService;
import org.apache.streampark.console.core.service.FlinkSqlService;
import org.apache.streampark.console.core.service.ResourceService;
import org.apache.streampark.console.core.service.ServiceHelper;
import org.apache.streampark.console.core.service.SparkEnvService;
import org.apache.streampark.console.core.service.VariableService;
import org.apache.streampark.console.core.service.application.SparkApplicationActionService;
import org.apache.streampark.console.core.service.application.SparkApplicationInfoService;
import org.apache.streampark.console.core.watcher.SparkAppHttpWatcher;
import org.apache.streampark.flink.packer.pipeline.BuildResult;
import org.apache.streampark.flink.packer.pipeline.ShadedBuildResponse;
import org.apache.streampark.spark.client.SparkClient;
import org.apache.streampark.spark.client.bean.CancelRequest;
import org.apache.streampark.spark.client.bean.CancelResponse;
import org.apache.streampark.spark.client.bean.SubmitRequest;
import org.apache.streampark.spark.client.bean.SubmitResponse;

import org.apache.commons.lang3.StringUtils;
import org.apache.flink.api.common.JobID;
import org.apache.flink.api.java.tuple.Tuple2;
import org.apache.flink.configuration.CoreOptions;
import org.apache.flink.configuration.MemorySize;
import org.apache.flink.runtime.jobgraph.SavepointConfigOptions;
import org.apache.hadoop.service.Service.STATE;
import org.apache.hadoop.yarn.api.records.ApplicationReport;
import org.apache.hadoop.yarn.api.records.YarnApplicationState;
import org.apache.hadoop.yarn.client.api.YarnClient;

import com.baomidou.mybatisplus.core.conditions.update.LambdaUpdateWrapper;
import com.baomidou.mybatisplus.core.toolkit.Wrappers;
import com.baomidou.mybatisplus.extension.service.impl.ServiceImpl;
import com.google.common.collect.Sets;
import lombok.extern.slf4j.Slf4j;
import org.springframework.beans.factory.annotation.Autowired;
import org.springframework.beans.factory.annotation.Qualifier;
import org.springframework.stereotype.Service;

import java.io.File;
import java.util.Date;
import java.util.EnumSet;
import java.util.HashMap;
import java.util.List;
import java.util.Map;
import java.util.Optional;
import java.util.Set;
import java.util.concurrent.CancellationException;
import java.util.concurrent.CompletableFuture;
import java.util.concurrent.ConcurrentHashMap;
import java.util.concurrent.Executor;

import static org.apache.hadoop.service.Service.STATE.STARTED;

@Slf4j
@Service
public class SparkApplicationActionServiceImpl
        extends
            ServiceImpl<SparkApplicationMapper, SparkApplication>
        implements
            SparkApplicationActionService {

    @Qualifier("streamparkDeployExecutor")
    @Autowired
    private Executor executorService;

    @Autowired
    private SparkApplicationInfoService applicationInfoService;

    @Autowired
    private ApplicationConfigService configService;

    @Autowired
    private ApplicationLogService applicationLogService;

    @Autowired
    private SparkEnvService sparkEnvService;

    @Autowired
    private FlinkSqlService flinkSqlService;

    @Autowired
    private ServiceHelper serviceHelper;

    @Autowired
    private AppBuildPipeService appBuildPipeService;

<<<<<<< HEAD
  @Autowired private VariableService variableService;
=======
    @Autowired
    private FlinkClusterService flinkClusterService;

    @Autowired
    private VariableService variableService;
>>>>>>> 3ff81eb2

    @Autowired
    private ResourceService resourceService;

<<<<<<< HEAD
  private final Map<Long, CompletableFuture<SubmitResponse>> startFutureMap =
      new ConcurrentHashMap<>();
=======
    @Autowired
    private FlinkClusterWatcher flinkClusterWatcher;

    private final Map<Long, CompletableFuture<SubmitResponse>> startFutureMap =
            new ConcurrentHashMap<>();
>>>>>>> 3ff81eb2

    private final Map<Long, CompletableFuture<CancelResponse>> cancelFutureMap =
            new ConcurrentHashMap<>();

    @Override
    public void revoke(Long appId) throws ApplicationException {
        SparkApplication application = getById(appId);
        ApiAlertException.throwIfNull(
                application, String.format("The application id=%s not found, revoke failed.", appId));

        // 1) delete files that have been published to workspace
        application.getFsOperator().delete(application.getAppHome());

        // 2) rollback the files to the workspace
        // backUpService.revoke(application);

<<<<<<< HEAD
    // 3) restore related status
    LambdaUpdateWrapper<SparkApplication> updateWrapper = Wrappers.lambdaUpdate();
    updateWrapper.eq(SparkApplication::getId, application.getId());
    if (application.isSparkSqlJob()) {
      updateWrapper.set(SparkApplication::getRelease, ReleaseStateEnum.FAILED.get());
    } else {
      updateWrapper.set(SparkApplication::getRelease, ReleaseStateEnum.NEED_RELEASE.get());
    }
    if (!application.isRunning()) {
      updateWrapper.set(SparkApplication::getState, SparkAppStateEnum.REVOKED.getValue());
    }
    baseMapper.update(null, updateWrapper);
  }

  @Override
  public void restart(SparkApplication appParam) throws Exception {
    this.cancel(appParam);
    this.start(appParam, false);
  }

  @Override
  public void forcedStop(Long id) {
    CompletableFuture<SubmitResponse> startFuture = startFutureMap.remove(id);
    CompletableFuture<CancelResponse> cancelFuture = cancelFutureMap.remove(id);
    SparkApplication application = this.baseMapper.selectApp(id);
    if (startFuture != null) {
      startFuture.cancel(true);
    }
    if (cancelFuture != null) {
      cancelFuture.cancel(true);
=======
        // 3) restore related status
        LambdaUpdateWrapper<SparkApplication> updateWrapper = Wrappers.lambdaUpdate();
        updateWrapper.eq(SparkApplication::getId, application.getId());
        if (application.isSparkSqlJob()) {
            updateWrapper.set(SparkApplication::getRelease, ReleaseStateEnum.FAILED.get());
        } else {
            updateWrapper.set(SparkApplication::getRelease, ReleaseStateEnum.NEED_RELEASE.get());
        }
        if (!application.isRunning()) {
            updateWrapper.set(SparkApplication::getState, FlinkAppStateEnum.REVOKED.getValue());
        }
        baseMapper.update(null, updateWrapper);
>>>>>>> 3ff81eb2
    }

    @Override
    public void restart(SparkApplication appParam) throws Exception {
        this.cancel(appParam);
        this.start(appParam, false);
    }
<<<<<<< HEAD
  }

  @Override
  public void cancel(SparkApplication appParam) throws Exception {
    SparkAppHttpWatcher.setOptionState(appParam.getId(), OptionStateEnum.CANCELLING);
    SparkApplication application = getById(appParam.getId());
    application.setState(SparkAppStateEnum.CANCELLING.getValue());

    ApplicationLog applicationLog = new ApplicationLog();
    applicationLog.setOptionName(OperationEnum.CANCEL.getValue());
    applicationLog.setAppId(application.getId());
    applicationLog.setJobManagerUrl(application.getJobManagerUrl());
    applicationLog.setOptionTime(new Date());
    applicationLog.setYarnAppId(application.getJobId());
    applicationLog.setUserId(serviceHelper.getUserId());
    application.setOptionTime(new Date());
    this.baseMapper.updateById(application);

    Long userId = serviceHelper.getUserId();
    if (!application.getUserId().equals(userId)) {
      SparkAppHttpWatcher.addCanceledApp(application.getId(), userId);
    }
=======

    @Override
    public void forcedStop(Long id) {
        CompletableFuture<SubmitResponse> startFuture = startFutureMap.remove(id);
        CompletableFuture<CancelResponse> cancelFuture = cancelFutureMap.remove(id);
        SparkApplication application = this.baseMapper.selectApp(id);
        if (startFuture != null) {
            startFuture.cancel(true);
        }
        if (cancelFuture != null) {
            cancelFuture.cancel(true);
        }
        if (startFuture == null && cancelFuture == null) {
            this.doStopped(id);
        }
    }

    @Override
    public void cancel(SparkApplication appParam) throws Exception {
        FlinkAppHttpWatcher.setOptionState(appParam.getId(), OptionStateEnum.CANCELLING);
        SparkApplication application = getById(appParam.getId());
        application.setState(FlinkAppStateEnum.CANCELLING.getValue());

        ApplicationLog applicationLog = new ApplicationLog();
        applicationLog.setOptionName(OperationEnum.CANCEL.getValue());
        applicationLog.setAppId(application.getId());
        applicationLog.setJobManagerUrl(application.getJobManagerUrl());
        applicationLog.setOptionTime(new Date());
        applicationLog.setYarnAppId(application.getClusterId());
        applicationLog.setUserId(serviceHelper.getUserId());

        if (appParam.getSavePointed()) {
            FlinkAppHttpWatcher.addSavepoint(application.getId());
            application.setOptionState(OptionStateEnum.SAVEPOINTING.getValue());
        } else {
            application.setOptionState(OptionStateEnum.CANCELLING.getValue());
        }

        application.setOptionTime(new Date());
        this.baseMapper.updateById(application);
>>>>>>> 3ff81eb2

        Long userId = serviceHelper.getUserId();
        if (!application.getUserId().equals(userId)) {
            FlinkAppHttpWatcher.addCanceledApp(application.getId(), userId);
        }

<<<<<<< HEAD
    Map<String, Object> properties = new HashMap<>();

    CancelRequest cancelRequest =
        new CancelRequest(
            application.getId(),
            sparkEnv.getSparkVersion(),
            SparkExecutionMode.of(application.getExecutionMode()),
            properties,
            application.getJobId(),
            appParam.getDrain(),
            appParam.getNativeFormat());

    CompletableFuture<CancelResponse> cancelFuture =
        CompletableFuture.supplyAsync(() -> SparkClient.cancel(cancelRequest), executorService);

    cancelFutureMap.put(application.getId(), cancelFuture);
    cancelFuture.whenComplete(
        (cancelResponse, throwable) -> {
          cancelFutureMap.remove(application.getId());

          if (throwable != null) {
            String exception = ExceptionUtils.stringifyException(throwable);
            applicationLog.setException(exception);
            applicationLog.setSuccess(false);
            applicationLogService.save(applicationLog);

            if (throwable instanceof CancellationException) {
              doStopped(application.getId());
            } else {
              log.error("stop spark job failed.", throwable);
              application.setOptionState(OptionStateEnum.NONE.getValue());
              application.setState(SparkAppStateEnum.FAILED.getValue());
              updateById(application);
              SparkAppHttpWatcher.unWatching(application.getId());
            }
            return;
          }
          applicationLog.setSuccess(true);
          // save log...
          applicationLogService.save(applicationLog);
        });
  }

  @Override
  public void start(SparkApplication appParam, boolean auto) throws Exception {
    // 1) check application
    final SparkApplication application = getById(appParam.getId());
    AssertUtils.notNull(application);
    ApiAlertException.throwIfTrue(
        !application.isCanBeStart(), "[StreamPark] The application cannot be started repeatedly.");

    SparkEnv sparkEnv = sparkEnvService.getByIdOrDefault(application.getVersionId());
    ApiAlertException.throwIfNull(sparkEnv, "[StreamPark] can no found spark version");

    if (SparkExecutionMode.isYarnMode(application.getSparkExecutionMode())) {
      checkYarnBeforeStart(application);
=======
        SparkEnv sparkEnv = sparkEnvService.getById(application.getVersionId());

        String clusterId = null;
        if (SparkExecutionMode.isYarnMode(application.getExecutionMode())) {
            clusterId = application.getAppId();
        }

        Map<String, Object> properties = new HashMap<>();

        if (SparkExecutionMode.isRemoteMode(application.getSparkExecutionMode())) {
            FlinkCluster cluster = flinkClusterService.getById(application.getSparkClusterId());
            ApiAlertException.throwIfNull(
                    cluster,
                    String.format(
                            "The clusterId=%s cannot be find, maybe the clusterId is wrong or "
                                    + "the cluster has been deleted. Please contact the Admin.",
                            application.getSparkClusterId()));
            URI activeAddress = cluster.getRemoteURI();
            properties.put(RestOptions.ADDRESS.key(), activeAddress.getHost());
            properties.put(RestOptions.PORT.key(), activeAddress.getPort());
        }

        CancelRequest cancelRequest =
                new CancelRequest(
                        application.getId(),
                        sparkEnv.getSparkVersion(),
                        SparkExecutionMode.of(application.getExecutionMode()),
                        properties,
                        clusterId,
                        application.getJobId(),
                        appParam.getDrain(),
                        appParam.getNativeFormat());

        final Date triggerTime = new Date();
        CompletableFuture<CancelResponse> cancelFuture =
                CompletableFuture.supplyAsync(() -> SparkClient.cancel(cancelRequest), executorService);

        cancelFutureMap.put(application.getId(), cancelFuture);

        cancelFuture.whenComplete(
                (cancelResponse, throwable) -> {
                    cancelFutureMap.remove(application.getId());

                    if (throwable != null) {
                        String exception = ExceptionUtils.stringifyException(throwable);
                        applicationLog.setException(exception);
                        applicationLog.setSuccess(false);
                        applicationLogService.save(applicationLog);

                        if (throwable instanceof CancellationException) {
                            doStopped(application.getId());
                        } else {
                            log.error("stop flink job failed.", throwable);
                            application.setOptionState(OptionStateEnum.NONE.getValue());
                            application.setState(FlinkAppStateEnum.FAILED.getValue());
                            updateById(application);

                            FlinkAppHttpWatcher.unWatching(application.getId());
                        }
                        return;
                    }

                    applicationLog.setSuccess(true);
                    // save log...
                    applicationLogService.save(applicationLog);

                    if (cancelResponse != null && cancelResponse.savePointDir() != null) {
                        String savePointDir = cancelResponse.savePointDir();
                        log.info("savePoint path: {}", savePointDir);
                        SavePoint savePoint = new SavePoint();
                        savePoint.setPath(savePointDir);
                        savePoint.setAppId(application.getId());
                        savePoint.setLatest(true);
                        savePoint.setType(CheckPointTypeEnum.SAVEPOINT.get());
                        savePoint.setCreateTime(new Date());
                        savePoint.setTriggerTime(triggerTime);
                    }
                });
>>>>>>> 3ff81eb2
    }

    @Override
    public void start(SparkApplication appParam, boolean auto) throws Exception {
        // 1) check application
        final SparkApplication application = getById(appParam.getId());
        AssertUtils.notNull(application);
        ApiAlertException.throwIfTrue(
                !application.isCanBeStart(), "[StreamPark] The application cannot be started repeatedly.");

<<<<<<< HEAD
    // if manually started, clear the restart flag
    if (!auto) {
      application.setRestartCount(0);
    } else {
      if (!application.isNeedRestartOnFailed()) {
        return;
      }
      application.setRestartCount(application.getRestartCount() + 1);
    }
=======
        if (SparkExecutionMode.isRemoteMode(application.getSparkExecutionMode())) {
            checkBeforeStart(application);
        }

        if (SparkExecutionMode.isYarnMode(application.getSparkExecutionMode())) {

            ApiAlertException.throwIfTrue(
                    !applicationInfoService.getYarnAppReport(application.getJobName()).isEmpty(),
                    "[StreamPark] The same task name is already running in the yarn queue");
        }
>>>>>>> 3ff81eb2

        AppBuildPipeline buildPipeline = appBuildPipeService.getById(application.getId());
        AssertUtils.notNull(buildPipeline);

        SparkEnv sparkEnv = sparkEnvService.getByIdOrDefault(application.getVersionId());

<<<<<<< HEAD
    BuildResult buildResult = buildPipeline.getBuildResult();
    if (SparkExecutionMode.YARN_CLUSTER == application.getSparkExecutionMode()
        || SparkExecutionMode.YARN_CLIENT == application.getSparkExecutionMode()) {
      buildResult = new ShadedBuildResponse(null, flinkUserJar, true);
      application.setJobManagerUrl(YarnUtils.getRMWebAppURL(true));
    }

    // Get the args after placeholder replacement
    String applicationArgs =
        variableService.replaceVariable(application.getTeamId(), application.getArgs());

    SubmitRequest submitRequest =
        new SubmitRequest(
            sparkEnv.getSparkVersion(),
            SparkExecutionMode.of(application.getExecutionMode()),
            getProperties(application),
            sparkEnv.getSparkConf(),
            FlinkDevelopmentMode.of(application.getJobType()),
            application.getId(),
            jobId,
            application.getJobName(),
            appConf,
            application.getApplicationType(),
            applicationArgs,
            application.getHadoopUser(),
            buildResult,
            extraParameter);

    CompletableFuture<SubmitResponse> future =
        CompletableFuture.supplyAsync(() -> SparkClient.submit(submitRequest), executorService);

    startFutureMap.put(application.getId(), future);
    future.whenComplete(
        (response, throwable) -> {
          // 1) remove Future
          startFutureMap.remove(application.getId());

          // 2) exception
          if (throwable != null) {
            String exception = ExceptionUtils.stringifyException(throwable);
            applicationLog.setException(exception);
            applicationLog.setSuccess(false);
            applicationLogService.save(applicationLog);
            if (throwable instanceof CancellationException) {
              doStopped(application.getId());
            } else {
              SparkApplication app = getById(appParam.getId());
              app.setState(SparkAppStateEnum.FAILED.getValue());
              app.setOptionState(OptionStateEnum.NONE.getValue());
              updateById(app);
              SparkAppHttpWatcher.unWatching(appParam.getId());
            }
            return;
          }

          // 3) success
          applicationLog.setSuccess(true);
          log.info("*********spark on yarn app id: {}", response.sparkAppId());
          // TODO：修改为spark对应的参数
          if (response.sparkConfig() != null) {
            String jmMemory = response.sparkConfig().get(ConfigKeys.KEY_FLINK_JM_PROCESS_MEMORY());
            if (jmMemory != null) {
              application.setJmMemory(MemorySize.parse(jmMemory).getMebiBytes());
            }
            String tmMemory = response.sparkConfig().get(ConfigKeys.KEY_FLINK_TM_PROCESS_MEMORY());
            if (tmMemory != null) {
              application.setTmMemory(MemorySize.parse(tmMemory).getMebiBytes());
            }
          }
          application.setAppId(response.clusterId());
          if (StringUtils.isNoneEmpty(response.sparkAppId())) {
            log.info("[sparkappwatcher test], appid：{}", response.sparkAppId());
            application.setJobId(response.sparkAppId());
          }

          if (StringUtils.isNoneEmpty(response.jobManagerUrl())) {
            application.setJobManagerUrl(response.jobManagerUrl());
            applicationLog.setJobManagerUrl(response.jobManagerUrl());
          }
          applicationLog.setYarnAppId(response.sparkAppId());
          application.setStartTime(new Date());
          application.setEndTime(null);

          // if start completed, will be added task to tracking queue
          SparkAppHttpWatcher.setOptionState(appParam.getId(), OptionStateEnum.STARTING);
          SparkAppHttpWatcher.doWatching(application);

          // update app
          updateById(application);
          // save log
          applicationLogService.save(applicationLog);
        });
  }

  /**
   * Check whether a job with the same name is running in the yarn queue
   *
   * @param jobName
   * @return
   */
  private boolean checkAppRepeatInYarn(String jobName) {
    try {
      YarnClient yarnClient = HadoopUtils.yarnClient();
      Set<String> types =
          Sets.newHashSet(
              ApplicationType.STREAMPARK_FLINK.getName(), ApplicationType.APACHE_FLINK.getName());
      EnumSet<YarnApplicationState> states =
          EnumSet.of(YarnApplicationState.RUNNING, YarnApplicationState.ACCEPTED);
      List<ApplicationReport> applications = yarnClient.getApplications(types, states);
      for (ApplicationReport report : applications) {
        if (report.getName().equals(jobName)) {
          return true;
=======
        ApiAlertException.throwIfNull(sparkEnv, "[StreamPark] can no found flink version");

        // if manually started, clear the restart flag
        if (!auto) {
            application.setRestartCount(0);
        } else {
            if (!application.isNeedRestartOnFailed()) {
                return;
            }
            appParam.setSavePointed(true);
            application.setRestartCount(application.getRestartCount() + 1);
        }

        // 2) update app state to starting...
        starting(application);

        String jobId = new JobID().toHexString();
        ApplicationLog applicationLog = new ApplicationLog();
        applicationLog.setOptionName(OperationEnum.START.getValue());
        applicationLog.setAppId(application.getId());
        applicationLog.setOptionTime(new Date());
        applicationLog.setUserId(serviceHelper.getUserId());

        // set the latest to Effective, (it will only become the current effective at this time)
        // applicationManageService.toEffective(application);

        Map<String, Object> extraParameter = new HashMap<>(0);
        if (application.isSparkSqlJob()) {
            FlinkSql flinkSql = flinkSqlService.getEffective(application.getId(), true);
            // Get the sql of the replaced placeholder
            String realSql = variableService.replaceVariable(application.getTeamId(), flinkSql.getSql());
            flinkSql.setSql(DeflaterUtils.zipString(realSql));
            extraParameter.put(ConfigKeys.KEY_FLINK_SQL(null), flinkSql.getSql());
>>>>>>> 3ff81eb2
        }

        Tuple2<String, String> userJarAndAppConf = getUserJarAndAppConf(sparkEnv, application);
        String flinkUserJar = userJarAndAppConf.f0;
        String appConf = userJarAndAppConf.f1;

        BuildResult buildResult = buildPipeline.getBuildResult();
        if (SparkExecutionMode.YARN_CLUSTER == application.getSparkExecutionMode()
                || SparkExecutionMode.YARN_CLIENT == application.getSparkExecutionMode()) {
            buildResult = new ShadedBuildResponse(null, flinkUserJar, true);
        }

        // Get the args after placeholder replacement
        String applicationArgs =
                variableService.replaceVariable(application.getTeamId(), application.getArgs());

        SubmitRequest submitRequest =
                new SubmitRequest(
                        sparkEnv.getSparkVersion(),
                        SparkExecutionMode.of(application.getExecutionMode()),
                        getProperties(application),
                        sparkEnv.getSparkConf(),
                        FlinkDevelopmentMode.of(application.getJobType()),
                        application.getId(),
                        jobId,
                        application.getJobName(),
                        appConf,
                        application.getApplicationType(),
                        applicationArgs,
                        application.getHadoopUser(),
                        buildResult,
                        extraParameter);

        CompletableFuture<SubmitResponse> future =
                CompletableFuture.supplyAsync(() -> SparkClient.submit(submitRequest), executorService);

        startFutureMap.put(application.getId(), future);

        future.whenComplete(
                (response, throwable) -> {
                    // 1) remove Future
                    startFutureMap.remove(application.getId());

                    // 2) exception
                    if (throwable != null) {
                        String exception = ExceptionUtils.stringifyException(throwable);
                        applicationLog.setException(exception);
                        applicationLog.setSuccess(false);
                        applicationLogService.save(applicationLog);
                        if (throwable instanceof CancellationException) {
                            doStopped(application.getId());
                        } else {
                            SparkApplication app = getById(appParam.getId());
                            app.setState(FlinkAppStateEnum.FAILED.getValue());
                            app.setOptionState(OptionStateEnum.NONE.getValue());
                            updateById(app);
                            FlinkAppHttpWatcher.unWatching(appParam.getId());
                        }
                        return;
                    }

                    // 3) success
                    applicationLog.setSuccess(true);
                    if (response.sparkConfig() != null) {
                        String jmMemory = response.sparkConfig().get(ConfigKeys.KEY_FLINK_JM_PROCESS_MEMORY());
                        if (jmMemory != null) {
                            application.setJmMemory(MemorySize.parse(jmMemory).getMebiBytes());
                        }
                        String tmMemory = response.sparkConfig().get(ConfigKeys.KEY_FLINK_TM_PROCESS_MEMORY());
                        if (tmMemory != null) {
                            application.setTmMemory(MemorySize.parse(tmMemory).getMebiBytes());
                        }
                    }
                    application.setAppId(response.clusterId());
                    if (StringUtils.isNoneEmpty(response.jobId())) {
                        application.setJobId(response.jobId());
                    }

                    if (StringUtils.isNoneEmpty(response.jobManagerUrl())) {
                        application.setJobManagerUrl(response.jobManagerUrl());
                        applicationLog.setJobManagerUrl(response.jobManagerUrl());
                    }
                    applicationLog.setYarnAppId(response.clusterId());
                    application.setStartTime(new Date());
                    application.setEndTime(null);

                    // if start completed, will be added task to tracking queue
                    FlinkAppHttpWatcher.setOptionState(appParam.getId(), OptionStateEnum.STARTING);
                    // FlinkAppHttpWatcher.doWatching(application);

                    // update app
                    updateById(application);
                    // save log
                    applicationLogService.save(applicationLog);
                });
    }
<<<<<<< HEAD
  }

  private void starting(SparkApplication application) {
    application.setState(SparkAppStateEnum.STARTING.getValue());
    application.setOptionTime(new Date());
    updateById(application);
  }

  private Tuple2<String, String> getUserJarAndAppConf(
      SparkEnv sparkEnv, SparkApplication application) {
    SparkExecutionMode executionModeEnum = application.getSparkExecutionMode();
    ApplicationConfig applicationConfig = configService.getEffective(application.getId());

    ApiAlertException.throwIfNull(
        executionModeEnum, "ExecutionMode can't be null, start application failed.");

    String flinkUserJar = null;
    String appConf = null;

    switch (application.getDevelopmentMode()) {
      case FLINK_SQL:
        FlinkSql flinkSql = flinkSqlService.getEffective(application.getId(), false);
        AssertUtils.notNull(flinkSql);
        // 1) dist_userJar
        String sqlDistJar = serviceHelper.getSparkSqlClientJar(sparkEnv);
        // 2) appConfig
        appConf =
            applicationConfig == null
                ? null
                : String.format("yaml://%s", applicationConfig.getContent());
        // 3) client
        if (SparkExecutionMode.YARN_CLUSTER == executionModeEnum) {
          String clientPath = Workspace.remote().APP_CLIENT();
          flinkUserJar = String.format("%s/%s", clientPath, sqlDistJar);
=======

    /**
     * Check whether a job with the same name is running in the yarn queue
     *
     * @param jobName
     * @return
     */
    private boolean checkAppRepeatInYarn(String jobName) {
        try {
            YarnClient yarnClient = HadoopUtils.yarnClient();
            Set<String> types =
                    Sets.newHashSet(
                            ApplicationType.STREAMPARK_FLINK.getName(), ApplicationType.APACHE_FLINK.getName());
            EnumSet<YarnApplicationState> states =
                    EnumSet.of(YarnApplicationState.RUNNING, YarnApplicationState.ACCEPTED);
            List<ApplicationReport> applications = yarnClient.getApplications(types, states);
            for (ApplicationReport report : applications) {
                if (report.getName().equals(jobName)) {
                    return true;
                }
            }
            return false;
        } catch (Exception e) {
            throw new RuntimeException("The yarn api is abnormal. Ensure that yarn is running properly.");
>>>>>>> 3ff81eb2
        }
    }

    private void starting(SparkApplication application) {
        application.setState(FlinkAppStateEnum.STARTING.getValue());
        application.setOptionTime(new Date());
        updateById(application);
    }

    private Tuple2<String, String> getUserJarAndAppConf(
                                                        SparkEnv sparkEnv, SparkApplication application) {
        SparkExecutionMode executionModeEnum = application.getSparkExecutionMode();
        ApplicationConfig applicationConfig = configService.getEffective(application.getId());

        ApiAlertException.throwIfNull(
                executionModeEnum, "ExecutionMode can't be null, start application failed.");

        String flinkUserJar = null;
        String appConf = null;

        switch (application.getDevelopmentMode()) {
            case FLINK_SQL:
                FlinkSql flinkSql = flinkSqlService.getEffective(application.getId(), false);
                AssertUtils.notNull(flinkSql);
                // 1) dist_userJar
                // todo
                String sqlDistJar = serviceHelper.getFlinkSqlClientJar(null);
                // 2) appConfig
                appConf =
                        applicationConfig == null
                                ? null
                                : String.format("yaml://%s", applicationConfig.getContent());
                // 3) client
                if (SparkExecutionMode.YARN_CLUSTER == executionModeEnum) {
                    String clientPath = Workspace.remote().APP_CLIENT();
                    flinkUserJar = String.format("%s/%s", clientPath, sqlDistJar);
                }
                break;

            case PYFLINK:
                Resource resource =
                        resourceService.findByResourceName(application.getTeamId(), application.getJar());

                ApiAlertException.throwIfNull(
                        resource, "pyflink file can't be null, start application failed.");

                ApiAlertException.throwIfNull(
                        resource.getFilePath(), "pyflink file can't be null, start application failed.");

                ApiAlertException.throwIfFalse(
                        resource.getFilePath().endsWith(Constant.PYTHON_SUFFIX),
                        "pyflink format error, must be a \".py\" suffix, start application failed.");

                flinkUserJar = resource.getFilePath();
                break;

            case CUSTOM_CODE:
                if (application.isUploadJob()) {
                    appConf =
                            String.format(
                                    "json://{\"%s\":\"%s\"}",
                                    ConfigKeys.KEY_FLINK_APPLICATION_MAIN_CLASS(), application.getMainClass());
                } else {
                    switch (application.getApplicationType()) {
                        case STREAMPARK_SPARK:
                            ConfigFileTypeEnum fileType = ConfigFileTypeEnum.of(applicationConfig.getFormat());
                            if (fileType != null && ConfigFileTypeEnum.UNKNOWN != fileType) {
                                appConf =
                                        String.format(
                                                "%s://%s", fileType.getTypeName(), applicationConfig.getContent());
                            } else {
                                throw new IllegalArgumentException(
                                        "application' config type error,must be ( yaml| properties| hocon )");
                            }
                            break;
                        case APACHE_SPARK:
                            appConf =
                                    String.format(
                                            "json://{\"%s\":\"%s\"}",
                                            ConfigKeys.KEY_FLINK_APPLICATION_MAIN_CLASS(), application.getMainClass());
                            break;
                        default:
                            throw new IllegalArgumentException(
                                    "[StreamPark] ApplicationType must be (StreamPark flink | Apache flink)... ");
                    }
                }

                if (SparkExecutionMode.YARN_CLUSTER == executionModeEnum) {
                    switch (application.getApplicationType()) {
                        case STREAMPARK_SPARK:
                            flinkUserJar =
                                    String.format(
                                            "%s/%s",
                                            application.getAppLib(),
                                            application.getModule().concat(Constant.JAR_SUFFIX));
                            break;
                        case APACHE_SPARK:
                            flinkUserJar = String.format("%s/%s", application.getAppHome(), application.getJar());
                            if (!FsOperator.hdfs().exists(flinkUserJar)) {
                                resource =
                                        resourceService.findByResourceName(
                                                application.getTeamId(), application.getJar());
                                if (resource != null && StringUtils.isNotBlank(resource.getFilePath())) {
                                    flinkUserJar =
                                            String.format(
                                                    "%s/%s",
                                                    application.getAppHome(),
                                                    new File(resource.getFilePath()).getName());
                                }
                            }
                            break;
                        default:
                            throw new IllegalArgumentException(
                                    "[StreamPark] ApplicationType must be (StreamPark flink | Apache flink)... ");
                    }
                }
                break;
        }
<<<<<<< HEAD
        break;
    }
    return Tuple2.of(flinkUserJar, appConf);
  }

  private Map<String, Object> getProperties(SparkApplication application) {
    Map<String, Object> properties = new HashMap<>(application.getOptionMap());
    if (SparkExecutionMode.isYarnMode(application.getSparkExecutionMode())) {
      String yarnQueue =
          (String) application.getHotParamsMap().get(ConfigKeys.KEY_YARN_APP_QUEUE());
      String yarnLabelExpr =
          (String) application.getHotParamsMap().get(ConfigKeys.KEY_YARN_APP_NODE_LABEL());
      Optional.ofNullable(yarnQueue)
          .ifPresent(yq -> properties.put(ConfigKeys.KEY_YARN_APP_QUEUE(), yq));
      Optional.ofNullable(yarnLabelExpr)
          .ifPresent(yLabel -> properties.put(ConfigKeys.KEY_YARN_APP_NODE_LABEL(), yLabel));
=======
        return Tuple2.of(flinkUserJar, appConf);
>>>>>>> 3ff81eb2
    }

    private Map<String, Object> getProperties(SparkApplication application) {
        Map<String, Object> properties = new HashMap<>(application.getOptionMap());
        if (SparkExecutionMode.isRemoteMode(application.getSparkExecutionMode())) {
            FlinkCluster cluster = flinkClusterService.getById(application.getSparkClusterId());
            ApiAlertException.throwIfNull(
                    cluster,
                    String.format(
                            "The clusterId=%s can't be find, maybe the clusterId is wrong or "
                                    + "the cluster has been deleted. Please contact the Admin.",
                            application.getSparkClusterId()));
            URI activeAddress = cluster.getRemoteURI();
            properties.put(RestOptions.ADDRESS.key(), activeAddress.getHost());
            properties.put(RestOptions.PORT.key(), activeAddress.getPort());
        } else if (SparkExecutionMode.isYarnMode(application.getSparkExecutionMode())) {
            String yarnQueue =
                    (String) application.getHotParamsMap().get(ConfigKeys.KEY_YARN_APP_QUEUE());
            String yarnLabelExpr =
                    (String) application.getHotParamsMap().get(ConfigKeys.KEY_YARN_APP_NODE_LABEL());
            Optional.ofNullable(yarnQueue)
                    .ifPresent(yq -> properties.put(ConfigKeys.KEY_YARN_APP_QUEUE(), yq));
            Optional.ofNullable(yarnLabelExpr)
                    .ifPresent(yLabel -> properties.put(ConfigKeys.KEY_YARN_APP_NODE_LABEL(), yLabel));
        }

        if (application.getAllowNonRestored()) {
            properties.put(SavepointConfigOptions.SAVEPOINT_IGNORE_UNCLAIMED_STATE.key(), true);
        }

        Map<String, String> dynamicProperties =
                PropertiesUtils.extractDynamicPropertiesAsJava(application.getDynamicProperties());
        properties.putAll(dynamicProperties);
        ResolveOrder resolveOrder = ResolveOrder.of(application.getResolveOrder());
        if (resolveOrder != null) {
            properties.put(CoreOptions.CLASSLOADER_RESOLVE_ORDER.key(), resolveOrder.getName());
        }

        return properties;
    }

<<<<<<< HEAD
    return properties;
  }

  private void doStopped(Long id) {
    SparkApplication application = getById(id);
    application.setOptionState(OptionStateEnum.NONE.getValue());
    application.setState(SparkAppStateEnum.KILLED.getValue());
    application.setOptionTime(new Date());
    updateById(application);
    SparkAppHttpWatcher.unWatching(application.getId());
    // kill application
    if (SparkExecutionMode.isYarnMode(application.getSparkExecutionMode())) {
      try {
        List<ApplicationReport> applications =
            applicationInfoService.getYarnAppReport(application.getJobName());
        if (!applications.isEmpty()) {
          YarnClient yarnClient = HadoopUtils.yarnClient();
          yarnClient.killApplication(applications.get(0).getApplicationId());
=======
    private void doStopped(Long id) {
        SparkApplication application = getById(id);
        application.setOptionState(OptionStateEnum.NONE.getValue());
        application.setState(FlinkAppStateEnum.CANCELED.getValue());
        application.setOptionTime(new Date());
        updateById(application);
        // re-tracking flink job on kubernetes and logging exception
        FlinkAppHttpWatcher.unWatching(application.getId());
        // kill application
        if (SparkExecutionMode.isYarnMode(application.getSparkExecutionMode())) {
            try {
                List<ApplicationReport> applications =
                        applicationInfoService.getYarnAppReport(application.getJobName());
                if (!applications.isEmpty()) {
                    YarnClient yarnClient = HadoopUtils.yarnClient();
                    yarnClient.killApplication(applications.get(0).getApplicationId());
                }
            } catch (Exception ignored) {
            }
>>>>>>> 3ff81eb2
        }
    }
<<<<<<< HEAD
  }

  /* check yarn cluster before job start job */
  private void checkYarnBeforeStart(SparkApplication application) {
    STATE yarnState = HadoopUtils.yarnClient().getServiceState();
    ApiAlertException.throwIfFalse(
        yarnState == STARTED,
        "[StreamPark] The yarn cluster service state is " + yarnState.name() + ", please check it");
    ApiAlertException.throwIfTrue(
        !applicationInfoService.getYarnAppReport(application.getJobName()).isEmpty(),
        "[StreamPark] The same task name is already running in the yarn queue");
  }
=======

    /* check flink cluster before job start job */
    private void checkBeforeStart(SparkApplication application) {
        SparkEnv sparkEnv = sparkEnvService.getByAppId(application.getId());
        ApiAlertException.throwIfNull(sparkEnv, "[StreamPark] can no found flink version");

        ApiAlertException.throwIfFalse(
                flinkClusterService.existsByFlinkEnvId(sparkEnv.getId()),
                "[StreamPark] The flink cluster don't exist, please check it");

        FlinkCluster flinkCluster = flinkClusterService.getById(application.getSparkClusterId());
        ApiAlertException.throwIfFalse(
                flinkClusterWatcher.getClusterState(flinkCluster) == ClusterState.RUNNING,
                "[StreamPark] The flink cluster not running, please start it");
    }
>>>>>>> 3ff81eb2
}<|MERGE_RESOLUTION|>--- conflicted
+++ resolved
@@ -133,29 +133,14 @@
     @Autowired
     private AppBuildPipeService appBuildPipeService;
 
-<<<<<<< HEAD
-  @Autowired private VariableService variableService;
-=======
-    @Autowired
-    private FlinkClusterService flinkClusterService;
-
     @Autowired
     private VariableService variableService;
->>>>>>> 3ff81eb2
 
     @Autowired
     private ResourceService resourceService;
-
-<<<<<<< HEAD
-  private final Map<Long, CompletableFuture<SubmitResponse>> startFutureMap =
-      new ConcurrentHashMap<>();
-=======
-    @Autowired
-    private FlinkClusterWatcher flinkClusterWatcher;
 
     private final Map<Long, CompletableFuture<SubmitResponse>> startFutureMap =
             new ConcurrentHashMap<>();
->>>>>>> 3ff81eb2
 
     private final Map<Long, CompletableFuture<CancelResponse>> cancelFutureMap =
             new ConcurrentHashMap<>();
@@ -172,38 +157,6 @@
         // 2) rollback the files to the workspace
         // backUpService.revoke(application);
 
-<<<<<<< HEAD
-    // 3) restore related status
-    LambdaUpdateWrapper<SparkApplication> updateWrapper = Wrappers.lambdaUpdate();
-    updateWrapper.eq(SparkApplication::getId, application.getId());
-    if (application.isSparkSqlJob()) {
-      updateWrapper.set(SparkApplication::getRelease, ReleaseStateEnum.FAILED.get());
-    } else {
-      updateWrapper.set(SparkApplication::getRelease, ReleaseStateEnum.NEED_RELEASE.get());
-    }
-    if (!application.isRunning()) {
-      updateWrapper.set(SparkApplication::getState, SparkAppStateEnum.REVOKED.getValue());
-    }
-    baseMapper.update(null, updateWrapper);
-  }
-
-  @Override
-  public void restart(SparkApplication appParam) throws Exception {
-    this.cancel(appParam);
-    this.start(appParam, false);
-  }
-
-  @Override
-  public void forcedStop(Long id) {
-    CompletableFuture<SubmitResponse> startFuture = startFutureMap.remove(id);
-    CompletableFuture<CancelResponse> cancelFuture = cancelFutureMap.remove(id);
-    SparkApplication application = this.baseMapper.selectApp(id);
-    if (startFuture != null) {
-      startFuture.cancel(true);
-    }
-    if (cancelFuture != null) {
-      cancelFuture.cancel(true);
-=======
         // 3) restore related status
         LambdaUpdateWrapper<SparkApplication> updateWrapper = Wrappers.lambdaUpdate();
         updateWrapper.eq(SparkApplication::getId, application.getId());
@@ -213,10 +166,9 @@
             updateWrapper.set(SparkApplication::getRelease, ReleaseStateEnum.NEED_RELEASE.get());
         }
         if (!application.isRunning()) {
-            updateWrapper.set(SparkApplication::getState, FlinkAppStateEnum.REVOKED.getValue());
+            updateWrapper.set(SparkApplication::getState, SparkAppStateEnum.REVOKED.getValue());
         }
         baseMapper.update(null, updateWrapper);
->>>>>>> 3ff81eb2
     }
 
     @Override
@@ -224,30 +176,6 @@
         this.cancel(appParam);
         this.start(appParam, false);
     }
-<<<<<<< HEAD
-  }
-
-  @Override
-  public void cancel(SparkApplication appParam) throws Exception {
-    SparkAppHttpWatcher.setOptionState(appParam.getId(), OptionStateEnum.CANCELLING);
-    SparkApplication application = getById(appParam.getId());
-    application.setState(SparkAppStateEnum.CANCELLING.getValue());
-
-    ApplicationLog applicationLog = new ApplicationLog();
-    applicationLog.setOptionName(OperationEnum.CANCEL.getValue());
-    applicationLog.setAppId(application.getId());
-    applicationLog.setJobManagerUrl(application.getJobManagerUrl());
-    applicationLog.setOptionTime(new Date());
-    applicationLog.setYarnAppId(application.getJobId());
-    applicationLog.setUserId(serviceHelper.getUserId());
-    application.setOptionTime(new Date());
-    this.baseMapper.updateById(application);
-
-    Long userId = serviceHelper.getUserId();
-    if (!application.getUserId().equals(userId)) {
-      SparkAppHttpWatcher.addCanceledApp(application.getId(), userId);
-    }
-=======
 
     @Override
     public void forcedStop(Long id) {
@@ -267,113 +195,28 @@
 
     @Override
     public void cancel(SparkApplication appParam) throws Exception {
-        FlinkAppHttpWatcher.setOptionState(appParam.getId(), OptionStateEnum.CANCELLING);
+        SparkAppHttpWatcher.setOptionState(appParam.getId(), OptionStateEnum.CANCELLING);
         SparkApplication application = getById(appParam.getId());
-        application.setState(FlinkAppStateEnum.CANCELLING.getValue());
+        application.setState(SparkAppStateEnum.CANCELLING.getValue());
 
         ApplicationLog applicationLog = new ApplicationLog();
         applicationLog.setOptionName(OperationEnum.CANCEL.getValue());
         applicationLog.setAppId(application.getId());
         applicationLog.setJobManagerUrl(application.getJobManagerUrl());
         applicationLog.setOptionTime(new Date());
-        applicationLog.setYarnAppId(application.getClusterId());
+        applicationLog.setYarnAppId(application.getJobId());
         applicationLog.setUserId(serviceHelper.getUserId());
-
-        if (appParam.getSavePointed()) {
-            FlinkAppHttpWatcher.addSavepoint(application.getId());
-            application.setOptionState(OptionStateEnum.SAVEPOINTING.getValue());
-        } else {
-            application.setOptionState(OptionStateEnum.CANCELLING.getValue());
-        }
-
         application.setOptionTime(new Date());
         this.baseMapper.updateById(application);
->>>>>>> 3ff81eb2
 
         Long userId = serviceHelper.getUserId();
         if (!application.getUserId().equals(userId)) {
-            FlinkAppHttpWatcher.addCanceledApp(application.getId(), userId);
-        }
-
-<<<<<<< HEAD
-    Map<String, Object> properties = new HashMap<>();
-
-    CancelRequest cancelRequest =
-        new CancelRequest(
-            application.getId(),
-            sparkEnv.getSparkVersion(),
-            SparkExecutionMode.of(application.getExecutionMode()),
-            properties,
-            application.getJobId(),
-            appParam.getDrain(),
-            appParam.getNativeFormat());
-
-    CompletableFuture<CancelResponse> cancelFuture =
-        CompletableFuture.supplyAsync(() -> SparkClient.cancel(cancelRequest), executorService);
-
-    cancelFutureMap.put(application.getId(), cancelFuture);
-    cancelFuture.whenComplete(
-        (cancelResponse, throwable) -> {
-          cancelFutureMap.remove(application.getId());
-
-          if (throwable != null) {
-            String exception = ExceptionUtils.stringifyException(throwable);
-            applicationLog.setException(exception);
-            applicationLog.setSuccess(false);
-            applicationLogService.save(applicationLog);
-
-            if (throwable instanceof CancellationException) {
-              doStopped(application.getId());
-            } else {
-              log.error("stop spark job failed.", throwable);
-              application.setOptionState(OptionStateEnum.NONE.getValue());
-              application.setState(SparkAppStateEnum.FAILED.getValue());
-              updateById(application);
-              SparkAppHttpWatcher.unWatching(application.getId());
-            }
-            return;
-          }
-          applicationLog.setSuccess(true);
-          // save log...
-          applicationLogService.save(applicationLog);
-        });
-  }
-
-  @Override
-  public void start(SparkApplication appParam, boolean auto) throws Exception {
-    // 1) check application
-    final SparkApplication application = getById(appParam.getId());
-    AssertUtils.notNull(application);
-    ApiAlertException.throwIfTrue(
-        !application.isCanBeStart(), "[StreamPark] The application cannot be started repeatedly.");
-
-    SparkEnv sparkEnv = sparkEnvService.getByIdOrDefault(application.getVersionId());
-    ApiAlertException.throwIfNull(sparkEnv, "[StreamPark] can no found spark version");
-
-    if (SparkExecutionMode.isYarnMode(application.getSparkExecutionMode())) {
-      checkYarnBeforeStart(application);
-=======
+            SparkAppHttpWatcher.addCanceledApp(application.getId(), userId);
+        }
+
         SparkEnv sparkEnv = sparkEnvService.getById(application.getVersionId());
 
-        String clusterId = null;
-        if (SparkExecutionMode.isYarnMode(application.getExecutionMode())) {
-            clusterId = application.getAppId();
-        }
-
         Map<String, Object> properties = new HashMap<>();
-
-        if (SparkExecutionMode.isRemoteMode(application.getSparkExecutionMode())) {
-            FlinkCluster cluster = flinkClusterService.getById(application.getSparkClusterId());
-            ApiAlertException.throwIfNull(
-                    cluster,
-                    String.format(
-                            "The clusterId=%s cannot be find, maybe the clusterId is wrong or "
-                                    + "the cluster has been deleted. Please contact the Admin.",
-                            application.getSparkClusterId()));
-            URI activeAddress = cluster.getRemoteURI();
-            properties.put(RestOptions.ADDRESS.key(), activeAddress.getHost());
-            properties.put(RestOptions.PORT.key(), activeAddress.getPort());
-        }
 
         CancelRequest cancelRequest =
                 new CancelRequest(
@@ -381,21 +224,17 @@
                         sparkEnv.getSparkVersion(),
                         SparkExecutionMode.of(application.getExecutionMode()),
                         properties,
-                        clusterId,
                         application.getJobId(),
                         appParam.getDrain(),
                         appParam.getNativeFormat());
 
-        final Date triggerTime = new Date();
         CompletableFuture<CancelResponse> cancelFuture =
                 CompletableFuture.supplyAsync(() -> SparkClient.cancel(cancelRequest), executorService);
 
         cancelFutureMap.put(application.getId(), cancelFuture);
-
         cancelFuture.whenComplete(
                 (cancelResponse, throwable) -> {
                     cancelFutureMap.remove(application.getId());
-
                     if (throwable != null) {
                         String exception = ExceptionUtils.stringifyException(throwable);
                         applicationLog.setException(exception);
@@ -405,33 +244,18 @@
                         if (throwable instanceof CancellationException) {
                             doStopped(application.getId());
                         } else {
-                            log.error("stop flink job failed.", throwable);
+                            log.error("stop spark job failed.", throwable);
                             application.setOptionState(OptionStateEnum.NONE.getValue());
-                            application.setState(FlinkAppStateEnum.FAILED.getValue());
+                            application.setState(SparkAppStateEnum.FAILED.getValue());
                             updateById(application);
-
-                            FlinkAppHttpWatcher.unWatching(application.getId());
+                            SparkAppHttpWatcher.unWatching(application.getId());
                         }
                         return;
                     }
-
                     applicationLog.setSuccess(true);
                     // save log...
                     applicationLogService.save(applicationLog);
-
-                    if (cancelResponse != null && cancelResponse.savePointDir() != null) {
-                        String savePointDir = cancelResponse.savePointDir();
-                        log.info("savePoint path: {}", savePointDir);
-                        SavePoint savePoint = new SavePoint();
-                        savePoint.setPath(savePointDir);
-                        savePoint.setAppId(application.getId());
-                        savePoint.setLatest(true);
-                        savePoint.setType(CheckPointTypeEnum.SAVEPOINT.get());
-                        savePoint.setCreateTime(new Date());
-                        savePoint.setTriggerTime(triggerTime);
-                    }
                 });
->>>>>>> 3ff81eb2
     }
 
     @Override
@@ -442,149 +266,15 @@
         ApiAlertException.throwIfTrue(
                 !application.isCanBeStart(), "[StreamPark] The application cannot be started repeatedly.");
 
-<<<<<<< HEAD
-    // if manually started, clear the restart flag
-    if (!auto) {
-      application.setRestartCount(0);
-    } else {
-      if (!application.isNeedRestartOnFailed()) {
-        return;
-      }
-      application.setRestartCount(application.getRestartCount() + 1);
-    }
-=======
-        if (SparkExecutionMode.isRemoteMode(application.getSparkExecutionMode())) {
-            checkBeforeStart(application);
-        }
+        SparkEnv sparkEnv = sparkEnvService.getByIdOrDefault(application.getVersionId());
+        ApiAlertException.throwIfNull(sparkEnv, "[StreamPark] can no found spark version");
 
         if (SparkExecutionMode.isYarnMode(application.getSparkExecutionMode())) {
-
-            ApiAlertException.throwIfTrue(
-                    !applicationInfoService.getYarnAppReport(application.getJobName()).isEmpty(),
-                    "[StreamPark] The same task name is already running in the yarn queue");
-        }
->>>>>>> 3ff81eb2
+            checkYarnBeforeStart(application);
+        }
 
         AppBuildPipeline buildPipeline = appBuildPipeService.getById(application.getId());
         AssertUtils.notNull(buildPipeline);
-
-        SparkEnv sparkEnv = sparkEnvService.getByIdOrDefault(application.getVersionId());
-
-<<<<<<< HEAD
-    BuildResult buildResult = buildPipeline.getBuildResult();
-    if (SparkExecutionMode.YARN_CLUSTER == application.getSparkExecutionMode()
-        || SparkExecutionMode.YARN_CLIENT == application.getSparkExecutionMode()) {
-      buildResult = new ShadedBuildResponse(null, flinkUserJar, true);
-      application.setJobManagerUrl(YarnUtils.getRMWebAppURL(true));
-    }
-
-    // Get the args after placeholder replacement
-    String applicationArgs =
-        variableService.replaceVariable(application.getTeamId(), application.getArgs());
-
-    SubmitRequest submitRequest =
-        new SubmitRequest(
-            sparkEnv.getSparkVersion(),
-            SparkExecutionMode.of(application.getExecutionMode()),
-            getProperties(application),
-            sparkEnv.getSparkConf(),
-            FlinkDevelopmentMode.of(application.getJobType()),
-            application.getId(),
-            jobId,
-            application.getJobName(),
-            appConf,
-            application.getApplicationType(),
-            applicationArgs,
-            application.getHadoopUser(),
-            buildResult,
-            extraParameter);
-
-    CompletableFuture<SubmitResponse> future =
-        CompletableFuture.supplyAsync(() -> SparkClient.submit(submitRequest), executorService);
-
-    startFutureMap.put(application.getId(), future);
-    future.whenComplete(
-        (response, throwable) -> {
-          // 1) remove Future
-          startFutureMap.remove(application.getId());
-
-          // 2) exception
-          if (throwable != null) {
-            String exception = ExceptionUtils.stringifyException(throwable);
-            applicationLog.setException(exception);
-            applicationLog.setSuccess(false);
-            applicationLogService.save(applicationLog);
-            if (throwable instanceof CancellationException) {
-              doStopped(application.getId());
-            } else {
-              SparkApplication app = getById(appParam.getId());
-              app.setState(SparkAppStateEnum.FAILED.getValue());
-              app.setOptionState(OptionStateEnum.NONE.getValue());
-              updateById(app);
-              SparkAppHttpWatcher.unWatching(appParam.getId());
-            }
-            return;
-          }
-
-          // 3) success
-          applicationLog.setSuccess(true);
-          log.info("*********spark on yarn app id: {}", response.sparkAppId());
-          // TODO：修改为spark对应的参数
-          if (response.sparkConfig() != null) {
-            String jmMemory = response.sparkConfig().get(ConfigKeys.KEY_FLINK_JM_PROCESS_MEMORY());
-            if (jmMemory != null) {
-              application.setJmMemory(MemorySize.parse(jmMemory).getMebiBytes());
-            }
-            String tmMemory = response.sparkConfig().get(ConfigKeys.KEY_FLINK_TM_PROCESS_MEMORY());
-            if (tmMemory != null) {
-              application.setTmMemory(MemorySize.parse(tmMemory).getMebiBytes());
-            }
-          }
-          application.setAppId(response.clusterId());
-          if (StringUtils.isNoneEmpty(response.sparkAppId())) {
-            log.info("[sparkappwatcher test], appid：{}", response.sparkAppId());
-            application.setJobId(response.sparkAppId());
-          }
-
-          if (StringUtils.isNoneEmpty(response.jobManagerUrl())) {
-            application.setJobManagerUrl(response.jobManagerUrl());
-            applicationLog.setJobManagerUrl(response.jobManagerUrl());
-          }
-          applicationLog.setYarnAppId(response.sparkAppId());
-          application.setStartTime(new Date());
-          application.setEndTime(null);
-
-          // if start completed, will be added task to tracking queue
-          SparkAppHttpWatcher.setOptionState(appParam.getId(), OptionStateEnum.STARTING);
-          SparkAppHttpWatcher.doWatching(application);
-
-          // update app
-          updateById(application);
-          // save log
-          applicationLogService.save(applicationLog);
-        });
-  }
-
-  /**
-   * Check whether a job with the same name is running in the yarn queue
-   *
-   * @param jobName
-   * @return
-   */
-  private boolean checkAppRepeatInYarn(String jobName) {
-    try {
-      YarnClient yarnClient = HadoopUtils.yarnClient();
-      Set<String> types =
-          Sets.newHashSet(
-              ApplicationType.STREAMPARK_FLINK.getName(), ApplicationType.APACHE_FLINK.getName());
-      EnumSet<YarnApplicationState> states =
-          EnumSet.of(YarnApplicationState.RUNNING, YarnApplicationState.ACCEPTED);
-      List<ApplicationReport> applications = yarnClient.getApplications(types, states);
-      for (ApplicationReport report : applications) {
-        if (report.getName().equals(jobName)) {
-          return true;
-=======
-        ApiAlertException.throwIfNull(sparkEnv, "[StreamPark] can no found flink version");
 
         // if manually started, clear the restart flag
         if (!auto) {
@@ -593,7 +283,6 @@
             if (!application.isNeedRestartOnFailed()) {
                 return;
             }
-            appParam.setSavePointed(true);
             application.setRestartCount(application.getRestartCount() + 1);
         }
 
@@ -617,7 +306,6 @@
             String realSql = variableService.replaceVariable(application.getTeamId(), flinkSql.getSql());
             flinkSql.setSql(DeflaterUtils.zipString(realSql));
             extraParameter.put(ConfigKeys.KEY_FLINK_SQL(null), flinkSql.getSql());
->>>>>>> 3ff81eb2
         }
 
         Tuple2<String, String> userJarAndAppConf = getUserJarAndAppConf(sparkEnv, application);
@@ -628,6 +316,7 @@
         if (SparkExecutionMode.YARN_CLUSTER == application.getSparkExecutionMode()
                 || SparkExecutionMode.YARN_CLIENT == application.getSparkExecutionMode()) {
             buildResult = new ShadedBuildResponse(null, flinkUserJar, true);
+            application.setJobManagerUrl(YarnUtils.getRMWebAppURL(true));
         }
 
         // Get the args after placeholder replacement
@@ -655,7 +344,6 @@
                 CompletableFuture.supplyAsync(() -> SparkClient.submit(submitRequest), executorService);
 
         startFutureMap.put(application.getId(), future);
-
         future.whenComplete(
                 (response, throwable) -> {
                     // 1) remove Future
@@ -671,16 +359,18 @@
                             doStopped(application.getId());
                         } else {
                             SparkApplication app = getById(appParam.getId());
-                            app.setState(FlinkAppStateEnum.FAILED.getValue());
+                            app.setState(SparkAppStateEnum.FAILED.getValue());
                             app.setOptionState(OptionStateEnum.NONE.getValue());
                             updateById(app);
-                            FlinkAppHttpWatcher.unWatching(appParam.getId());
+                            SparkAppHttpWatcher.unWatching(appParam.getId());
                         }
                         return;
                     }
 
                     // 3) success
                     applicationLog.setSuccess(true);
+                    log.info("*********spark on yarn app id: {}", response.sparkAppId());
+                    // TODO：修改为spark对应的参数
                     if (response.sparkConfig() != null) {
                         String jmMemory = response.sparkConfig().get(ConfigKeys.KEY_FLINK_JM_PROCESS_MEMORY());
                         if (jmMemory != null) {
@@ -692,21 +382,22 @@
                         }
                     }
                     application.setAppId(response.clusterId());
-                    if (StringUtils.isNoneEmpty(response.jobId())) {
-                        application.setJobId(response.jobId());
+                    if (StringUtils.isNoneEmpty(response.sparkAppId())) {
+                        log.info("[sparkappwatcher test], appid：{}", response.sparkAppId());
+                        application.setJobId(response.sparkAppId());
                     }
 
                     if (StringUtils.isNoneEmpty(response.jobManagerUrl())) {
                         application.setJobManagerUrl(response.jobManagerUrl());
                         applicationLog.setJobManagerUrl(response.jobManagerUrl());
                     }
-                    applicationLog.setYarnAppId(response.clusterId());
+                    applicationLog.setYarnAppId(response.sparkAppId());
                     application.setStartTime(new Date());
                     application.setEndTime(null);
 
                     // if start completed, will be added task to tracking queue
-                    FlinkAppHttpWatcher.setOptionState(appParam.getId(), OptionStateEnum.STARTING);
-                    // FlinkAppHttpWatcher.doWatching(application);
+                    SparkAppHttpWatcher.setOptionState(appParam.getId(), OptionStateEnum.STARTING);
+                    SparkAppHttpWatcher.doWatching(application);
 
                     // update app
                     updateById(application);
@@ -714,42 +405,6 @@
                     applicationLogService.save(applicationLog);
                 });
     }
-<<<<<<< HEAD
-  }
-
-  private void starting(SparkApplication application) {
-    application.setState(SparkAppStateEnum.STARTING.getValue());
-    application.setOptionTime(new Date());
-    updateById(application);
-  }
-
-  private Tuple2<String, String> getUserJarAndAppConf(
-      SparkEnv sparkEnv, SparkApplication application) {
-    SparkExecutionMode executionModeEnum = application.getSparkExecutionMode();
-    ApplicationConfig applicationConfig = configService.getEffective(application.getId());
-
-    ApiAlertException.throwIfNull(
-        executionModeEnum, "ExecutionMode can't be null, start application failed.");
-
-    String flinkUserJar = null;
-    String appConf = null;
-
-    switch (application.getDevelopmentMode()) {
-      case FLINK_SQL:
-        FlinkSql flinkSql = flinkSqlService.getEffective(application.getId(), false);
-        AssertUtils.notNull(flinkSql);
-        // 1) dist_userJar
-        String sqlDistJar = serviceHelper.getSparkSqlClientJar(sparkEnv);
-        // 2) appConfig
-        appConf =
-            applicationConfig == null
-                ? null
-                : String.format("yaml://%s", applicationConfig.getContent());
-        // 3) client
-        if (SparkExecutionMode.YARN_CLUSTER == executionModeEnum) {
-          String clientPath = Workspace.remote().APP_CLIENT();
-          flinkUserJar = String.format("%s/%s", clientPath, sqlDistJar);
-=======
 
     /**
      * Check whether a job with the same name is running in the yarn queue
@@ -774,12 +429,11 @@
             return false;
         } catch (Exception e) {
             throw new RuntimeException("The yarn api is abnormal. Ensure that yarn is running properly.");
->>>>>>> 3ff81eb2
         }
     }
 
     private void starting(SparkApplication application) {
-        application.setState(FlinkAppStateEnum.STARTING.getValue());
+        application.setState(SparkAppStateEnum.STARTING.getValue());
         application.setOptionTime(new Date());
         updateById(application);
     }
@@ -800,8 +454,7 @@
                 FlinkSql flinkSql = flinkSqlService.getEffective(application.getId(), false);
                 AssertUtils.notNull(flinkSql);
                 // 1) dist_userJar
-                // todo
-                String sqlDistJar = serviceHelper.getFlinkSqlClientJar(null);
+                String sqlDistJar = serviceHelper.getSparkSqlClientJar(sparkEnv);
                 // 2) appConfig
                 appConf =
                         applicationConfig == null
@@ -893,42 +546,12 @@
                 }
                 break;
         }
-<<<<<<< HEAD
-        break;
-    }
-    return Tuple2.of(flinkUserJar, appConf);
-  }
-
-  private Map<String, Object> getProperties(SparkApplication application) {
-    Map<String, Object> properties = new HashMap<>(application.getOptionMap());
-    if (SparkExecutionMode.isYarnMode(application.getSparkExecutionMode())) {
-      String yarnQueue =
-          (String) application.getHotParamsMap().get(ConfigKeys.KEY_YARN_APP_QUEUE());
-      String yarnLabelExpr =
-          (String) application.getHotParamsMap().get(ConfigKeys.KEY_YARN_APP_NODE_LABEL());
-      Optional.ofNullable(yarnQueue)
-          .ifPresent(yq -> properties.put(ConfigKeys.KEY_YARN_APP_QUEUE(), yq));
-      Optional.ofNullable(yarnLabelExpr)
-          .ifPresent(yLabel -> properties.put(ConfigKeys.KEY_YARN_APP_NODE_LABEL(), yLabel));
-=======
         return Tuple2.of(flinkUserJar, appConf);
->>>>>>> 3ff81eb2
     }
 
     private Map<String, Object> getProperties(SparkApplication application) {
         Map<String, Object> properties = new HashMap<>(application.getOptionMap());
-        if (SparkExecutionMode.isRemoteMode(application.getSparkExecutionMode())) {
-            FlinkCluster cluster = flinkClusterService.getById(application.getSparkClusterId());
-            ApiAlertException.throwIfNull(
-                    cluster,
-                    String.format(
-                            "The clusterId=%s can't be find, maybe the clusterId is wrong or "
-                                    + "the cluster has been deleted. Please contact the Admin.",
-                            application.getSparkClusterId()));
-            URI activeAddress = cluster.getRemoteURI();
-            properties.put(RestOptions.ADDRESS.key(), activeAddress.getHost());
-            properties.put(RestOptions.PORT.key(), activeAddress.getPort());
-        } else if (SparkExecutionMode.isYarnMode(application.getSparkExecutionMode())) {
+        if (SparkExecutionMode.isYarnMode(application.getSparkExecutionMode())) {
             String yarnQueue =
                     (String) application.getHotParamsMap().get(ConfigKeys.KEY_YARN_APP_QUEUE());
             String yarnLabelExpr =
@@ -954,34 +577,13 @@
         return properties;
     }
 
-<<<<<<< HEAD
-    return properties;
-  }
-
-  private void doStopped(Long id) {
-    SparkApplication application = getById(id);
-    application.setOptionState(OptionStateEnum.NONE.getValue());
-    application.setState(SparkAppStateEnum.KILLED.getValue());
-    application.setOptionTime(new Date());
-    updateById(application);
-    SparkAppHttpWatcher.unWatching(application.getId());
-    // kill application
-    if (SparkExecutionMode.isYarnMode(application.getSparkExecutionMode())) {
-      try {
-        List<ApplicationReport> applications =
-            applicationInfoService.getYarnAppReport(application.getJobName());
-        if (!applications.isEmpty()) {
-          YarnClient yarnClient = HadoopUtils.yarnClient();
-          yarnClient.killApplication(applications.get(0).getApplicationId());
-=======
     private void doStopped(Long id) {
         SparkApplication application = getById(id);
         application.setOptionState(OptionStateEnum.NONE.getValue());
-        application.setState(FlinkAppStateEnum.CANCELED.getValue());
+        application.setState(SparkAppStateEnum.KILLED.getValue());
         application.setOptionTime(new Date());
         updateById(application);
-        // re-tracking flink job on kubernetes and logging exception
-        FlinkAppHttpWatcher.unWatching(application.getId());
+        SparkAppHttpWatcher.unWatching(application.getId());
         // kill application
         if (SparkExecutionMode.isYarnMode(application.getSparkExecutionMode())) {
             try {
@@ -993,37 +595,17 @@
                 }
             } catch (Exception ignored) {
             }
->>>>>>> 3ff81eb2
-        }
-    }
-<<<<<<< HEAD
-  }
-
-  /* check yarn cluster before job start job */
-  private void checkYarnBeforeStart(SparkApplication application) {
-    STATE yarnState = HadoopUtils.yarnClient().getServiceState();
-    ApiAlertException.throwIfFalse(
-        yarnState == STARTED,
-        "[StreamPark] The yarn cluster service state is " + yarnState.name() + ", please check it");
-    ApiAlertException.throwIfTrue(
-        !applicationInfoService.getYarnAppReport(application.getJobName()).isEmpty(),
-        "[StreamPark] The same task name is already running in the yarn queue");
-  }
-=======
-
-    /* check flink cluster before job start job */
-    private void checkBeforeStart(SparkApplication application) {
-        SparkEnv sparkEnv = sparkEnvService.getByAppId(application.getId());
-        ApiAlertException.throwIfNull(sparkEnv, "[StreamPark] can no found flink version");
-
+        }
+    }
+
+    /* check yarn cluster before job start job */
+    private void checkYarnBeforeStart(SparkApplication application) {
+        STATE yarnState = HadoopUtils.yarnClient().getServiceState();
         ApiAlertException.throwIfFalse(
-                flinkClusterService.existsByFlinkEnvId(sparkEnv.getId()),
-                "[StreamPark] The flink cluster don't exist, please check it");
-
-        FlinkCluster flinkCluster = flinkClusterService.getById(application.getSparkClusterId());
-        ApiAlertException.throwIfFalse(
-                flinkClusterWatcher.getClusterState(flinkCluster) == ClusterState.RUNNING,
-                "[StreamPark] The flink cluster not running, please start it");
-    }
->>>>>>> 3ff81eb2
+                yarnState == STARTED,
+                "[StreamPark] The yarn cluster service state is " + yarnState.name() + ", please check it");
+        ApiAlertException.throwIfTrue(
+                !applicationInfoService.getYarnAppReport(application.getJobName()).isEmpty(),
+                "[StreamPark] The same task name is already running in the yarn queue");
+    }
 }