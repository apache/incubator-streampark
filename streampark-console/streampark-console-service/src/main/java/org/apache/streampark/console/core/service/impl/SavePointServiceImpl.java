--- conflicted
+++ resolved
@@ -72,12 +72,6 @@
 
   private void expire(SavePoint entity) {
     FlinkEnv flinkEnv = flinkEnvService.getByAppId(entity.getAppId());
-<<<<<<< HEAD
-    Utils.notNull(flinkEnv);
-    int cpThreshold =
-        Integer.parseInt(
-            flinkEnv.convertFlinkYamlAsMap().getOrDefault("state.checkpoints.num-retained", "5"));
-=======
     Application application = applicationService.getById(entity.getAppId());
     Utils.notNull(flinkEnv);
     Utils.notNull(application);
@@ -134,7 +128,6 @@
             numRetainedDefaultValue);
       }
     }
->>>>>>> 199d6afb
 
     if (CheckPointType.CHECKPOINT.equals(CheckPointType.of(entity.getType()))) {
       cpThreshold = cpThreshold - 1;
