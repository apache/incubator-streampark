--- conflicted
+++ resolved
@@ -56,11 +56,7 @@
      * @param variable
      * @return
      */
-<<<<<<< HEAD
     @PostMapping("page")
-=======
-    @PostMapping("list")
->>>>>>> 1d9d0209
     @RequiresPermissions("variable:view")
     public RestResponse page(RestRequest restRequest, Variable variable) {
         IPage<Variable> variableList = variableService.page(variable, restRequest);
@@ -68,19 +64,14 @@
     }
 
     /**
-     * Get all variables under the current team.
+     * Get variables through team and search keywords.
      * @param teamId
+     * @param keyword Fuzzy search keywords through variable code or description, Nullable.
      * @return
      */
-<<<<<<< HEAD
     @PostMapping("list")
     public RestResponse variableList(@RequestParam Long teamId, String keyword) {
         List<Variable> variableList = variableService.findByTeamId(teamId, keyword);
-=======
-    @PostMapping("all")
-    public RestResponse all(@RequestParam Long teamId) {
-        List<Variable> variableList = variableService.findByTeamId(teamId);
->>>>>>> 1d9d0209
         return RestResponse.success(variableList);
     }
 
