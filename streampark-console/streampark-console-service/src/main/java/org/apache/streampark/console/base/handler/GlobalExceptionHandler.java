--- conflicted
+++ resolved
@@ -52,12 +52,7 @@
   @ResponseStatus(HttpStatus.INTERNAL_SERVER_ERROR)
   public RestResponse handleException(Exception e) {
     log.info("Internal server error：", e);
-<<<<<<< HEAD
-    return RestResponse.fail(
-        String.format("internal server error: %s", e.getMessage()), ResponseCode.CODE_FAIL);
-=======
     return RestResponse.fail(ResponseCode.CODE_FAIL, "internal server error: {}", e.getMessage());
->>>>>>> 297867b5
   }
 
   @ExceptionHandler(value = HttpRequestMethodNotSupportedException.class)
@@ -65,12 +60,7 @@
   public RestResponse handleException(HttpRequestMethodNotSupportedException e) {
     log.info("not supported request method，exception：{}", e.getMessage());
     return RestResponse.fail(
-<<<<<<< HEAD
-        String.format("not supported request method，exception：%s", e.getMessage()),
-        ResponseCode.CODE_FAIL);
-=======
         ResponseCode.CODE_FAIL, "not supported request method，exception：{}", e.getMessage());
->>>>>>> 297867b5
   }
 
   @ExceptionHandler(value = AbstractApiException.class)
