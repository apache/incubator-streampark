--- conflicted
+++ resolved
@@ -18,11 +18,7 @@
 -- ----------------------------
 -- records of t_flink_app
 -- ----------------------------
-<<<<<<< HEAD
-insert into "public"."t_flink_app" values (100000, 2, 4, null, null, 'Flink SQL Demo', null, null, null, null, null, null , null, 100000, null, 1, null, null, null, null, null, null, 0, 0, null, null, null, null, null, null, 'Flink SQL Demo', 0, null, false, null, null, null, null, null, null, 0, 0, now(), now(), null, 1, 1, null, null, null, null, null, null, false, null, null, null, 'streampark,test');
-=======
 insert into "public"."t_flink_app" values (100000, 2, 4, null, null, 'Flink SQL Demo', null, null, null, null, null, null , null, 100000, null, 1, null, null, null, null, null, null, 0, 0, null, null, null, null, null, null, 'Flink SQL Demo', 0, null, false, null, null, null, null, null, null, 0, 0, now(), now(), null, 1, true, null, null, null, null, null, null, false, null, null, null, 'streampark,test');
->>>>>>> 67a56e31
 
 -- ----------------------------
 -- records of t_flink_effective
