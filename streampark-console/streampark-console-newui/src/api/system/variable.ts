--- conflicted
+++ resolved
@@ -21,12 +21,8 @@
 import { VariableDeleteParam, VariableListRecord, VariableParam } from './model/variableModel';
 
 enum VARIABLE_API {
-<<<<<<< HEAD
   LIST = '/variable/page',
-=======
-  LIST = '/variable/list',
   DEPEND = '/variable/dependApps',
->>>>>>> 1d9d0209
   UPDATE = '/variable/update',
   POST = '/variable/post',
   DELETE = '/variable/delete',
