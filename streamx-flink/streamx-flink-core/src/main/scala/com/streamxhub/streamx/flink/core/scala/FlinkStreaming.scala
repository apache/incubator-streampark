--- conflicted
+++ resolved
@@ -61,11 +61,7 @@
   def start(): JobExecutionResult = execute()
 
   @deprecated override def execute(): JobExecutionResult = {
-<<<<<<< HEAD
-    val appName = (parameter.get(keyAppName(), null), parameter.get(KEY_FLINK_APP_NAME, null)) match {
-=======
     val appName = (parameter.get(KEY_APP_NAME(), null), parameter.get(KEY_FLINK_APP_NAME, null)) match {
->>>>>>> bc027d34
       case (appName: String, _) => appName
       case (null, appName: String) => appName
       case _ => ""
