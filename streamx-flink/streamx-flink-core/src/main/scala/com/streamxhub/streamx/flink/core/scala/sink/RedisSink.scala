--- conflicted
+++ resolved
@@ -32,11 +32,7 @@
 import org.apache.flink.streaming.api.functions.sink.{SinkFunction, TwoPhaseCommitSinkFunction}
 import org.apache.flink.streaming.api.scala.DataStream
 import org.apache.flink.streaming.connectors.redis.common.config.{FlinkJedisConfigBase, FlinkJedisPoolConfig, FlinkJedisSentinelConfig}
-<<<<<<< HEAD
-import org.apache.flink.streaming.connectors.redis.common.container.{RedisContainer => RContainer}
-=======
 import org.apache.flink.streaming.connectors.redis.common.container.{RedisContainer => BahirRedisContainer}
->>>>>>> c5d73984
 import org.apache.flink.streaming.connectors.redis.common.mapper.RedisCommand._
 import org.apache.flink.streaming.connectors.redis.common.mapper.{RedisCommand, RedisCommandDescription, RedisMapper => BahirRedisMapper}
 import org.apache.flink.streaming.connectors.redis.{RedisSink => BahirRedisSink}
@@ -44,10 +40,7 @@
 import redis.clients.jedis.{Jedis, JedisPool, JedisSentinelPool}
 
 import java.io.IOException
-<<<<<<< HEAD
-=======
 import java.lang.reflect.Field
->>>>>>> c5d73984
 import java.util
 import java.util.Properties
 import scala.annotation.meta.param
@@ -73,84 +66,26 @@
 
   val enableCheckpoint: Boolean = ctx.parameter.toMap.getOrElse(KEY_FLINK_CHECKPOINTS_ENABLE, "false").toBoolean
 
-<<<<<<< HEAD
-  val cpMode: CheckpointingMode = Try(CheckpointingMode.valueOf(ctx.parameter.toMap.get(KEY_FLINK_CHECKPOINTS_MODE))).getOrElse(CheckpointingMode.AT_LEAST_ONCE)
-=======
   val cpMode: CheckpointingMode = Try(
     CheckpointingMode.valueOf(ctx.parameter.toMap.get(KEY_FLINK_CHECKPOINTS_MODE))
   ).getOrElse(CheckpointingMode.AT_LEAST_ONCE)
 
->>>>>>> c5d73984
 
   lazy val config: FlinkJedisConfigBase = {
     val map: util.Map[String, String] = ctx.parameter.toMap
     val redisConf = ConfigUtils.getConf(map, REDIS_PREFIX)
     val connectType: String = Try(redisConf.remove(REDIS_CONNECT_TYPE).toString).getOrElse(DEFAULT_REDIS_CONNECT_TYPE)
     Utils.copyProperties(property, redisConf)
-<<<<<<< HEAD
-=======
-
->>>>>>> c5d73984
+
     val host: String = redisConf.remove(KEY_HOST) match {
       case null => throw new IllegalArgumentException("redis host  must not null")
       case hostStr => hostStr.toString
     }
-<<<<<<< HEAD
-=======
-
->>>>>>> c5d73984
+
     val port: Int = redisConf.remove(KEY_PORT) match {
       case null => 6379
       case portStr => portStr.toString.toInt
     }
-<<<<<<< HEAD
-    connectType match {
-      case "sentinel" => {
-        val sentinels: Set[String] = host.split(SIGN_COMMA).map(x => {
-          if (!x.contains(SIGN_COLON)) {
-            throw new IllegalArgumentException(s"redis sentinel host invalid {$x} must match host:port ")
-          }
-          x
-        }).toSet
-        val builder: FlinkJedisSentinelConfig.Builder = new FlinkJedisSentinelConfig.Builder().setSentinels(sentinels)
-        redisConf.foreach(x => {
-          val field = Try(Option(builder.getClass.getDeclaredField(x._1))).getOrElse(None) match {
-            case Some(x) => x
-            case None => throw new IllegalArgumentException(s"redis  config error,property:${
-              x._1
-            } invalid,init FlinkJedisSentinelConfig err")
-          }
-          field.setAccessible(true)
-          field.getType.getSimpleName match {
-            case "String" => field.set(builder, x._2)
-            case "int" | "Integer" => field.set(builder, x._2.toInt)
-            case "long" | "Long" => field.set(builder, x._2.toLong)
-            case "boolean" | "Boolean" => field.set(builder, x._2.toBoolean)
-            case _ =>
-          }
-        })
-        builder.build()
-      }
-      case DEFAULT_REDIS_CONNECT_TYPE => {
-        val builder: FlinkJedisPoolConfig.Builder = new FlinkJedisPoolConfig.Builder().setHost(host).setPort(port)
-        redisConf.foreach(x => {
-          val field = Try(Option(builder.getClass.getDeclaredField(x._1))).getOrElse(None) match {
-            case Some(x) => x
-            case None => throw new IllegalArgumentException(s"redis  config error,property:${x._1} invalid,init FlinkJedisPoolConfig err")
-          }
-          field.setAccessible(true)
-          field.getType.getSimpleName match {
-            case "String" => field.set(builder, x._2)
-            case "int" | "Integer" => field.set(builder, x._2.toInt)
-            case "long" | "Long" => field.set(builder, x._2.toLong)
-            case "boolean" | "Boolean" => field.set(builder, x._2.toBoolean)
-            case _ =>
-          }
-        })
-        builder.build()
-      }
-      case _ => throw throw new IllegalArgumentException(s"redis  connectType must be jedispool|sentinel|cluster $connectType")
-=======
 
     def setFieldValue(field: Field, targetObject: Any, value: String): Unit = {
       field.setAccessible(true)
@@ -215,7 +150,6 @@
         builder.build()
 
       case _ => throw throw new IllegalArgumentException(s"redis connectType must be jedisPool|sentinel|cluster $connectType")
->>>>>>> c5d73984
     }
   }
 
@@ -325,33 +259,6 @@
     genericObjectPoolConfig.setMaxTotal(jedisConfig.getMaxTotal)
     genericObjectPoolConfig.setMinIdle(jedisConfig.getMinIdle)
     try {
-<<<<<<< HEAD
-      var redisContaineInnerr: RContainer = null
-      if (jedisConfig.isInstanceOf[FlinkJedisPoolConfig]) {
-        val jedisPoolConfig = jedisConfig.asInstanceOf[FlinkJedisPoolConfig]
-        val jedisPool = new JedisPool(
-          genericObjectPoolConfig,
-          jedisPoolConfig.getHost,
-          jedisPoolConfig.getPort,
-          jedisPoolConfig.getConnectionTimeout,
-          jedisPoolConfig.getPassword,
-          jedisPoolConfig.getDatabase
-        )
-        redisContaineInnerr = new RContainer(jedisPool)
-      }
-      else {
-        val jedissentinelconfig: FlinkJedisSentinelConfig = jedisConfig.asInstanceOf[FlinkJedisSentinelConfig]
-        val jedisSentinelPool: JedisSentinelPool = new JedisSentinelPool(jedissentinelconfig.getMasterName(),
-          jedissentinelconfig.getSentinels(),
-          genericObjectPoolConfig,
-          jedissentinelconfig.getSoTimeout(),
-          jedissentinelconfig.getPassword(),
-          jedissentinelconfig.getDatabase()
-        )
-        redisContaineInnerr = new RContainer(jedisSentinelPool)
-      }
-      val redisContainer = new RedisContainer(redisContaineInnerr)
-=======
       val bahirRedisContainer = jedisConfig match {
         case jedisPoolConfig: FlinkJedisPoolConfig =>
           val jedisPool = new JedisPool(
@@ -375,7 +282,6 @@
           new BahirRedisContainer(jedisSentinelPool)
       }
       val redisContainer = new RedisContainer(bahirRedisContainer)
->>>>>>> c5d73984
       redisContainer.open()
       redisContainer
     } catch {
@@ -387,18 +293,6 @@
 
 }
 
-<<<<<<< HEAD
-class RedisContainer(reContainer: RContainer) {
-
-  def open(): Unit = {
-    reContainer.open()
-  }
-
-  lazy val jedis: Jedis = {
-    val method = reContainer.getClass.getDeclaredMethod("getInstance")
-    method.setAccessible(true)
-    method.invoke(reContainer).asInstanceOf[Jedis]
-=======
 class RedisContainer(container: BahirRedisContainer) {
 
   def open(): Unit = {
@@ -409,7 +303,6 @@
     val method = container.getClass.getDeclaredMethod("getInstance")
     method.setAccessible(true)
     method.invoke(container).asInstanceOf[Jedis]
->>>>>>> c5d73984
   }
 
   def invoke[T](mapper: RedisMapper[T], input: T, transaction: Option[redis.clients.jedis.Transaction]): Unit = {
@@ -418,41 +311,6 @@
     mapper.getCommandDescription.getCommand match {
       case RPUSH => transaction match {
         case Some(t) => t.rpush(key, value)
-<<<<<<< HEAD
-        case _ => this.reContainer.rpush(key, value)
-      }
-      case LPUSH => transaction match {
-        case Some(t) => t.lpush(key, value)
-        case _ => this.reContainer.lpush(key, value)
-      }
-      case SADD => transaction match {
-        case Some(t) => t.sadd(key, value)
-        case _ => this.reContainer.sadd(key, value)
-      }
-      case SET => transaction match {
-        case Some(t) => t.set(key, value)
-        case _ => this.reContainer.set(key, value)
-      }
-      case PFADD => transaction match {
-        case Some(t) => t.pfadd(key, value)
-        case _ => this.reContainer.pfadd(key, value)
-      }
-      case PUBLISH => transaction match {
-        case Some(t) => t.publish(key, value)
-        case _ => this.reContainer.publish(key, value)
-      }
-      case ZADD => transaction match {
-        case Some(t) => t.zadd(mapper.getCommandDescription.getAdditionalKey, value.toDouble, key)
-        case _ => this.reContainer.zadd(mapper.getCommandDescription.getAdditionalKey, value, key)
-      }
-      case ZREM => transaction match {
-        case Some(t) => t.zrem(mapper.getCommandDescription.getAdditionalKey, key)
-        case _ => this.reContainer.zrem(mapper.getCommandDescription.getAdditionalKey, key)
-      }
-      case HSET => transaction match {
-        case Some(t) => t.hset(mapper.getCommandDescription.getAdditionalKey, key, value)
-        case _ => this.reContainer.hset(mapper.getCommandDescription.getAdditionalKey, key, value)
-=======
         case _ => this.container.rpush(key, value)
       }
       case LPUSH => transaction match {
@@ -486,7 +344,6 @@
       case HSET => transaction match {
         case Some(t) => t.hset(mapper.getCommandDescription.getAdditionalKey, key, value)
         case _ => this.container.hset(mapper.getCommandDescription.getAdditionalKey, key, value)
->>>>>>> c5d73984
       }
       case other => throw new IllegalArgumentException("[StreamX] RedisSink:Cannot process such data type: " + other)
     }
@@ -500,15 +357,6 @@
   }
 
   def close(): Unit = {
-<<<<<<< HEAD
-    reContainer.close()
-  }
-
-}
-
-
-case class RedisMapper[T](cmd: RedisCommand, additionalKey: String, key: T => String, value: T => String) extends RMapper[T] {
-=======
     container.close()
   }
 
@@ -516,7 +364,6 @@
 
 
 case class RedisMapper[T](cmd: RedisCommand, additionalKey: String, key: T => String, value: T => String) extends BahirRedisMapper[T] {
->>>>>>> c5d73984
 
   override def getCommandDescription: RedisCommandDescription = new RedisCommandDescription(cmd, additionalKey)
 
