package com.streamxhub.flink.core.util

import java.sql.{Connection, DriverManager, ResultSet, Statement}
import java.util.Properties
import java.util.concurrent.ConcurrentHashMap
import java.util.concurrent.locks.ReentrantLock

import com.streamxhub.flink.core.conf.ConfigConst._
import com.zaxxer.hikari.{HikariConfig, HikariDataSource}
import org.json4s.DefaultFormats

import scala.collection.JavaConversions._
import scala.collection.mutable
import scala.collection.mutable.ArrayBuffer
import scala.util.Try

object MySQLUtils {

  @transient
  implicit private lazy val formats: DefaultFormats.type = org.json4s.DefaultFormats

  private val lockMap: mutable.Map[String, ReentrantLock] = new ConcurrentHashMap[String, ReentrantLock]

  private[this] val dataSourceHolder = new ConcurrentHashMap[String, HikariDataSource]

  /**
   * 将查询的一行数据的所有字段封装到Map里,返回List。。。
   *
   * @param sql
   * @param jdbcConfig
   * @return
   */
  def select(sql: String)(implicit jdbcConfig: Properties): List[Map[String, _]] = select(getConnection(jdbcConfig), sql)

  def select(conn: Connection, sql: String)(implicit jdbcConfig: Properties): List[Map[String, _]] = {
    if (Try(sql.isEmpty).getOrElse(false)) List.empty else {
      var stmt: Statement = null
      var result: ResultSet = null
      try {
        stmt = createStatement(conn)
        result = stmt.executeQuery(sql)
        val count = result.getMetaData.getColumnCount
        val array = ArrayBuffer[Map[String, Any]]()
        while (result.next()) {
          var map = Map[String, Any]()
          for (x <- 1 to count) {
            val key = result.getMetaData.getColumnLabel(x)
            val value = result.getObject(x)
            map += key -> value
          }
          array += map
        }
        if (array.isEmpty) List.empty else array.toList
      } catch {
        case ex: Exception => ex.printStackTrace()
          List.empty
      } finally {
        close(conn,stmt, result)
      }
    }
  }

  /**
   * 直接查询一个对象
   *
   * @param sql
   * @param jdbcConfig
   * @tparam T
   * @return
   */
  def select2[T](sql: String)(implicit jdbcConfig: Properties, manifest: Manifest[T]): List[T] = toObject[T](select(sql))

  def select2[T](connection: Connection, sql: String)(implicit jdbcConfig: Properties, manifest: Manifest[T]): List[T] = toObject[T](select(connection, sql))

  private[this] def toObject[T](list: List[Map[String, _]])(implicit manifest: Manifest[T]): List[T] = if (list.isEmpty) List.empty else list.map(x => JsonUtils.read[T](JsonUtils.write(x)))

  def executeBatch(sql: Iterable[String])(implicit jdbcConfig: Properties): Int = {
    var conn: Connection = null
    Try(sql.size).getOrElse(0) match {
      case 0 => 0
      case 1 => update(sql.head)
      case _ =>
        conn = getConnection(jdbcConfig)
        conn.setAutoCommit(false)
        val ps = conn.prepareStatement("select 1")
        var index: Int = 0
        var count = 0
        try {
          sql.foreach(x => {
            ps.addBatch(x)
            index += 1
            if (index > 0 && index % 1000 == 0) {
              count += ps.executeBatch().sum
              conn.commit()
              ps.clearBatch()
            }
          })
          count += ps.executeBatch().sum
          conn.commit()
          count
        } catch {
          case ex: Exception => ex.printStackTrace()
            0
        } finally {
          close(conn)
        }
    }
  }

  /**
   *
   * 用于执行 INSERT、UPDATE 或 DELETE 语句以及 SQL DDL（数据定义语言）语句，例如 CREATE TABLE 和 DROP TABLE。
   * INSERT、UPDATE 或 DELETE 语句的效果是修改表中零行或多行中的一列或多列。
   * executeUpdate 的返回值是一个整数（int），指示受影响的行数（即更新计数）。
   * 对于 CREATE TABLE 或 DROP TABLE 等不操作行的语句，executeUpdate 的返回值总为零
   *
   * @param sql
   * @return
   */
  def update(sql: String)(implicit jdbcConfig: Properties): Int = {
    val conn = getConnection(jdbcConfig)
    var statement: Statement = null
    try {
      statement = conn.createStatement
      val res = statement.executeUpdate(sql)
      conn.commit()
      res
    } catch {
      case ex: Exception => ex.printStackTrace()
        -1
    } finally {
      close(conn,statement)
    }
  }

  def unique(sql: String)(implicit jdbcConfig: Properties): Map[String, _] = unique(getConnection(jdbcConfig), sql)

  /**
   * 查询返回一行记录...
   *
   * @param sql
   * @return
   */
  def unique(conn: Connection, sql: String)(implicit jdbcConfig: Properties): Map[String, _] = {
    var stmt: Statement = null
    var result: ResultSet = null
    try {
      stmt = createStatement(conn)
      result = stmt.executeQuery(sql)
      val count = result.getMetaData.getColumnCount
      if (!result.next()) Map.empty else {
        var map = Map[String, Any]()
        for (x <- 1 to count) {
          val key = result.getMetaData.getColumnLabel(x)
          val value = result.getObject(x).asInstanceOf[Any]
          map += key -> value
        }
        map
      }
    } catch {
      case ex: Exception => ex.printStackTrace()
        Map.empty
    } finally {
      close(conn,stmt, result)
    }
  }

  def unique2[T](sql: String)(implicit jdbcConfig: Properties, manifest: Manifest[T]): T = toObject[T](List(unique(sql))).head

  def unique2[T](connection: Connection, sql: String)(implicit jdbcConfig: Properties, manifest: Manifest[T]): T = toObject(List(unique(connection, sql))).head

  /**
   *
   * 方法execute：
   * 可用于执行任何SQL语句，返回一个boolean值，表明执行该SQL语句是否返回了ResultSet。
   * 如果执行后第一个结果是ResultSet，则返回true，否则返回false。
   * 但它执行SQL语句时比较麻烦，通常我们没有必要使用execute方法来执行SQL语句，而是使用executeQuery或executeUpdate更适合。
   * 但如果在不清楚SQL语句的类型时则只能使用execute方法来执行该SQL语句了
   *
   * @param sql
   * @return
   */
  def execute(sql: String)(implicit jdbcConfig: Properties): Boolean = {
    val conn = getConnection(jdbcConfig)
    var stmt: Statement = null
    try {
      stmt = conn.createStatement
      val res = stmt.execute(sql)
      conn.commit()
      res
    } catch {
      case e: Exception =>  e.printStackTrace()
      false
    } finally {
      close(conn,stmt)
    }
  }

  /**
   *
   * @param prop
   * @return
   */
  def getConnection(prop: Properties): Connection = {
    val instance = prop(KEY_MYSQL_INSTANCE)
    val lock = lockMap.getOrElseUpdate(instance, new ReentrantLock())
    try {
      lock.lock()

      Class.forName(prop(KEY_MYSQL_DRIVER))
      val connection = Try(prop(KEY_MYSQL_USER)).getOrElse(null) match {
        case null => DriverManager.getConnection(prop(KEY_MYSQL_URL))
        case _ => DriverManager.getConnection(prop(KEY_MYSQL_URL), prop(KEY_MYSQL_USER), prop(KEY_MYSQL_PASSWORD))
      }
      connection.setAutoCommit(false)
      connection
     /* val ds: HikariDataSource = Try(Option(dataSourceHolder(instance))).getOrElse(None) match {
        case None =>
          //创建一个数据源对象
<<<<<<< HEAD

          val config = new HikariConfig()
=======
          val jdbcConfig = new HikariConfig()
>>>>>>> 56369373
          prop.filter(_._1 != KEY_MYSQL_INSTANCE).foreach(x => {
            val field = Try(Option(jdbcConfig.getClass.getDeclaredField(x._1))).getOrElse(None) match {
              case None =>
                val boolMethod = s"is${x._1.substring(0, 1).toUpperCase}${x._1.substring(1)}"
                Try(Option(jdbcConfig.getClass.getDeclaredField(boolMethod))).getOrElse(None) match {
                  case Some(x) => x
                  case None => throw new IllegalArgumentException(s"jdbcConfig error,property:${x._1} invalid,please see more properties jdbcConfig https://github.com/brettwooldridge/HikariCP")
                }
              case Some(x) => x
            }
            field.setAccessible(true)
            field.getType.getSimpleName match {
              case "String" => field.set(jdbcConfig, x._2)
              case "int" => field.set(jdbcConfig, x._2.toInt)
              case "long" => field.set(jdbcConfig, x._2.toLong)
              case "boolean" => field.set(jdbcConfig, x._2.toBoolean)
              case _ =>
            }
          })
          val ds = new HikariDataSource(jdbcConfig)
          dataSourceHolder += instance -> ds
          ds
        case Some(x) => x
      }
      //返回连接...
<<<<<<< HEAD
      ds.getConnection()*/

=======
      ds.getConnection()
>>>>>>> 56369373
    } finally {
      lock.unlock()
    }
  }

  private[this] def createStatement(conn:Connection):Statement =  conn.createStatement(ResultSet.TYPE_FORWARD_ONLY, ResultSet.CONCUR_READ_ONLY)

  def close(closeable: AutoCloseable*): Unit = Try(closeable.filter(x => x != null).foreach(_.close()))

}<|MERGE_RESOLUTION|>--- conflicted
+++ resolved
@@ -1,6 +1,6 @@
 package com.streamxhub.flink.core.util
 
-import java.sql.{Connection, DriverManager, ResultSet, Statement}
+import java.sql.{Connection, ResultSet, Statement}
 import java.util.Properties
 import java.util.concurrent.ConcurrentHashMap
 import java.util.concurrent.locks.ReentrantLock
@@ -122,9 +122,7 @@
     var statement: Statement = null
     try {
       statement = conn.createStatement
-      val res = statement.executeUpdate(sql)
-      conn.commit()
-      res
+      statement.executeUpdate(sql)
     } catch {
       case ex: Exception => ex.printStackTrace()
         -1
@@ -185,12 +183,10 @@
     var stmt: Statement = null
     try {
       stmt = conn.createStatement
-      val res = stmt.execute(sql)
-      conn.commit()
-      res
+      stmt.execute(sql)
     } catch {
-      case e: Exception =>  e.printStackTrace()
-      false
+      case ex: Exception => ex.printStackTrace()
+        false
     } finally {
       close(conn,stmt)
     }
@@ -206,23 +202,10 @@
     val lock = lockMap.getOrElseUpdate(instance, new ReentrantLock())
     try {
       lock.lock()
-
-      Class.forName(prop(KEY_MYSQL_DRIVER))
-      val connection = Try(prop(KEY_MYSQL_USER)).getOrElse(null) match {
-        case null => DriverManager.getConnection(prop(KEY_MYSQL_URL))
-        case _ => DriverManager.getConnection(prop(KEY_MYSQL_URL), prop(KEY_MYSQL_USER), prop(KEY_MYSQL_PASSWORD))
-      }
-      connection.setAutoCommit(false)
-      connection
-     /* val ds: HikariDataSource = Try(Option(dataSourceHolder(instance))).getOrElse(None) match {
+      val ds: HikariDataSource = Try(Option(dataSourceHolder(instance))).getOrElse(None) match {
         case None =>
           //创建一个数据源对象
-<<<<<<< HEAD
-
-          val config = new HikariConfig()
-=======
           val jdbcConfig = new HikariConfig()
->>>>>>> 56369373
           prop.filter(_._1 != KEY_MYSQL_INSTANCE).foreach(x => {
             val field = Try(Option(jdbcConfig.getClass.getDeclaredField(x._1))).getOrElse(None) match {
               case None =>
@@ -248,12 +231,7 @@
         case Some(x) => x
       }
       //返回连接...
-<<<<<<< HEAD
-      ds.getConnection()*/
-
-=======
       ds.getConnection()
->>>>>>> 56369373
     } finally {
       lock.unlock()
     }
