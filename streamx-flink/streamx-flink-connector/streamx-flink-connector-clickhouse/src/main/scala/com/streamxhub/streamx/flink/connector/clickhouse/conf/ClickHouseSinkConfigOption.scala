--- conflicted
+++ resolved
@@ -76,22 +76,14 @@
     classType = classOf[String]
   )
 
-<<<<<<< HEAD
-  val failoverTable = ConfigOption(
-=======
   val failoverTable: ConfigOption[String] = ConfigOption(
->>>>>>> f5979fe8
     key = "failover.table",
     required = false,
     classType = classOf[String]
   )
 
 
-<<<<<<< HEAD
-  val targetTable = ConfigOption(
-=======
   val targetTable: ConfigOption[String] = ConfigOption(
->>>>>>> f5979fe8
     key = "targetTable",
     required = false,
     defaultValue = "",
@@ -99,33 +91,21 @@
   )
 
 
-<<<<<<< HEAD
-  val jdbcUrl = ConfigOption(
-=======
   val jdbcUrl: ConfigOption[String] = ConfigOption(
->>>>>>> f5979fe8
     key = "jdbcUrl",
     required = true,
     classType = classOf[String]
   )
 
 
-<<<<<<< HEAD
-  val driverClassName = ConfigOption(
-=======
   val driverClassName: ConfigOption[String] = ConfigOption(
->>>>>>> f5979fe8
     key = "driverClassName",
     required = false,
     defaultValue = null,
     classType = classOf[String]
   )
 
-<<<<<<< HEAD
-  val batchSize = ConfigOption(
-=======
   val batchSize: ConfigOption[Int] = ConfigOption(
->>>>>>> f5979fe8
     key = "batch.size",
     required = false,
     defaultValue = 1,
@@ -133,11 +113,7 @@
   )
 
 
-<<<<<<< HEAD
-  val batchDelaytime = ConfigOption(
-=======
   val batchDelayTime: ConfigOption[Long] = ConfigOption(
->>>>>>> f5979fe8
     key = "batch.delaytime",
     required = false,
     defaultValue = 1000L,
@@ -148,11 +124,7 @@
   )
 
   def getInternalConfig(): Properties = {
-<<<<<<< HEAD
-    ConfigUtils.getConf(prop.asScala.asJava, prefix)( "")
-=======
     ConfigUtils.getConf(prop.asScala.asJava, prefix)("")
->>>>>>> f5979fe8
   }
 
 }