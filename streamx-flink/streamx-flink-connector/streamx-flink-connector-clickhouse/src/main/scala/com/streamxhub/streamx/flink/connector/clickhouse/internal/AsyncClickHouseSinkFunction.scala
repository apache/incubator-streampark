/*
 * Copyright (c) 2019 The StreamX Project
 *
 * Licensed to the Apache Software Foundation (ASF) under one or more
 * contributor license agreements.  See the NOTICE file distributed with
 * this work for additional information regarding copyright ownership.
 * The ASF licenses this file to You under the Apache License, Version 2.0
 * (the "License"); you may not use this file except in compliance with
 * the License.  You may obtain a copy of the License at
 *
 *    https://www.apache.org/licenses/LICENSE-2.0
 *
 * Unless required by applicable law or agreed to in writing, software
 * distributed under the License is distributed on an "AS IS" BASIS,
 * WITHOUT WARRANTIES OR CONDITIONS OF ANY KIND, either express or implied.
 * See the License for the specific language governing permissions and
 * limitations under the License.
 */

package com.streamxhub.streamx.flink.connector.clickhouse.internal

import com.streamxhub.streamx.common.enums.ApiType
import com.streamxhub.streamx.common.enums.ApiType.ApiType
import com.streamxhub.streamx.common.util.Logger
import com.streamxhub.streamx.flink.connector.clickhouse.conf.ClickHouseConfig
import com.streamxhub.streamx.flink.connector.clickhouse.internal
import com.streamxhub.streamx.flink.connector.clickhouse.util.ClickhouseConvertUtils.convert
import com.streamxhub.streamx.flink.connector.failover.{FailoverChecker, SinkBuffer}
import com.streamxhub.streamx.flink.connector.function.TransformFunction
import org.apache.flink.configuration.Configuration
import org.apache.flink.streaming.api.functions.sink.RichSinkFunction

import java.util.Properties

class AsyncClickHouseSinkFunction[T](apiType: ApiType = ApiType.scala, properties: Properties) extends RichSinkFunction[T] with Logger {

  private[this] object Lock {
    @volatile var initialized = false
    val lock = new Object()
  }

  private[this] var scalaSqlFunc: T => String = _
  private[this] var javaSqlFunc: TransformFunction[T, String] = _


  //for Scala
  def this(properties: Properties, scalaSqlFunc: T => String) = {
    this(ApiType.scala, properties)
    this.scalaSqlFunc = scalaSqlFunc
  }

  //for JAVA
  def this(properties: Properties, javaSqlFunc: TransformFunction[T, String]) = {
    this(ApiType.java, properties)
    this.javaSqlFunc = javaSqlFunc
  }

  @transient var clickHouseConf: ClickHouseConfig = _
  @transient var sinkBuffer: SinkBuffer = _
  @transient var clickHouseWriter: ClickHouseSinkWriter = _
  @transient var failoverChecker: FailoverChecker = _
  @volatile var isClosed: Boolean = false

  override def open(config: Configuration): Unit = {
    if (!Lock.initialized) {
      Lock.lock.synchronized {
        if (!Lock.initialized) {
          Lock.initialized = true
<<<<<<< HEAD
          clickHouseConf = new ClickHouseConfig(properties)
          val targetTable: String = clickHouseConf.table
          require(targetTable != null && targetTable.nonEmpty, () => s"ClickHouseSinkFunction insert targetTable must not null")
=======
          clickHouseConf = new ClickHouseHttpConfig(properties)
>>>>>>> a1a1fc1c
          clickHouseWriter = internal.ClickHouseSinkWriter(clickHouseConf)
          failoverChecker = FailoverChecker(clickHouseConf.delayTime)
          sinkBuffer = SinkBuffer(clickHouseWriter, clickHouseConf.delayTime, clickHouseConf.bufferSize)
          failoverChecker.addSinkBuffer(sinkBuffer)
          logInfo("AsyncClickHouseSink initialize... ")
        }
      }
    }
  }

  override def invoke(value: T): Unit = {
    val sql = (javaSqlFunc, scalaSqlFunc) match {
      case (null, null) => convert[T](value)
      case _ => apiType match {
        case ApiType.java => javaSqlFunc.transform(value)
        case ApiType.scala => scalaSqlFunc(value)
      }
    }
    try {
      sinkBuffer.put(sql)
    } catch {
      case e: Exception =>
        logError(s"""Error while sending data to Clickhouse, record = $sql,error:$e""")
        throw new RuntimeException(e)
    }
  }


  override def close(): Unit = {
    if (!isClosed) {
      Lock.lock.synchronized {
        if (!isClosed) {
          if (sinkBuffer != null) sinkBuffer.close()
          if (clickHouseWriter != null) clickHouseWriter.close()
          if (failoverChecker != null) failoverChecker.close()
          isClosed = true
          super.close()
        }
      }
    }
  }
}<|MERGE_RESOLUTION|>--- conflicted
+++ resolved
@@ -22,7 +22,7 @@
 import com.streamxhub.streamx.common.enums.ApiType
 import com.streamxhub.streamx.common.enums.ApiType.ApiType
 import com.streamxhub.streamx.common.util.Logger
-import com.streamxhub.streamx.flink.connector.clickhouse.conf.ClickHouseConfig
+import com.streamxhub.streamx.flink.connector.clickhouse.conf.ClickHouseHttpConfig
 import com.streamxhub.streamx.flink.connector.clickhouse.internal
 import com.streamxhub.streamx.flink.connector.clickhouse.util.ClickhouseConvertUtils.convert
 import com.streamxhub.streamx.flink.connector.failover.{FailoverChecker, SinkBuffer}
@@ -55,7 +55,7 @@
     this.javaSqlFunc = javaSqlFunc
   }
 
-  @transient var clickHouseConf: ClickHouseConfig = _
+  @transient var clickHouseConf: ClickHouseHttpConfig = _
   @transient var sinkBuffer: SinkBuffer = _
   @transient var clickHouseWriter: ClickHouseSinkWriter = _
   @transient var failoverChecker: FailoverChecker = _
@@ -66,13 +66,7 @@
       Lock.lock.synchronized {
         if (!Lock.initialized) {
           Lock.initialized = true
-<<<<<<< HEAD
-          clickHouseConf = new ClickHouseConfig(properties)
-          val targetTable: String = clickHouseConf.table
-          require(targetTable != null && targetTable.nonEmpty, () => s"ClickHouseSinkFunction insert targetTable must not null")
-=======
           clickHouseConf = new ClickHouseHttpConfig(properties)
->>>>>>> a1a1fc1c
           clickHouseWriter = internal.ClickHouseSinkWriter(clickHouseConf)
           failoverChecker = FailoverChecker(clickHouseConf.delayTime)
           sinkBuffer = SinkBuffer(clickHouseWriter, clickHouseConf.delayTime, clickHouseConf.bufferSize)
