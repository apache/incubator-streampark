/*
 * Copyright (c) 2019 The StreamX Project
 * <p>
 * Licensed to the Apache Software Foundation (ASF) under one
 * or more contributor license agreements. See the NOTICE file
 * distributed with this work for additional information
 * regarding copyright ownership. The ASF licenses this file
 * to you under the Apache License, Version 2.0 (the
 * "License"); you may not use this file except in compliance
 * with the License. You may obtain a copy of the License at
 * <p>
 * http://www.apache.org/licenses/LICENSE-2.0
 * <p>
 * Unless required by applicable law or agreed to in writing,
 * software distributed under the License is distributed on an
 * "AS IS" BASIS, WITHOUT WARRANTIES OR CONDITIONS OF ANY
 * KIND, either express or implied. See the License for the
 * specific language governing permissions and limitations
 * under the License.
 */
package com.streamxhub.streamx.flink.core

import com.streamxhub.streamx.common.enums.SqlErrorType
import com.streamxhub.streamx.common.util.Logger
import enumeratum.EnumEntry

import java.util.regex.{Matcher, Pattern}
import scala.collection.immutable
import scala.collection.mutable.ArrayBuffer

object SqlCommandParser extends Logger {

  def parseSQL(sql: String): List[SqlCommandCall] = {
    val sqlEmptyError = SqlError(SqlErrorType.VERIFY_FAILED, "sql is empty", sql).toString
    require(sql != null && sql.trim.nonEmpty, sqlEmptyError)
    val lines = sql.split("\\n").filter(_ != null).filter(_.trim.nonEmpty).filter(!_.startsWith("--"))
    lines match {
      case x if x.isEmpty => throw new RuntimeException(sqlEmptyError)
      case x =>
        val calls = new ArrayBuffer[SqlCommandCall]
        val stmt = new StringBuilder
        for (line <- x) {
          stmt.append("\n").append(line)
          if (line.trim.endsWith(";")) {
            parseLine(stmt.toString.trim) match {
              case Some(x) => calls += x
              case _ => throw new RuntimeException(SqlError(SqlErrorType.UNSUPPORTED_SQL, exception = s"unsupported sql", sql = stmt.toString).toString)
            }
            // clear string builder
            stmt.clear()
          }
        }
        calls.toList match {
          case Nil => throw new RuntimeException(SqlError(SqlErrorType.ENDS_WITH, exception = "not ends with \";\"", sql = sql).toString)
          case r => r
        }
    }
  }

  private[this] def parseLine(sqlLine: String): Option[SqlCommandCall] = {
    // remove ';' at the end
    val stmt = sqlLine.trim.replaceFirst(";$", "")
    // parse
    val sqlCommands = SqlCommand.values.filter(_.matches(stmt))
    if (sqlCommands.isEmpty) None else {
      val sqlCommand = sqlCommands.head
      val matcher = sqlCommand.matcher
      val groups = new Array[String](matcher.groupCount)
      for (i <- groups.indices) {
        groups(i) = matcher.group(i + 1)
      }
      sqlCommand.converter(groups).map(x => SqlCommandCall(sqlCommand, x))
    }
  }

}


sealed abstract class SqlCommand(
                                  val name: String,
                                  private val regex: String,
                                  val converter: Array[String] => Option[Array[String]] = (x: Array[String]) => Some(Array[String](x.head))
                                ) extends EnumEntry {
  var matcher: Matcher = _

  def matches(input: String): Boolean = {
    if (regex == null) false else {
      val pattern = Pattern.compile(regex, Pattern.CASE_INSENSITIVE | Pattern.DOTALL)
      matcher = pattern.matcher(input)
      matcher.matches()
    }
  }
}

object SqlCommand extends enumeratum.Enum[SqlCommand] {

  val values: immutable.IndexedSeq[SqlCommand] = findValues

  private[this] val NO_OPERANDS = (_: Array[String]) => Some(Array.empty[String])

  //----CREATE Statements----

  /**
   * <pre>
   * CREATE CATALOG catalog_name
   * WITH (key1=val1, key2=val2, ...)
   * </pre>
   */
  case object CREATE_CATALOG extends SqlCommand(
    "create catalog",
    "(CREATE\\s+CATALOG\\s+.*)"
  )

  /**
   * <pre>
   * CREATE DATABASE [IF NOT EXISTS] [catalog_name.]db_name<br>
   * [COMMENT database_comment]<br>
   * WITH (key1=val1, key2=val2, ...)<br>
   * </pre>
   */
  case object CREATE_DATABASE extends SqlCommand(
    "create database",
    "(CREATE\\s+DATABASE\\s+.*)"
  )

  /**
   * <pre>
   * CREATE TABLE [IF NOT EXISTS] [catalog_name.][db_name.]table_name
   * (
   * { <physical_column_definition> | <metadata_column_definition> | <computed_column_definition> }[ , ...n]
   * [ <watermark_definition> ]
   * [ <table_constraint> ][ , ...n]
   * )
   * [COMMENT table_comment]
   * [PARTITIONED BY (partition_column_name1, partition_column_name2, ...)]
   * WITH (key1=val1, key2=val2, ...)
   * [ LIKE source_table [( <like_options> )] ]
   * </pre
   */
  case object CREATE_TABLE extends SqlCommand(
    "create table",
    "(CREATE\\s+(TEMPORARY\\s+|)TABLE\\s+.*)"
  )

  /**
   * <pre>
   * CREATE [TEMPORARY] VIEW [IF NOT EXISTS] [catalog_name.][db_name.]view_name
   * [( columnName [, columnName ]* )] [COMMENT view_comment]
   * AS query_expression<
   * </pre
   */
  case object CREATE_VIEW extends SqlCommand(
    "create view",
<<<<<<< HEAD
    "CREATE\\s+(TEMPORARY\\s+|)VIEW\\s+(\\s+)\\s+AS\\s+(.*)", {
=======
    "CREATE\\s+(TEMPORARY\\s+|)VIEW\\s+(\\S+)\\s+AS\\s+(.*)", {
>>>>>>> 255a0c9b
      case a if a.length < 2 => None
      case x => Some(Array[String](x.head, x.last))
    }
  )

  /**
   * <pre>
   * CREATE [TEMPORARY|TEMPORARY SYSTEM] FUNCTION
   * [IF NOT EXISTS] [catalog_name.][db_name.]function_name
   * AS identifier [LANGUAGE JAVA|SCALA|PYTHON]
   * </pre
   */
  case object CREATE_FUNCTION extends SqlCommand(
    "create function",
    "(CREATE\\s+(TEMPORARY\\s+|TEMPORARY\\s+SYSTEM\\s+|)FUNCTION\\s+.*)"
  )

  //----ALTER Statements ---
  case object ALTER_DATABASE extends SqlCommand(
    "alter database",
    "(ALTER\\s+DATABASE\\s+.*)"
  )

  case object ALTER_TABLE extends SqlCommand(
    "alter table",
    "(ALTER\\s+TABLE\\s+.*)"
  )

  case object ALTER_FUNCTION extends SqlCommand(
    "alter function",
    "(ALTER\\s+FUNCTION.*)"
  )

  //----DROP Statements----

  case object DROP_CATALOG extends SqlCommand(
    "drop catalog",
    "(DROP\\s+CATALOG\\s+.*)"
  )

  case object DROP_DATABASE extends SqlCommand(
    "drop database",
    "(DROP\\s+DATABASE\\s+.*)"
  )

  case object DROP_TABLE extends SqlCommand(
    "drop table",
    "(DROP\\s+TABLE\\s+.*)"
  )

  case object DROP_VIEW extends SqlCommand(
    "drop view",
    "DROP\\s+VIEW\\s+(.*)"
  )


  case object DROP_FUNCTION extends SqlCommand(
    "drop function",
    "DROP\\s+FUNCTION\\s+(.*)"
  )

  //----SHOW Statements ---
  case object SHOW_CATALOGS extends SqlCommand(
    "show catalogs",
    "SHOW\\s+CATALOGS",
    NO_OPERANDS
  )

  case object SHOW_CURRENT_CATALOG extends SqlCommand(
    "show current catalogs",
    "SHOW\\s+CURRENT\\s+CATALOG",
    NO_OPERANDS
  )

  case object SHOW_DATABASES extends SqlCommand(
    "show databases",
    "SHOW\\s+DATABASES",
    NO_OPERANDS
  )

  case object SHOW_CURRENT_DATABASE extends SqlCommand(
    "show current database",
    "SHOW\\s+CURRENT\\s+DATABASE",
    NO_OPERANDS
  )

  case object SHOW_TABLES extends SqlCommand(
    "show tables",
    "SHOW\\s+TABLES",
    NO_OPERANDS
  )

  case object SHOW_VIEWS extends SqlCommand(
    "show views",
    "SHOW\\s+VIEWS",
    NO_OPERANDS
  )

  case object SHOW_FUNCTIONS extends SqlCommand(
    "show functions",
    "SHOW\\s+FUNCTIONS",
    NO_OPERANDS
  )

  case object SHOW_MODULES extends SqlCommand(
    "show modules",
    "SHOW\\s+MODULES",
    NO_OPERANDS
  )


  //---- INSERT Statement #
  case object INSERT_INTO extends SqlCommand(
    "insert into",
    "(INSERT\\s+INTO.*)"
  )

  case object INSERT_OVERWRITE extends SqlCommand(
    "insert overwrite",
    "(INSERT\\s+OVERWRITE.*)"
  )


  //---- SELECT Statements #
  case object SELECT extends SqlCommand(
    "select",
    "(SELECT.*)"
  )

  //---- USE Statements #
  case object USE_CATALOG extends SqlCommand(
    "use catalog",
    "USE\\s+CATALOG\\s+(.*)"
  )

  case object USE extends SqlCommand(
    "use",
    "USE\\s+(?!CATALOG)(.*)"
  )


  case object DESC extends SqlCommand(
    "desc",
    "DESC\\s+(.*)"
  )

  case object DESCRIBE extends SqlCommand(
    "describe",
    "DESCRIBE\\s+(.*)"
  )

  /**
   * <pre>
   * EXPLAIN PLAN FOR <query_statement_or_insert_statement>
   * </pre>
   */
  case object EXPLAIN extends SqlCommand(
    "explain plan for",
    "EXPLAIN\\s+PLAN\\s+FOR\\s+(SELECT\\s+.*|INSERT\\s+.*)"
  )

  case object SET extends SqlCommand(
    "set",
    "SET(\\s+(\\S+)\\s*=(.*))?", {
      case a if a.length < 3 => None
      case a if a.head == null => Some(Array[String](a.head))
      case a => Some(Array[String](a(1), a(2)))
    }
  )

  case object RESET extends SqlCommand(
    "reset",
    "RESET\\s*(.*)", {
      case x if x.head.nonEmpty => Some(Array[String](x.head))
      case _ => Some(Array[String]("ALL"))
    }
  )

}

/**
 * Call of SQL command with operands and command type.
 */
case class SqlCommandCall(command: SqlCommand, operands: Array[String]) {
  def this(command: SqlCommand) {
    this(command, new Array[String](0))
  }
}


case class SqlError(
                     errorType: SqlErrorType,
                     exception: String = null,
                     sql: String = null
                   ) {

  override def toString: String = SqlError.toString(this)

}

object SqlError {

  //不可见分隔符.
  private[core] val separator = "\001"

  def toString(sqlError: SqlError): String = {
    s"${sqlError.errorType.errorType}${SqlError.separator}${sqlError.exception}${SqlError.separator}${sqlError.sql}"
  }

  def fromString(string: String): SqlError = {
    string match {
      case null => null
      case x => x.split(separator) match {
        case Array(a, b, c) => SqlError(SqlErrorType.of(a.toInt), b, c)
      }
    }
  }

}<|MERGE_RESOLUTION|>--- conflicted
+++ resolved
@@ -151,11 +151,7 @@
    */
   case object CREATE_VIEW extends SqlCommand(
     "create view",
-<<<<<<< HEAD
-    "CREATE\\s+(TEMPORARY\\s+|)VIEW\\s+(\\s+)\\s+AS\\s+(.*)", {
-=======
     "CREATE\\s+(TEMPORARY\\s+|)VIEW\\s+(\\S+)\\s+AS\\s+(.*)", {
->>>>>>> 255a0c9b
       case a if a.length < 2 => None
       case x => Some(Array[String](x.head, x.last))
     }
