--- conflicted
+++ resolved
@@ -92,7 +92,7 @@
   private[this] var localStreamEnv: StreamExecutionEnvironment = _
 
   private[this] lazy val defaultFlinkConf: Map[String, String] = {
-    parameter.get(keyFlinkConf(), null) match {
+    parameter.get(KEY_FLINK_CONF(), null) match {
       case null =>
         //通过脚本启动..
         val flinkHome = System.getenv("FLINK_HOME")
@@ -142,11 +142,7 @@
 
   def initParameter(): ParameterTool = {
     val argsMap = ParameterTool.fromArgs(args)
-<<<<<<< HEAD
-    val config = argsMap.get(keyAppConf(), null) match {
-=======
     val config = argsMap.get(KEY_APP_CONF(), null) match {
->>>>>>> bc027d34
       // scalastyle:off throwerror
       case null | "" => throw new ExceptionInInitializerError("[StreamX] Usage:can't fond config,please set \"--conf $path \" in main arguments")
       // scalastyle:on throwerror
@@ -171,7 +167,7 @@
   def initStreamEnv(): Unit = {
     localStreamEnv = StreamExecutionEnvironment.getExecutionEnvironment
     //init env...
-    Try(parameter.get(keyFlinkParallelism()).toInt).getOrElse {
+    Try(parameter.get(KEY_FLINK_PARALLELISM()).toInt).getOrElse {
       Try(parameter.get(CoreOptions.DEFAULT_PARALLELISM.key()).toInt).getOrElse(CoreOptions.DEFAULT_PARALLELISM.defaultValue().toInt)
     } match {
       case p if p > 0 => localStreamEnv.setParallelism(p)
