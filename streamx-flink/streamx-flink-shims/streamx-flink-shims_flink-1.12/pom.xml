<?xml version="1.0" encoding="UTF-8"?>
<project xmlns="http://maven.apache.org/POM/4.0.0"
         xmlns:xsi="http://www.w3.org/2001/XMLSchema-instance"
         xsi:schemaLocation="http://maven.apache.org/POM/4.0.0 http://maven.apache.org/xsd/maven-4.0.0.xsd">

    <modelVersion>4.0.0</modelVersion>

    <parent>
        <groupId>com.streamxhub.streamx</groupId>
        <artifactId>streamx-flink-shims</artifactId>
        <version>1.2.0</version>
    </parent>

    <artifactId>streamx-flink-shims_flink-1.12</artifactId>
    <name>StreamX : Flink Shims 1.12</name>

    <!--
    scope:provided 和 optional的区别:
    optional: 主要用于"可选依赖"的场景,例如该框架实现了很多source和sink,至于是否引入mysql和hbase,取决于用户的使用情况,如使用了mysql,则需要用户手动导入mysql依赖.
    provided: 表示的不是依赖可选,它表示这个依赖是必须的,但是这个依赖通常是已经提供的,应用服务不需要额外引入,通常也不用关心
    -->
    <properties>
        <flink.version>1.12.0</flink.version>
    </properties>

    <dependencies>

        <!--scala-->
        <dependency>
            <groupId>org.scala-lang</groupId>
            <artifactId>scala-library</artifactId>
            <version>${scala.version}</version>
        </dependency>

        <dependency>
            <groupId>com.streamxhub.streamx</groupId>
            <artifactId>streamx-common</artifactId>
            <version>${project.version}</version>
        </dependency>

        <dependency>
            <groupId>com.streamxhub.streamx</groupId>
            <artifactId>streamx-flink-shims-base</artifactId>
            <version>${project.version}</version>
        </dependency>

        <dependency>
            <groupId>org.apache.flink</groupId>
            <artifactId>flink-clients_${scala.binary.version}</artifactId>
            <version>${flink.version}</version>
        </dependency>

        <!--flink base-->
        <dependency>
            <groupId>org.apache.flink</groupId>
            <artifactId>flink-core</artifactId>
            <version>${flink.version}</version>
        </dependency>

        <dependency>
            <groupId>org.apache.flink</groupId>
            <artifactId>flink-streaming-java_${scala.binary.version}</artifactId>
            <version>${flink.version}</version>
        </dependency>

        <dependency>
            <groupId>org.apache.flink</groupId>
            <artifactId>flink-scala_${scala.binary.version}</artifactId>
            <version>${flink.version}</version>
        </dependency>

        <dependency>
            <groupId>org.apache.flink</groupId>
            <artifactId>flink-streaming-scala_${scala.binary.version}</artifactId>
            <version>${flink.version}</version>
        </dependency>

        <dependency>
            <groupId>org.apache.flink</groupId>
            <artifactId>flink-statebackend-rocksdb_${scala.binary.version}</artifactId>
            <version>${flink.version}</version>
        </dependency>

        <!-- table -->
        <dependency>
            <groupId>org.apache.flink</groupId>
            <artifactId>flink-table-uber_${scala.binary.version}</artifactId>
            <version>${flink.version}</version>
        </dependency>

        <dependency>
            <groupId>org.apache.flink</groupId>
            <artifactId>flink-table-planner-blink_${scala.binary.version}</artifactId>
            <version>${flink.version}</version>
        </dependency>

        <dependency>
            <groupId>org.apache.hadoop</groupId>
            <artifactId>hadoop-yarn-api</artifactId>
            <scope>provided</scope>
        </dependency>

        <dependency>
            <groupId>org.apache.flink</groupId>
<<<<<<< HEAD
            <artifactId>flink-table-runtime-blink_${scala.binary.version}</artifactId>
=======
            <artifactId>flink-yarn_${scala.binary.version}</artifactId>
>>>>>>> e2cb3b82
            <version>${flink.version}</version>
            <exclusions>
                <exclusion>
                    <artifactId>guava</artifactId>
                    <groupId>com.google.guava</groupId>
                </exclusion>
            </exclusions>
        </dependency>

        <dependency>
            <groupId>org.apache.flink</groupId>
            <artifactId>flink-kubernetes_${scala.binary.version}</artifactId>
            <version>${flink.version}</version>
        </dependency>

        <dependency>
            <groupId>org.apache.flink</groupId>
            <artifactId>flink-yarn_${scala.binary.version}</artifactId>
            <version>${flink.version}</version>
            <exclusions>
                <exclusion>
                    <artifactId>guava</artifactId>
                    <groupId>com.google.guava</groupId>
                </exclusion>
            </exclusions>
        </dependency>

        <dependency>
            <groupId>org.apache.flink</groupId>
            <artifactId>flink-kubernetes_${scala.binary.version}</artifactId>
            <version>${flink.version}</version>
        </dependency>

        <dependency>
            <groupId>org.apache.flink</groupId>
            <artifactId>flink-shaded-guava</artifactId>
            <version>18.0-12.0</version>
        </dependency>

    </dependencies>

    <build>
        <plugins>
            <plugin>
                <groupId>org.apache.maven.plugins</groupId>
                <artifactId>maven-shade-plugin</artifactId>
<<<<<<< HEAD
                <configuration>
                    <shadedArtifactAttached>true</shadedArtifactAttached>
                    <shadedClassifierName>shaded</shadedClassifierName>
                </configuration>
=======
>>>>>>> e2cb3b82
            </plugin>
        </plugins>
    </build>

</project><|MERGE_RESOLUTION|>--- conflicted
+++ resolved
@@ -14,11 +14,6 @@
     <artifactId>streamx-flink-shims_flink-1.12</artifactId>
     <name>StreamX : Flink Shims 1.12</name>
 
-    <!--
-    scope:provided 和 optional的区别:
-    optional: 主要用于"可选依赖"的场景,例如该框架实现了很多source和sink,至于是否引入mysql和hbase,取决于用户的使用情况,如使用了mysql,则需要用户手动导入mysql依赖.
-    provided: 表示的不是依赖可选,它表示这个依赖是必须的,但是这个依赖通常是已经提供的,应用服务不需要额外引入,通常也不用关心
-    -->
     <properties>
         <flink.version>1.12.0</flink.version>
     </properties>
@@ -102,28 +97,6 @@
 
         <dependency>
             <groupId>org.apache.flink</groupId>
-<<<<<<< HEAD
-            <artifactId>flink-table-runtime-blink_${scala.binary.version}</artifactId>
-=======
-            <artifactId>flink-yarn_${scala.binary.version}</artifactId>
->>>>>>> e2cb3b82
-            <version>${flink.version}</version>
-            <exclusions>
-                <exclusion>
-                    <artifactId>guava</artifactId>
-                    <groupId>com.google.guava</groupId>
-                </exclusion>
-            </exclusions>
-        </dependency>
-
-        <dependency>
-            <groupId>org.apache.flink</groupId>
-            <artifactId>flink-kubernetes_${scala.binary.version}</artifactId>
-            <version>${flink.version}</version>
-        </dependency>
-
-        <dependency>
-            <groupId>org.apache.flink</groupId>
             <artifactId>flink-yarn_${scala.binary.version}</artifactId>
             <version>${flink.version}</version>
             <exclusions>
@@ -153,13 +126,10 @@
             <plugin>
                 <groupId>org.apache.maven.plugins</groupId>
                 <artifactId>maven-shade-plugin</artifactId>
-<<<<<<< HEAD
                 <configuration>
                     <shadedArtifactAttached>true</shadedArtifactAttached>
                     <shadedClassifierName>shaded</shadedClassifierName>
                 </configuration>
-=======
->>>>>>> e2cb3b82
             </plugin>
         </plugins>
     </build>
