--- conflicted
+++ resolved
@@ -95,31 +95,15 @@
         </dependency>
 
         <dependency>
+            <groupId>org.apache.flink</groupId>
+            <artifactId>flink-table-runtime-blink_${scala.binary.version}</artifactId>
+            <version>${flink.version}</version>
+        </dependency>
+
+        <dependency>
             <groupId>org.apache.hadoop</groupId>
             <artifactId>hadoop-yarn-api</artifactId>
             <scope>provided</scope>
-        </dependency>
-
-        <dependency>
-            <groupId>org.apache.flink</groupId>
-<<<<<<< HEAD
-            <artifactId>flink-yarn_${scala.binary.version}</artifactId>
-=======
-            <artifactId>flink-table-runtime-blink_${scala.binary.version}</artifactId>
->>>>>>> e09ea9e6
-            <version>${flink.version}</version>
-            <exclusions>
-                <exclusion>
-                    <artifactId>guava</artifactId>
-                    <groupId>com.google.guava</groupId>
-                </exclusion>
-            </exclusions>
-        </dependency>
-
-        <dependency>
-            <groupId>org.apache.flink</groupId>
-            <artifactId>flink-kubernetes_${scala.binary.version}</artifactId>
-            <version>${flink.version}</version>
         </dependency>
 
         <dependency>
@@ -147,13 +131,10 @@
             <plugin>
                 <groupId>org.apache.maven.plugins</groupId>
                 <artifactId>maven-shade-plugin</artifactId>
-<<<<<<< HEAD
                 <configuration>
                     <shadedArtifactAttached>true</shadedArtifactAttached>
                     <shadedClassifierName>shaded</shadedClassifierName>
                 </configuration>
-=======
->>>>>>> e09ea9e6
             </plugin>
         </plugins>
     </build>
