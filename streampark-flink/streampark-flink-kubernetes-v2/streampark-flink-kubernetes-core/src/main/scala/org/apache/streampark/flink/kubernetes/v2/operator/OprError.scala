/*
 * Licensed to the Apache Software Foundation (ASF) under one or more
 * contributor license agreements.  See the NOTICE file distributed with
 * this work for additional information regarding copyright ownership.
 * The ASF licenses this file to You under the Apache License, Version 2.0
 * (the "License"); you may not use this file except in compliance with
 * the License.  You may obtain a copy of the License at
 *
 *    http://www.apache.org/licenses/LICENSE-2.0
 *
 * Unless required by applicable law or agreed to in writing, software
 * distributed under the License is distributed on an "AS IS" BASIS,
 * WITHOUT WARRANTIES OR CONDITIONS OF ANY KIND, either express or implied.
 * See the License for the specific language governing permissions and
 * limitations under the License.
 */

package org.apache.streampark.flink.kubernetes.v2.operator

object OprError {

  case class UnsupportedAction(msg: String) extends Exception("Unsupported action: " + msg)

  case class FlinkResourceNotFound(id: Long) extends Exception(s"Flink resource not found: id=$id")

  case class FlinkJobNotFound(appId: Long) extends Exception(s"Flink job not found: appId=$appId")

  case class FlinkRestEndpointNotFound(namespace: String, name: String)
    extends Exception(s"Flink cluster rest endpoint not found: namespace=$namespace, name=$name")

<<<<<<< HEAD
  case class TrackKeyNotFound(namespace: String, name: String)
    extends Exception(s"TrackKey not found: namespace=$namespace, name=$name")

=======
  case class FlinkDeploymentCRDNotFound()
    extends Exception("The FlinkDeployment CRD is not currently deployed in the kubernetes cluster")
>>>>>>> 832908ac
}<|MERGE_RESOLUTION|>--- conflicted
+++ resolved
@@ -28,12 +28,9 @@
   case class FlinkRestEndpointNotFound(namespace: String, name: String)
     extends Exception(s"Flink cluster rest endpoint not found: namespace=$namespace, name=$name")
 
-<<<<<<< HEAD
   case class TrackKeyNotFound(namespace: String, name: String)
     extends Exception(s"TrackKey not found: namespace=$namespace, name=$name")
 
-=======
   case class FlinkDeploymentCRDNotFound()
     extends Exception("The FlinkDeployment CRD is not currently deployed in the kubernetes cluster")
->>>>>>> 832908ac
 }