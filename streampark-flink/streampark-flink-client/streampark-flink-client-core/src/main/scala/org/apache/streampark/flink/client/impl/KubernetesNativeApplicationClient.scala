--- conflicted
+++ resolved
@@ -101,14 +101,7 @@
   override def doTriggerSavepoint(
       triggerSavepointRequest: TriggerSavepointRequest,
       flinkConf: Configuration): SavepointResponse = {
-<<<<<<< HEAD
-    flinkConf.safeSet(
-      DeploymentOptions.TARGET,
-      ExecutionModeEnum.KUBERNETES_NATIVE_APPLICATION.getName)
-    super.doTriggerSavepoint(request, flinkConf)
-=======
     flinkConf.safeSet(DeploymentOptions.TARGET, ExecutionMode.KUBERNETES_NATIVE_APPLICATION.getName)
     super.doTriggerSavepoint(triggerSavepointRequest, flinkConf)
->>>>>>> 436b9f32
   }
 }