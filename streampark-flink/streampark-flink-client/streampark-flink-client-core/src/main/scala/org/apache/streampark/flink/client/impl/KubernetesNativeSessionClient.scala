/*
 * Licensed to the Apache Software Foundation (ASF) under one or more
 * contributor license agreements.  See the NOTICE file distributed with
 * this work for additional information regarding copyright ownership.
 * The ASF licenses this file to You under the Apache License, Version 2.0
 * (the "License"); you may not use this file except in compliance with
 * the License.  You may obtain a copy of the License at
 *
 *    http://www.apache.org/licenses/LICENSE-2.0
 *
 * Unless required by applicable law or agreed to in writing, software
 * distributed under the License is distributed on an "AS IS" BASIS,
 * WITHOUT WARRANTIES OR CONDITIONS OF ANY KIND, either express or implied.
 * See the License for the specific language governing permissions and
 * limitations under the License.
 */

package org.apache.streampark.flink.client.impl

import org.apache.streampark.common.enums.ExecutionModeEnum
import org.apache.streampark.common.util.{Logger, Utils}
import org.apache.streampark.flink.client.`trait`.KubernetesNativeClientTrait
import org.apache.streampark.flink.client.bean._
import org.apache.streampark.flink.client.tool.FlinkSessionSubmitHelper
import org.apache.streampark.flink.core.FlinkKubernetesClient
import org.apache.streampark.flink.kubernetes.KubernetesRetriever
import org.apache.streampark.flink.kubernetes.enums.FlinkK8sExecuteModeEnum
import org.apache.streampark.flink.kubernetes.model.ClusterKey

import io.fabric8.kubernetes.api.model.{Config => _}
import org.apache.commons.lang3.StringUtils
import org.apache.flink.client.program.{ClusterClient, PackagedProgram}
import org.apache.flink.configuration._
import org.apache.flink.kubernetes.KubernetesClusterDescriptor
import org.apache.flink.kubernetes.configuration.{KubernetesConfigOptions, KubernetesDeploymentTarget}
import org.apache.flink.kubernetes.configuration.KubernetesConfigOptions.ServiceExposedType
import org.apache.flink.kubernetes.kubeclient.{FlinkKubeClient, FlinkKubeClientFactory}

import scala.collection.convert.ImplicitConversions._
import scala.language.postfixOps
import scala.util.{Failure, Success, Try}

/** kubernetes native session mode submit */
@deprecated("use KubernetesSessionClientV2 instead")
object KubernetesNativeSessionClient extends KubernetesNativeClientTrait with Logger {

  @throws[Exception]
  override def doSubmit(
      submitRequest: SubmitRequest,
      flinkConfig: Configuration): SubmitResponse = {
    // require parameters
    require(
      StringUtils.isNotBlank(submitRequest.k8sSubmitParam.clusterId),
      s"[flink-submit] submit flink job failed, clusterId is null, mode=${flinkConfig.get(DeploymentOptions.TARGET)}"
    )
    super.trySubmit(submitRequest, flinkConfig)(restApiSubmit)(jobGraphSubmit)
  }

  /** Submit flink session job via rest api. */
  @throws[Exception]
  def restApiSubmit(submitRequest: SubmitRequest, flinkConfig: Configuration): SubmitResponse = {
    Try {
      // get jm rest url of flink session cluster
      val clusterKey = ClusterKey(
        FlinkK8sExecuteModeEnum.SESSION,
        submitRequest.k8sSubmitParam.kubernetesNamespace,
        submitRequest.k8sSubmitParam.clusterId)
      val jmRestUrl = KubernetesRetriever
        .retrieveFlinkRestUrl(clusterKey)
        .getOrElse(throw new Exception(
          s"[flink-submit] retrieve flink session rest url failed, clusterKey=$clusterKey"))
      // submit job via rest api
      val jobId =
        FlinkSessionSubmitHelper.submitViaRestApi(jmRestUrl, submitRequest.userJarFile, flinkConfig)
      SubmitResponse(clusterKey.clusterId, flinkConfig.toMap, jobId, jmRestUrl)
    } match {
      case Success(s) => s
      case Failure(e) =>
        logError(s"submit flink job fail in ${submitRequest.executionMode} mode")
        throw e
    }
  }

  /** Submit flink session job with building JobGraph via ClusterClient api. */
  @throws[Exception]
  def jobGraphSubmit(submitRequest: SubmitRequest, flinkConfig: Configuration): SubmitResponse = {
    // retrieve k8s cluster and submit flink job on session mode
    var clusterDescriptor: KubernetesClusterDescriptor = null
    var packageProgram: PackagedProgram = null
    var client: ClusterClient[String] = null

    try {
      clusterDescriptor = getK8sClusterDescriptor(flinkConfig)
      // build JobGraph
      val programJobGraph = super.getJobGraph(submitRequest, flinkConfig)
      packageProgram = programJobGraph._1
      val jobGraph = programJobGraph._2
      // retrieve client and submit JobGraph
      client = clusterDescriptor
        .retrieve(flinkConfig.getString(KubernetesConfigOptions.CLUSTER_ID))
        .getClusterClient
      val submitResult = client.submitJob(jobGraph)
      val jobId = submitResult.get().toString
      val result =
        SubmitResponse(client.getClusterId, flinkConfig.toMap, jobId, client.getWebInterfaceURL)
      logInfo(
        s"[flink-submit] flink job has been submitted. ${flinkConfIdentifierInfo(flinkConfig)}, jobId: $jobId")
      result
    } catch {
      case e: Exception =>
        logError(s"submit flink job fail in ${submitRequest.executionMode} mode")
        e.printStackTrace()
        throw e
    } finally {
      if (submitRequest.safePackageProgram) {
        Utils.close(packageProgram)
      }
      Utils.close(clusterDescriptor, client)
    }
  }

  override def doCancel(
      cancelRequest: CancelRequest,
      flinkConfig: Configuration): CancelResponse = {
    flinkConfig.safeSet(
      DeploymentOptions.TARGET,
      ExecutionModeEnum.KUBERNETES_NATIVE_SESSION.getName)
    super.doCancel(cancelRequest, flinkConfig)
  }

  def deploy(deployRequest: DeployRequest): DeployResponse = {
    logInfo(
      s"""
         |--------------------------------------- kubernetes session start ---------------------------------------
         |    userFlinkHome    : ${deployRequest.flinkVersion.flinkHome}
         |    flinkVersion     : ${deployRequest.flinkVersion.version}
         |    execMode         : ${deployRequest.executionMode.name()}
         |    clusterId        : ${deployRequest.clusterId}
         |    namespace        : ${deployRequest.k8sDeployParam.kubernetesNamespace}
         |    exposedType      : ${deployRequest.k8sDeployParam.flinkRestExposedType}
         |    serviceAccount   : ${deployRequest.k8sDeployParam.serviceAccount}
         |    flinkImage       : ${deployRequest.k8sDeployParam.flinkImage}
         |    properties       : ${deployRequest.properties.mkString(" ")}
         |-------------------------------------------------------------------------------------------
         |""".stripMargin)
    var clusterDescriptor: KubernetesClusterDescriptor = null
    var client: ClusterClient[String] = null
    var kubeClient: FlinkKubeClient = null
    try {
      val flinkConfig =
        extractConfiguration(deployRequest.flinkVersion.flinkHome, deployRequest.properties)
      flinkConfig
        .safeSet(DeploymentOptions.TARGET, KubernetesDeploymentTarget.SESSION.getName)
        .safeSet(
          KubernetesConfigOptions.NAMESPACE,
          deployRequest.k8sDeployParam.kubernetesNamespace)
        .safeSet(
          KubernetesConfigOptions.KUBERNETES_SERVICE_ACCOUNT,
          deployRequest.k8sDeployParam.serviceAccount)
        .safeSet(
          KubernetesConfigOptions.REST_SERVICE_EXPOSED_TYPE,
          ServiceExposedType.valueOf(deployRequest.k8sDeployParam.flinkRestExposedType.getName))
        .safeSet(KubernetesConfigOptions.CLUSTER_ID, deployRequest.clusterId)
        .safeSet(KubernetesConfigOptions.CONTAINER_IMAGE, deployRequest.k8sDeployParam.flinkImage)
        .safeSet(
          KubernetesConfigOptions.KUBE_CONFIG_FILE,
          getDefaultKubernetesConf(deployRequest.k8sDeployParam.kubeConf))
        .safeSet(
          DeploymentOptionsInternal.CONF_DIR,
          s"${deployRequest.flinkVersion.flinkHome}/conf")

      val kubernetesClusterDescriptor = getK8sClusterDescriptorAndSpecification(flinkConfig)
      clusterDescriptor = kubernetesClusterDescriptor._1
      kubeClient = FlinkKubeClientFactory.getInstance.fromConfiguration(flinkConfig, "client")
      val kubeClientWrapper = new FlinkKubernetesClient(kubeClient)

      if (
        deployRequest.clusterId != null && kubeClientWrapper
          .getService(deployRequest.clusterId)
          .isPresent
      ) {
        client = clusterDescriptor.retrieve(deployRequest.clusterId).getClusterClient
      } else {
        client =
          clusterDescriptor.deploySessionCluster(kubernetesClusterDescriptor._2).getClusterClient
      }
      if (client.getWebInterfaceURL != null) {
        DeployResponse(client.getWebInterfaceURL, client.getClusterId)
      } else {
        null
      }
    } catch {
      case e: Exception =>
        logError(s"start flink session fail in ${deployRequest.executionMode} mode")
        e.printStackTrace()
        throw e
    } finally {
      Utils.close(client, clusterDescriptor, kubeClient)
    }
  }

  def shutdown(shutDownRequest: ShutDownRequest): ShutDownResponse = {
    var kubeClient: FlinkKubeClient = null
    try {
      val flinkConfig = getFlinkDefaultConfiguration(shutDownRequest.flinkVersion.flinkHome)
      shutDownRequest.properties.foreach(
        m =>
          m._2 match {
            case v if v != null => flinkConfig.setString(m._1, m._2.toString)
            case _ =>
          })
      flinkConfig
        .safeSet(DeploymentOptions.TARGET, KubernetesDeploymentTarget.SESSION.getName)
        .safeSet(
          KubernetesConfigOptions.NAMESPACE,
          shutDownRequest.kubernetesDeployParam.kubernetesNamespace)
        .safeSet(
          KubernetesConfigOptions.KUBERNETES_SERVICE_ACCOUNT,
          shutDownRequest.kubernetesDeployParam.serviceAccount)
        .safeSet(
          KubernetesConfigOptions.REST_SERVICE_EXPOSED_TYPE,
          ServiceExposedType.valueOf(
            shutDownRequest.kubernetesDeployParam.flinkRestExposedType.getName))
        .safeSet(KubernetesConfigOptions.CLUSTER_ID, shutDownRequest.clusterId)
        .safeSet(
          KubernetesConfigOptions.CONTAINER_IMAGE,
          shutDownRequest.kubernetesDeployParam.flinkImage)
        .safeSet(
          KubernetesConfigOptions.KUBE_CONFIG_FILE,
          getDefaultKubernetesConf(shutDownRequest.kubernetesDeployParam.kubeConf))
      kubeClient = FlinkKubeClientFactory.getInstance.fromConfiguration(flinkConfig, "client")
      val kubeClientWrapper = new FlinkKubernetesClient(kubeClient)

      if (
        shutDownRequest.clusterId != null && kubeClientWrapper
          .getService(shutDownRequest.clusterId)
          .isPresent
      ) {
        kubeClient.stopAndCleanupCluster(shutDownRequest.clusterId)
        ShutDownResponse()
      } else {
        null
      }
    } catch {
      case e: Exception =>
        logError(s"shutdown flink session fail in ${shutDownRequest.executionMode} mode")
        e.printStackTrace()
        throw e
    } finally {
      Utils.close(kubeClient)
    }
  }

  override def doTriggerSavepoint(
      triggerSavepointRequest: TriggerSavepointRequest,
      flinkConfig: Configuration): SavepointResponse = {
<<<<<<< HEAD
    flinkConfig.safeSet(
      DeploymentOptions.TARGET,
      ExecutionModeEnum.KUBERNETES_NATIVE_SESSION.getName)
    super.doTriggerSavepoint(request, flinkConfig)
=======
    flinkConfig.safeSet(DeploymentOptions.TARGET, ExecutionMode.KUBERNETES_NATIVE_SESSION.getName)
    super.doTriggerSavepoint(triggerSavepointRequest, flinkConfig)
>>>>>>> 436b9f32
  }
}<|MERGE_RESOLUTION|>--- conflicted
+++ resolved
@@ -254,14 +254,7 @@
   override def doTriggerSavepoint(
       triggerSavepointRequest: TriggerSavepointRequest,
       flinkConfig: Configuration): SavepointResponse = {
-<<<<<<< HEAD
-    flinkConfig.safeSet(
-      DeploymentOptions.TARGET,
-      ExecutionModeEnum.KUBERNETES_NATIVE_SESSION.getName)
-    super.doTriggerSavepoint(request, flinkConfig)
-=======
     flinkConfig.safeSet(DeploymentOptions.TARGET, ExecutionMode.KUBERNETES_NATIVE_SESSION.getName)
     super.doTriggerSavepoint(triggerSavepointRequest, flinkConfig)
->>>>>>> 436b9f32
   }
 }