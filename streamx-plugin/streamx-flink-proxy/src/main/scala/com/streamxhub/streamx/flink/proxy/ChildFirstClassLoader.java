--- conflicted
+++ resolved
@@ -48,26 +48,9 @@
     public static final Consumer<Throwable> NOOP_EXCEPTION_HANDLER = classLoadingException -> {
     };
 
-<<<<<<< HEAD
-    private final String JAR_PROTOCOL = "jar";
-
-    private static final List<String> PARENT_FIRST_PATTERNS = Arrays.asList(
-        "java.",
-        "javax.xml",
-        "javax.annotation.",
-        "org.slf4j",
-        "org.apache.log4j",
-        "org.apache.logging",
-        "org.apache.commons.logging",
-        "ch.qos.logback",
-        "org.xml",
-        "org.w3c",
-        "org.apache.hadoop"
-=======
     private static Pattern FLINK_PATTERN = Pattern.compile(
         "flink-(.*).jar",
         Pattern.CASE_INSENSITIVE | Pattern.DOTALL
->>>>>>> d9da5fcd
     );
 
     private static final String JAR_PROTOCOL = "jar";
@@ -152,11 +135,7 @@
             String spec = urlClassLoaderResource.getFile();
             String filename = new File(spec.substring(0, spec.indexOf("!/"))).getName();
 
-<<<<<<< HEAD
-            if (!resourcePattern.matcher(filename).matches()) {
-=======
             if (FLINK_PATTERN.matcher(filename).matches() && !flinkResourcePattern.matcher(filename).matches()) {
->>>>>>> d9da5fcd
                 return null;
             }
         }
