/*
 * Copyright (c) 2019 The StreamX Project
 *
 * Licensed to the Apache Software Foundation (ASF) under one or more
 * contributor license agreements.  See the NOTICE file distributed with
 * this work for additional information regarding copyright ownership.
 * The ASF licenses this file to You under the Apache License, Version 2.0
 * (the "License"); you may not use this file except in compliance with
 * the License.  You may obtain a copy of the License at
 *
 *    https://www.apache.org/licenses/LICENSE-2.0
 *
 * Unless required by applicable law or agreed to in writing, software
 * distributed under the License is distributed on an "AS IS" BASIS,
 * WITHOUT WARRANTIES OR CONDITIONS OF ANY KIND, either express or implied.
 * See the License for the specific language governing permissions and
 * limitations under the License.
 */

package com.streamxhub.streamx.flink.submit.`trait`

import com.streamxhub.streamx.common.util.ExceptionUtils
import com.streamxhub.streamx.flink.submit.bean._
import org.apache.flink.client.deployment.ClusterSpecification
import org.apache.flink.client.program.ClusterClientProvider
import org.apache.flink.configuration.Configuration
import org.apache.flink.runtime.jobgraph.JobGraph
import org.apache.flink.util.FlinkException
import org.apache.flink.yarn.configuration.YarnConfigOptions
import org.apache.flink.yarn.{YarnClusterClientFactory, YarnClusterDescriptor}
import org.apache.hadoop.yarn.api.records.ApplicationId

import java.lang.reflect.Method
import java.lang.{Boolean => JavaBool}

/**
 * yarn application mode submit
 */
trait YarnSubmitTrait extends FlinkSubmitTrait {

  override def doStop(stopRequest: StopRequest, flinkConf: Configuration): StopResponse = {

    val jobID = getJobID(stopRequest.jobId)

    val clusterClient = {
      flinkConf.safeSet(YarnConfigOptions.APPLICATION_ID, stopRequest.clusterId)
      val clusterClientFactory = new YarnClusterClientFactory
      val applicationId = clusterClientFactory.getClusterId(flinkConf)
      if (applicationId == null) {
        throw new FlinkException("[StreamX] getClusterClient error. No cluster id was specified. Please specify a cluster to which you would like to connect.")
      }
      val clusterDescriptor = clusterClientFactory.createClusterDescriptor(flinkConf)
      clusterDescriptor.retrieve(applicationId).getClusterClient
    }
    try {
      val savepointDir = cancelJob(stopRequest, jobID, clusterClient)
      StopResponse(savepointDir)
    } catch {
      case e: Exception =>
        val cause = ExceptionUtils.stringifyException(e)
        throw new FlinkException(s"[StreamX] Triggering a savepoint for the job ${stopRequest.jobId} failed. $cause");
    }
  }

  lazy private val deployInternalMethod: Method = {
    val paramClass = Array(
      classOf[ClusterSpecification],
      classOf[String],
      classOf[String],
      classOf[JobGraph],
      Boolean2boolean(true).getClass // get boolean class.
    )
    val deployInternal = classOf[YarnClusterDescriptor].getDeclaredMethod("deployInternal", paramClass: _*)
    deployInternal.setAccessible(true)
    deployInternal
  }

<<<<<<< HEAD
  /**
   * 页面定义参数优先级 > appConf > flink-conf.yaml中配置优先级
   *
   * @param submitRequest
   * @param activeCustomCommandLine
   * @param commandLine
   * @return
   */
  private[submit] def applyConfiguration(submitRequest: SubmitRequest,
                                         activeCustomCommandLine: CustomCommandLine,
                                         commandLine: CommandLine): Configuration = {

    require(activeCustomCommandLine != null, "YarnSubmitTrait.applyConfiguration: activeCustomCommandLine must not be null.")
    val executorConfig = activeCustomCommandLine.toConfiguration(commandLine)
    val customConfiguration = new Configuration(executorConfig)
    val configuration = new Configuration()
    //flink-conf.yaml配置
    val flinkDefaultConfiguration = getFlinkDefaultConfiguration(submitRequest.flinkVersion.flinkHome)
    flinkDefaultConfiguration.keySet.foreach(x => {
      flinkDefaultConfiguration.getString(x, null) match {
        case v if v != null => configuration.setString(x, v)
        case _ =>
      }
    })
    val appConf = new Configuration()
    submitRequest.appProperties.foreach( v => {
      appConf.setString(v._1, v._2)
    })
    configuration.addAll(appConf)
    configuration.addAll(customConfiguration)
    //main class
    if (submitRequest.developmentMode == DevelopmentMode.CUSTOMCODE) {
      configuration.set(ApplicationConfiguration.APPLICATION_MAIN_CLASS, submitRequest.appMain)
    }
    configuration
  }
=======
>>>>>>> 9ae2660a

  private[submit] def deployInternal(clusterDescriptor: YarnClusterDescriptor,
                                     clusterSpecification: ClusterSpecification,
                                     applicationName: String,
                                     yarnClusterEntrypoint: String,
                                     jobGraph: JobGraph,
                                     detached: JavaBool): ClusterClientProvider[ApplicationId] = {
    deployInternalMethod.invoke(
      clusterDescriptor,
      clusterSpecification,
      applicationName,
      yarnClusterEntrypoint,
      jobGraph,
      detached
    ).asInstanceOf[ClusterClientProvider[ApplicationId]]
  }

}<|MERGE_RESOLUTION|>--- conflicted
+++ resolved
@@ -75,45 +75,6 @@
     deployInternal
   }
 
-<<<<<<< HEAD
-  /**
-   * 页面定义参数优先级 > appConf > flink-conf.yaml中配置优先级
-   *
-   * @param submitRequest
-   * @param activeCustomCommandLine
-   * @param commandLine
-   * @return
-   */
-  private[submit] def applyConfiguration(submitRequest: SubmitRequest,
-                                         activeCustomCommandLine: CustomCommandLine,
-                                         commandLine: CommandLine): Configuration = {
-
-    require(activeCustomCommandLine != null, "YarnSubmitTrait.applyConfiguration: activeCustomCommandLine must not be null.")
-    val executorConfig = activeCustomCommandLine.toConfiguration(commandLine)
-    val customConfiguration = new Configuration(executorConfig)
-    val configuration = new Configuration()
-    //flink-conf.yaml配置
-    val flinkDefaultConfiguration = getFlinkDefaultConfiguration(submitRequest.flinkVersion.flinkHome)
-    flinkDefaultConfiguration.keySet.foreach(x => {
-      flinkDefaultConfiguration.getString(x, null) match {
-        case v if v != null => configuration.setString(x, v)
-        case _ =>
-      }
-    })
-    val appConf = new Configuration()
-    submitRequest.appProperties.foreach( v => {
-      appConf.setString(v._1, v._2)
-    })
-    configuration.addAll(appConf)
-    configuration.addAll(customConfiguration)
-    //main class
-    if (submitRequest.developmentMode == DevelopmentMode.CUSTOMCODE) {
-      configuration.set(ApplicationConfiguration.APPLICATION_MAIN_CLASS, submitRequest.appMain)
-    }
-    configuration
-  }
-=======
->>>>>>> 9ae2660a
 
   private[submit] def deployInternal(clusterDescriptor: YarnClusterDescriptor,
                                      clusterSpecification: ClusterSpecification,
