--- conflicted
+++ resolved
@@ -138,103 +138,4 @@
     })
   }
 
-<<<<<<< HEAD
-  private def getEffectiveConfiguration[T](
-                                            submitRequest: SubmitRequest,
-                                            activeCustomCommandLine: CustomCommandLine,
-                                            commandLine: CommandLine,
-                                            jobJars: JavaList[String]) = {
-
-    val effectiveConfiguration = super.applyConfiguration(submitRequest, activeCustomCommandLine, commandLine)
-    val programOptions = ProgramOptions.create(commandLine)
-    val executionParameters = ExecutionConfigAccessor.fromProgramOptions(programOptions, jobJars)
-    executionParameters.applyToConfiguration(effectiveConfiguration)
-
-    val (providedLibs, programArgs) = {
-      val programArgs = new ArrayBuffer[String]()
-      Try(submitRequest.args.split("\\s+")).getOrElse(Array()).foreach(x => if (x.nonEmpty) programArgs += x)
-      programArgs += PARAM_KEY_FLINK_CONF
-      programArgs += submitRequest.flinkYaml
-      programArgs += PARAM_KEY_APP_NAME
-      programArgs += submitRequest.effectiveAppName
-      programArgs += PARAM_KEY_FLINK_PARALLELISM
-      programArgs += s"${getParallelism(submitRequest)}"
-      val providedLibs = ListBuffer(
-        submitRequest.hdfsWorkspace.flinkLib,
-        submitRequest.hdfsWorkspace.appJars,
-        submitRequest.hdfsWorkspace.appPlugins
-      )
-      submitRequest.developmentMode match {
-        case DevelopmentMode.FLINKSQL =>
-          programArgs += PARAM_KEY_FLINK_SQL
-          programArgs += submitRequest.flinkSQL
-          if (submitRequest.appConf != null) {
-            programArgs += PARAM_KEY_APP_CONF
-            programArgs += submitRequest.appConf
-          }
-          val version = submitRequest.flinkVersion.version.split("\\.").map(_.trim.toInt)
-          version match {
-            case Array(1, 12, _) =>
-              providedLibs += s"${submitRequest.hdfsWorkspace.appShims}/flink-1.12"
-            case Array(1, 13, _) =>
-              providedLibs += s"${submitRequest.hdfsWorkspace.appShims}/flink-1.13"
-            case Array(1, 14, _) =>
-              providedLibs += s"${submitRequest.hdfsWorkspace.appShims}/flink-1.14"
-            case _ =>
-              throw new UnsupportedOperationException(s"Unsupported flink version: ${submitRequest.flinkVersion}")
-          }
-          val jobLib = s"${submitRequest.hdfsWorkspace.appWorkSpace}/${submitRequest.jobID}/lib"
-          if (HdfsUtils.exists(jobLib)) {
-            providedLibs += jobLib
-          }
-        case _ =>
-          // Custom Code 必传配置文件...
-          programArgs += PARAM_KEY_APP_CONF
-          programArgs += submitRequest.appConf
-      }
-      providedLibs -> programArgs
-    }
-
-    val flinkDefaultConfiguration = getFlinkDefaultConfiguration(submitRequest.flinkVersion.flinkHome)
-
-    val currentUser = UserGroupInformation.getCurrentUser
-    logDebug(s"UserGroupInformation currentUser: $currentUser")
-    if (HadoopUtils.isKerberosSecurityEnabled(currentUser)) {
-      logDebug(s"kerberos Security is Enabled...")
-      val useTicketCache = flinkDefaultConfiguration.get(SecurityOptions.KERBEROS_LOGIN_USETICKETCACHE)
-      if (!HadoopUtils.areKerberosCredentialsValid(currentUser, useTicketCache)) {
-        throw new RuntimeException(s"Hadoop security with Kerberos is enabled but the login user ${currentUser} does not have Kerberos credentials or delegation tokens!")
-      }
-    }
-
-    //yarn.provided.lib.dirs
-    effectiveConfiguration.set(YarnConfigOptions.PROVIDED_LIB_DIRS, providedLibs.asJava)
-    //flinkDistJar
-    effectiveConfiguration.set(YarnConfigOptions.FLINK_DIST_JAR, submitRequest.hdfsWorkspace.flinkDistJar)
-    //pipeline.jars
-    effectiveConfiguration.set(PipelineOptions.JARS, Collections.singletonList(submitRequest.flinkUserJar))
-    //execution.target
-    effectiveConfiguration.set(DeploymentOptions.TARGET, YarnDeploymentTarget.APPLICATION.getName)
-    //yarn application name
-    effectiveConfiguration.set(YarnConfigOptions.APPLICATION_NAME, submitRequest.effectiveAppName)
-    //yarn application Type
-    effectiveConfiguration.set(YarnConfigOptions.APPLICATION_TYPE, submitRequest.applicationType)
-    //arguments...
-    effectiveConfiguration.set(ApplicationConfiguration.APPLICATION_ARGS, programArgs.toList.asJava)
-    //state.checkpoints.num-retained
-    val retainedOption = CheckpointingOptions.MAX_RETAINED_CHECKPOINTS
-    effectiveConfiguration.set(retainedOption, flinkDefaultConfiguration.get(retainedOption))
-
-    logInfo(
-      s"""
-         |------------------------------------------------------------------
-         |Effective executor configuration: $effectiveConfiguration
-         |------------------------------------------------------------------
-         |""".stripMargin)
-
-    effectiveConfiguration
-  }
-
-=======
->>>>>>> 9ae2660a
 }