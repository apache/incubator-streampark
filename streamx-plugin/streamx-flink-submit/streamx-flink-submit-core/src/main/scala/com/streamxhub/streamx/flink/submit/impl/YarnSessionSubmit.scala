--- conflicted
+++ resolved
@@ -20,10 +20,7 @@
 package com.streamxhub.streamx.flink.submit.impl
 
 import com.streamxhub.streamx.common.enums.{DevelopmentMode, ExecutionMode}
-<<<<<<< HEAD
 import com.streamxhub.streamx.common.util.Utils
-=======
->>>>>>> 60504ec6
 import com.streamxhub.streamx.flink.packer.pipeline.FlinkRemoteBuildResponse
 import com.streamxhub.streamx.flink.submit.FlinkSubmitter
 import com.streamxhub.streamx.flink.submit.`trait`.YarnSubmitTrait
@@ -115,7 +112,6 @@
   /**
    * Submit flink session job via rest api.
    */
-  // noinspection DuplicatedCode
   @throws[Exception] def restApiSubmit(submitRequest: SubmitRequest, flinkConfig: Configuration, fatJar: File): SubmitResponse = {
     // retrieve standalone session cluster and submit flink job on session mode
     var clusterDescriptor: StandaloneClusterDescriptor = null;
@@ -139,7 +135,6 @@
   /**
    * Submit flink session job with building JobGraph via Standalone ClusterClient api.
    */
-  // noinspection DuplicatedCode
   @throws[Exception] def jobGraphSubmit(submitRequest: SubmitRequest, flinkConfig: Configuration, jarFile: File): SubmitResponse = {
     // retrieve standalone session cluster and submit flink job on session mode
     var clusterDescriptor: StandaloneClusterDescriptor = null;
