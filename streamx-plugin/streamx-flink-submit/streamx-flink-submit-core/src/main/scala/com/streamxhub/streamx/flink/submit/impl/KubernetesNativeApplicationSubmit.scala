/*
 * Copyright (c) 2021 The StreamX Project
 * <p>
 * Licensed to the Apache Software Foundation (ASF) under one
 * or more contributor license agreements. See the NOTICE file
 * distributed with this work for additional information
 * regarding copyright ownership. The ASF licenses this file
 * to you under the Apache License, Version 2.0 (the
 * "License"); you may not use this file except in compliance
 * with the License. You may obtain a copy of the License at
 * <p>
 * http://www.apache.org/licenses/LICENSE-2.0
 * <p>
 * Unless required by applicable law or agreed to in writing,
 * software distributed under the License is distributed on an
 * "AS IS" BASIS, WITHOUT WARRANTIES OR CONDITIONS OF ANY
 * KIND, either express or implied. See the License for the
 * specific language governing permissions and limitations
 * under the License.
 */
package com.streamxhub.streamx.flink.submit.impl

import com.google.common.collect.Lists
<<<<<<< HEAD
import com.streamxhub.streamx.common.enums.ExecutionMode
import com.streamxhub.streamx.common.fs.LfsOperator
=======
import com.streamxhub.streamx.common.enums.{DevelopmentMode, ExecutionMode}
import com.streamxhub.streamx.common.fs.FsOperator
>>>>>>> f96882fc
import com.streamxhub.streamx.flink.kubernetes.PodTemplateTool
import com.streamxhub.streamx.flink.packer.docker.{DockerTool, FlinkDockerfileTemplate, FlinkHadoopDockerfileTemplate}
import com.streamxhub.streamx.flink.packer.maven.MavenTool
import com.streamxhub.streamx.flink.submit.`trait`.KubernetesNativeSubmitTrait
import com.streamxhub.streamx.flink.submit.domain._
import org.apache.flink.client.deployment.application.ApplicationConfiguration
import org.apache.flink.client.program.ClusterClient
import org.apache.flink.configuration.{DeploymentOptionsInternal, PipelineOptions}
import org.apache.flink.kubernetes.KubernetesClusterDescriptor
import org.apache.flink.kubernetes.configuration.KubernetesConfigOptions
import org.apache.flink.util.IOUtils

import scala.util.Try

/**
 * kubernetes native application mode submit
 */
object KubernetesNativeApplicationSubmit extends KubernetesNativeSubmitTrait {

  // noinspection DuplicatedCode
  override def doSubmit(submitRequest: SubmitRequest): SubmitResponse = {
    // require parameters
    assert(Try(submitRequest.k8sSubmitParam.clusterId.nonEmpty).getOrElse(false))
    assert(Try(submitRequest.k8sSubmitParam.flinkBaseImage.nonEmpty).getOrElse(false))

    // extract flink config
    val flinkConfig = extractEffectiveFlinkConfig(submitRequest)
    // init build workspace of flink job
    // sub workspace dir like: APP_WORKSPACE/k8s-clusterId@k8s-namespace/
    val buildWorkspace = s"${workspace.APP_WORKSPACE}" +
      s"/${flinkConfig.getString(KubernetesConfigOptions.CLUSTER_ID)}@${flinkConfig.getString(KubernetesConfigOptions.NAMESPACE)}"
    LfsOperator.mkCleanDirs(buildWorkspace)

    // step-1: build k8s pod template file
    if (submitRequest.k8sSubmitParam.podTemplates != null) {
      val k8sPodTmplConf = PodTemplateTool.preparePodTemplateFiles(buildWorkspace, submitRequest.k8sSubmitParam.podTemplates)
      k8sPodTmplConf.mergeToFlinkConf(flinkConfig)
      logInfo(s"[flink-submit] already built kubernetes pod template file " +
        s"${flinkConfIdentifierInfo(flinkConfig)}, k8sPodTemplateFile=${k8sPodTmplConf.tmplFiles}")
    }

    // step-2: build fat-jar and handle extra jars
    // fat-jar output file name: streamx-flinkjob_<jobamme>.jar, like "streamx-flinkjob_myjob-test.jar"
    val (fatJar, extJarLibs) = {
      val fatJarOutputPath = s"$buildWorkspace/streamx-flinkjob_${flinkConfig.getString(PipelineOptions.NAME)}.jar"
<<<<<<< HEAD
      val flinkLibs = extractProvidedLibs(submitRequest)
      val (jarPackDeps, extJarLibs) = submitRequest.k8sSubmitParam.jarPackDeps.clearExtJarLibs
      val shadedJar = MavenTool.buildFatJar(jarPackDeps.merge(flinkLibs), fatJarOutputPath)
      shadedJar -> extJarLibs
=======
      submitRequest.developmentMode match {
        case DevelopmentMode.FLINKSQL =>
          val flinkLibs = extractProvidedLibs(submitRequest)
          val jarPackDeps = submitRequest.k8sSubmitParam.jarPackDeps
          MavenTool.buildFatJar(jarPackDeps.merge(flinkLibs), fatJarOutputPath)
        case DevelopmentMode.CUSTOMCODE =>
          val providedLibs = Set(
            workspace.APP_JARS,
            workspace.APP_PLUGINS,
            submitRequest.flinkUserJar
          )
          val jarPackDeps = submitRequest.k8sSubmitParam.jarPackDeps
          MavenTool.buildFatJar(jarPackDeps.merge(providedLibs), fatJarOutputPath)
      }
>>>>>>> f96882fc
    }
    logInfo(s"[flink-submit] already built flink job fat-jar. " +
      s"${flinkConfIdentifierInfo(flinkConfig)}, fatJarPath=${fatJar.getAbsolutePath}")

    // step-3: build and push flink application image
    logInfo(s"[flink-submit] start building flink job docker image. ${flinkConfIdentifierInfo(flinkConfig)}")
    val dockerAuthConfig = submitRequest.k8sSubmitParam.dockerAuthConfig
<<<<<<< HEAD
    // choose dockerfile template
    val dockerFileTemplate = {
      if (submitRequest.k8sSubmitParam.integrateWithHadoop)
        FlinkHadoopDockerfileTemplate.fromSystemHadoopConf(buildWorkspace,
          submitRequest.k8sSubmitParam.flinkBaseImage,
          fatJar.getAbsolutePath,
          extJarLibs)
      else
        FlinkDockerfileTemplate(buildWorkspace,
          submitRequest.k8sSubmitParam.flinkBaseImage,
          fatJar.getAbsolutePath,
          extJarLibs)
    }
    val tagName = s"streamxflinkjob-${submitRequest.k8sSubmitParam.kubernetesNamespace}-${submitRequest.k8sSubmitParam.clusterId}"
=======
    val flinkBaseImage = submitRequest.k8sSubmitParam.flinkBaseImage
    val dockerFileTemplate = new FlinkDockerfileTemplate(flinkBaseImage, fatJar.getAbsolutePath)
    val tagName = s"flinkjob-${submitRequest.k8sSubmitParam.clusterId}"
>>>>>>> f96882fc
    // add flink pipeline.jars configuration
    flinkConfig.set(PipelineOptions.JARS, Lists.newArrayList(dockerFileTemplate.innerMainJarPath))
    // add flink conf configuration, mainly to set the log4j configuration
    if (!flinkConfig.contains(DeploymentOptionsInternal.CONF_DIR)) {
      flinkConfig.set(DeploymentOptionsInternal.CONF_DIR, s"${submitRequest.flinkVersion.flinkHome}/conf")
    }
    // build docker image
    val flinkImageTag = DockerTool.buildFlinkImage(
      dockerFileTemplate,
      tagName,
      dockerAuthConfig,
      push = true)
    // add flink container image tag to flink configuration
    flinkConfig.set(KubernetesConfigOptions.CONTAINER_IMAGE, flinkImageTag)

    logInfo(s"[flink-submit] already built flink job docker image. ${flinkConfIdentifierInfo(flinkConfig)}, " +
      s"flinkImageTag=${flinkImageTag}, baseFlinkImage=${submitRequest.k8sSubmitParam.flinkBaseImage}, " +
      s"dockerfile content=${dockerFileTemplate.offerDockerfileContent}")

    // step-4: retrieve k8s cluster and submit flink job on application mode
    var clusterDescriptor: KubernetesClusterDescriptor = null
    var clusterClient: ClusterClient[String] = null

    try {
      val (descriptor, clusterSpecification) = getK8sClusterDescriptorAndSpecification(flinkConfig)
      clusterDescriptor = descriptor
      val applicationConfig = ApplicationConfiguration.fromConfiguration(flinkConfig)
      clusterClient = clusterDescriptor
        .deployApplicationCluster(clusterSpecification, applicationConfig)
        .getClusterClient

      val clusterId = clusterClient.getClusterId
      val result = SubmitResponse(clusterId, flinkConfig.toMap)
      logInfo(s"[flink-submit] flink job has been submitted. ${flinkConfIdentifierInfo(flinkConfig)}")
      result

    } catch {
      case e: Exception =>
        logError(s"submit flink job fail in ${submitRequest.executionMode} mode")
        throw e
    } finally {
      IOUtils.closeAll(clusterClient, clusterDescriptor)
    }
  }

  override def doStop(stopInfo: StopRequest): StopResponse = {
    super.doStop(ExecutionMode.KUBERNETES_NATIVE_APPLICATION, stopInfo)
  }

}<|MERGE_RESOLUTION|>--- conflicted
+++ resolved
@@ -21,13 +21,8 @@
 package com.streamxhub.streamx.flink.submit.impl
 
 import com.google.common.collect.Lists
-<<<<<<< HEAD
-import com.streamxhub.streamx.common.enums.ExecutionMode
+import com.streamxhub.streamx.common.enums.{DevelopmentMode, ExecutionMode}
 import com.streamxhub.streamx.common.fs.LfsOperator
-=======
-import com.streamxhub.streamx.common.enums.{DevelopmentMode, ExecutionMode}
-import com.streamxhub.streamx.common.fs.FsOperator
->>>>>>> f96882fc
 import com.streamxhub.streamx.flink.kubernetes.PodTemplateTool
 import com.streamxhub.streamx.flink.packer.docker.{DockerTool, FlinkDockerfileTemplate, FlinkHadoopDockerfileTemplate}
 import com.streamxhub.streamx.flink.packer.maven.MavenTool
@@ -72,18 +67,13 @@
     // step-2: build fat-jar and handle extra jars
     // fat-jar output file name: streamx-flinkjob_<jobamme>.jar, like "streamx-flinkjob_myjob-test.jar"
     val (fatJar, extJarLibs) = {
-      val fatJarOutputPath = s"$buildWorkspace/streamx-flinkjob_${flinkConfig.getString(PipelineOptions.NAME)}.jar"
-<<<<<<< HEAD
-      val flinkLibs = extractProvidedLibs(submitRequest)
-      val (jarPackDeps, extJarLibs) = submitRequest.k8sSubmitParam.jarPackDeps.clearExtJarLibs
-      val shadedJar = MavenTool.buildFatJar(jarPackDeps.merge(flinkLibs), fatJarOutputPath)
-      shadedJar -> extJarLibs
-=======
+      val fatJarOutputPath = s"$buildWorkspace/streamx-flinkjob_${flinkConfig.getString(PipelineOptions.NAME)}.jar
       submitRequest.developmentMode match {
         case DevelopmentMode.FLINKSQL =>
           val flinkLibs = extractProvidedLibs(submitRequest)
-          val jarPackDeps = submitRequest.k8sSubmitParam.jarPackDeps
-          MavenTool.buildFatJar(jarPackDeps.merge(flinkLibs), fatJarOutputPath)
+          val (jarPackDeps, extJarLibs) = submitRequest.k8sSubmitParam.jarPackDeps.clearExtJarLibs
+          val shadedJar = MavenTool.buildFatJar(jarPackDeps.merge(flinkLibs), fatJarOutputPath)
+          shadedJar -> extJarLibs
         case DevelopmentMode.CUSTOMCODE =>
           val providedLibs = Set(
             workspace.APP_JARS,
@@ -91,9 +81,9 @@
             submitRequest.flinkUserJar
           )
           val jarPackDeps = submitRequest.k8sSubmitParam.jarPackDeps
-          MavenTool.buildFatJar(jarPackDeps.merge(providedLibs), fatJarOutputPath)
+          val shadedJar = MavenTool.buildFatJar(jarPackDeps.merge(providedLibs), fatJarOutputPath)
+          shadedJar -> Set()
       }
->>>>>>> f96882fc
     }
     logInfo(s"[flink-submit] already built flink job fat-jar. " +
       s"${flinkConfIdentifierInfo(flinkConfig)}, fatJarPath=${fatJar.getAbsolutePath}")
@@ -101,7 +91,6 @@
     // step-3: build and push flink application image
     logInfo(s"[flink-submit] start building flink job docker image. ${flinkConfIdentifierInfo(flinkConfig)}")
     val dockerAuthConfig = submitRequest.k8sSubmitParam.dockerAuthConfig
-<<<<<<< HEAD
     // choose dockerfile template
     val dockerFileTemplate = {
       if (submitRequest.k8sSubmitParam.integrateWithHadoop)
@@ -116,11 +105,6 @@
           extJarLibs)
     }
     val tagName = s"streamxflinkjob-${submitRequest.k8sSubmitParam.kubernetesNamespace}-${submitRequest.k8sSubmitParam.clusterId}"
-=======
-    val flinkBaseImage = submitRequest.k8sSubmitParam.flinkBaseImage
-    val dockerFileTemplate = new FlinkDockerfileTemplate(flinkBaseImage, fatJar.getAbsolutePath)
-    val tagName = s"flinkjob-${submitRequest.k8sSubmitParam.clusterId}"
->>>>>>> f96882fc
     // add flink pipeline.jars configuration
     flinkConfig.set(PipelineOptions.JARS, Lists.newArrayList(dockerFileTemplate.innerMainJarPath))
     // add flink conf configuration, mainly to set the log4j configuration
