--- conflicted
+++ resolved
@@ -21,17 +21,9 @@
 package com.streamxhub.streamx.flink.submit.impl
 
 import com.google.common.collect.Lists
-<<<<<<< HEAD
-import com.streamxhub.streamx.common.enums.{DevelopmentMode, ExecutionMode}
-import com.streamxhub.streamx.common.fs.LfsOperator
-import com.streamxhub.streamx.flink.kubernetes.PodTemplateTool
-import com.streamxhub.streamx.flink.packer.docker.{DockerTool, FlinkDockerfileTemplate, FlinkHadoopDockerfileTemplate}
-import com.streamxhub.streamx.flink.packer.maven.MavenTool
-=======
 import com.streamxhub.streamx.common.enums.ExecutionMode
 import com.streamxhub.streamx.flink.packer.pipeline.impl.FlinkK8sApplicationBuildPipeline
 import com.streamxhub.streamx.flink.packer.pipeline.{FlinkK8sApplicationBuildRequest, FlinkK8sApplicationBuildResponse}
->>>>>>> 0b041282
 import com.streamxhub.streamx.flink.submit.`trait`.KubernetesNativeSubmitTrait
 import com.streamxhub.streamx.flink.submit.domain._
 import org.apache.flink.client.deployment.application.ApplicationConfiguration
@@ -56,65 +48,6 @@
 
     // extract flink config
     val flinkConfig = extractEffectiveFlinkConfig(submitRequest)
-<<<<<<< HEAD
-    // init build workspace of flink job
-    // sub workspace dir like: APP_WORKSPACE/k8s-clusterId@k8s-namespace/
-    val buildWorkspace = s"${workspace.APP_WORKSPACE}" +
-      s"/${flinkConfig.getString(KubernetesConfigOptions.CLUSTER_ID)}@${flinkConfig.getString(KubernetesConfigOptions.NAMESPACE)}"
-    LfsOperator.mkCleanDirs(buildWorkspace)
-
-    // step-1: build k8s pod template file
-    if (submitRequest.k8sSubmitParam.podTemplates != null) {
-      val k8sPodTmplConf = PodTemplateTool.preparePodTemplateFiles(buildWorkspace, submitRequest.k8sSubmitParam.podTemplates)
-      k8sPodTmplConf.mergeToFlinkConf(flinkConfig)
-      logInfo(s"[flink-submit] already built kubernetes pod template file " +
-        s"${flinkConfIdentifierInfo(flinkConfig)}, k8sPodTemplateFile=${k8sPodTmplConf.tmplFiles}")
-    }
-
-    // step-2: build fat-jar and handle extra jars
-    // fat-jar output file name: streamx-flinkjob_<jobamme>.jar, like "streamx-flinkjob_myjob-test.jar"
-    val (fatJar, extJarLibs) = {
-      val fatJarOutputPath = s"$buildWorkspace/streamx-flinkjob_${flinkConfig.getString(PipelineOptions.NAME)}.jar"
-      submitRequest.developmentMode match {
-        case DevelopmentMode.FLINKSQL =>
-          val flinkLibs = extractProvidedLibs(submitRequest)
-          val (jarPackDeps, extJarLibs) = submitRequest.k8sSubmitParam.jarPackDeps.clearExtJarLibs
-          val shadedJar = MavenTool.buildFatJar(jarPackDeps.merge(flinkLibs), fatJarOutputPath)
-          shadedJar -> extJarLibs
-        case DevelopmentMode.CUSTOMCODE =>
-          val providedLibs = Set(
-            workspace.APP_JARS,
-            workspace.APP_PLUGINS,
-            submitRequest.flinkUserJar
-          )
-          val jarPackDeps = submitRequest.k8sSubmitParam.jarPackDeps
-          val shadedJar = MavenTool.buildFatJar(jarPackDeps.merge(providedLibs), fatJarOutputPath)
-          shadedJar -> Set[String]()
-      }
-    }
-    logInfo(s"[flink-submit] already built flink job fat-jar. " +
-      s"${flinkConfIdentifierInfo(flinkConfig)}, fatJarPath=${fatJar.getAbsolutePath}")
-
-    // step-3: build and push flink application image
-    logInfo(s"[flink-submit] start building flink job docker image. ${flinkConfIdentifierInfo(flinkConfig)}")
-    val dockerAuthConfig = submitRequest.k8sSubmitParam.dockerAuthConfig
-    // choose dockerfile template
-    val dockerFileTemplate = {
-      if (submitRequest.k8sSubmitParam.integrateWithHadoop)
-        FlinkHadoopDockerfileTemplate.fromSystemHadoopConf(buildWorkspace,
-          submitRequest.k8sSubmitParam.flinkBaseImage,
-          fatJar.getAbsolutePath,
-          extJarLibs)
-      else
-        FlinkDockerfileTemplate(buildWorkspace,
-          submitRequest.k8sSubmitParam.flinkBaseImage,
-          fatJar.getAbsolutePath,
-          extJarLibs)
-    }
-    val tagName = s"streamxflinkjob-${submitRequest.k8sSubmitParam.kubernetesNamespace}-${submitRequest.k8sSubmitParam.clusterId}"
-    // add flink pipeline.jars configuration
-    flinkConfig.set(PipelineOptions.JARS, Lists.newArrayList(dockerFileTemplate.innerMainJarPath))
-=======
 
     // todo template code: building pipeline
     val buildParam = FlinkK8sApplicationBuildRequest(
@@ -138,28 +71,12 @@
 
     // add flink pipeline.jars configuration
     flinkConfig.set(PipelineOptions.JARS, Lists.newArrayList(buildResult.dockerInnerMainJarPath))
->>>>>>> 0b041282
     // add flink conf configuration, mainly to set the log4j configuration
     if (!flinkConfig.contains(DeploymentOptionsInternal.CONF_DIR)) {
       flinkConfig.set(DeploymentOptionsInternal.CONF_DIR, s"${submitRequest.flinkVersion.flinkHome}/conf")
     }
-<<<<<<< HEAD
-    // build docker image
-    val flinkImageTag = DockerTool.buildFlinkImage(
-      dockerFileTemplate,
-      tagName,
-      dockerAuthConfig,
-      push = true)
-    // add flink container image tag to flink configuration
-    flinkConfig.set(KubernetesConfigOptions.CONTAINER_IMAGE, flinkImageTag)
-
-    logInfo(s"[flink-submit] already built flink job docker image. ${flinkConfIdentifierInfo(flinkConfig)}, " +
-      s"flinkImageTag=${flinkImageTag}, baseFlinkImage=${submitRequest.k8sSubmitParam.flinkBaseImage}, " +
-      s"dockerfile content=${dockerFileTemplate.offerDockerfileContent}")
-=======
     // add flink container image tag to flink configuration
     flinkConfig.set(KubernetesConfigOptions.CONTAINER_IMAGE, buildResult.flinkImageTag)
->>>>>>> 0b041282
 
     // retrieve k8s cluster and submit flink job on application mode
     var clusterDescriptor: KubernetesClusterDescriptor = null
