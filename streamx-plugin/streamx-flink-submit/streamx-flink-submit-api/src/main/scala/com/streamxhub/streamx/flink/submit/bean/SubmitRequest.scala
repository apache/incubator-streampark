--- conflicted
+++ resolved
@@ -85,17 +85,12 @@
   }
 
   lazy val userJarFile: File = {
-<<<<<<< HEAD
-    checkBuildResult()
-    new File(buildResult.asInstanceOf[ShadedBuildResponse].shadedJarPath)
-=======
     executionMode match {
       case ExecutionMode.KUBERNETES_NATIVE_APPLICATION => null
       case _ =>
         checkBuildResult()
         new File(buildResult.asInstanceOf[ShadedBuildResponse].shadedJarPath)
     }
->>>>>>> b3061a9a
   }
 
   lazy val safePackageProgram: Boolean = {
