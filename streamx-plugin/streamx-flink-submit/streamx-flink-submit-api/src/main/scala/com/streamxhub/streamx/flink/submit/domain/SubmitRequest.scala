/*
 * Copyright (c) 2019 The StreamX Project
 *
 * Licensed to the Apache Software Foundation (ASF) under one or more
 * contributor license agreements.  See the NOTICE file distributed with
 * this work for additional information regarding copyright ownership.
 * The ASF licenses this file to You under the Apache License, Version 2.0
 * (the "License"); you may not use this file except in compliance with
 * the License.  You may obtain a copy of the License at
 *
 *    https://www.apache.org/licenses/LICENSE-2.0
 *
 * Unless required by applicable law or agreed to in writing, software
 * distributed under the License is distributed on an "AS IS" BASIS,
 * WITHOUT WARRANTIES OR CONDITIONS OF ANY KIND, either express or implied.
 * See the License for the specific language governing permissions and
 * limitations under the License.
 */

package com.streamxhub.streamx.flink.submit.domain

import com.fasterxml.jackson.databind.ObjectMapper
import com.streamxhub.streamx.common.conf.ConfigConst._
import com.streamxhub.streamx.common.conf.{ConfigurationOptions, Workspace}
import com.streamxhub.streamx.common.domain.FlinkVersion
import com.streamxhub.streamx.common.enums._
import com.streamxhub.streamx.common.util.{DeflaterUtils, HdfsUtils, PropertiesUtils}
<<<<<<< HEAD
import com.streamxhub.streamx.flink.packer.pipeline.BuildResult
=======
import com.streamxhub.streamx.flink.kubernetes.model.K8sPodTemplates
import com.streamxhub.streamx.flink.packer.docker.DockerAuthConf
import com.streamxhub.streamx.flink.packer.maven.JarPackDeps
import org.apache.commons.io.FileUtils
>>>>>>> 8b685b66

import java.io.File
import java.util.{Map => JavaMap}
import javax.annotation.Nullable
import scala.collection.JavaConversions._

/**
 * @param clusterId            flink cluster id in k8s cluster.
 * @param flinkBaseImage       tag name of base flink docker image.
 * @param kubernetesNamespace  k8s namespace.
 * @param jarPackDeps          additional dependencies info for flink job.
 * @param dockerAuthConfig     docker authentication configuration.
 * @param podTemplates         custom flink k8s pod-template content.
 * @param flinkRestExposedType flink rest-service exposed type on k8s cluster.
 * @param integrateWithHadoop  whether integrate with hadoop.
 */
case class KubernetesSubmitParam(clusterId: String,
                                 kubernetesNamespace: String,
                                 @Nullable flinkRestExposedType: FlinkK8sRestExposedType)

case class SubmitRequest(flinkVersion: FlinkVersion,
                         flinkYaml: String,
                         flinkUserJar: String,
                         developmentMode: DevelopmentMode,
                         executionMode: ExecutionMode,
                         resolveOrder: ResolveOrder,
                         appName: String,
                         appConf: String,
                         applicationType: String,
                         savePoint: String,
                         flameGraph: JavaMap[String, java.io.Serializable],
                         option: String,
                         property: JavaMap[String, Any],
                         dynamicOption: Array[String],
                         args: String,
                         @Nullable buildResult: BuildResult,
                         @Nullable k8sSubmitParam: KubernetesSubmitParam) {

  lazy val appProperties: Map[String, String] = getParameterMap(KEY_FLINK_DEPLOYMENT_PROPERTY_PREFIX)

  lazy val appOption: Map[String, String] = getParameterMap(KEY_FLINK_DEPLOYMENT_OPTION_PREFIX)

  lazy val appMain: String = appProperties(ConfigurationOptions.KEY_APPLICATION_MAIN_CLASS)

  lazy val effectiveAppName: String = if (this.appName == null) appProperties(KEY_FLINK_APP_NAME) else this.appName

  lazy val flinkSQL: String = property.remove(KEY_FLINK_SQL()).toString

  lazy val jobID: String = property.remove(KEY_JOB_ID).toString

  private[this] def getParameterMap(prefix: String = ""): Map[String, String] = {
    if (this.appConf == null) Map.empty[String, String] else {
      val map = this.appConf match {
        case x if x.trim.startsWith("yaml://") =>
          PropertiesUtils.fromYamlText(DeflaterUtils.unzipString(x.trim.drop(7)))
        case x if x.trim.startsWith("prop://") =>
          PropertiesUtils.fromPropertiesText(DeflaterUtils.unzipString(x.trim.drop(7)))
        case x if x.trim.startsWith("hdfs://") =>
          /*
           * 如果配置文件为hdfs方式,则需要用户将hdfs相关配置文件copy到resources下...
           */
          val text = HdfsUtils.read(this.appConf)
          val extension = this.appConf.split("\\.").last.toLowerCase
          extension match {
            case "properties" => PropertiesUtils.fromPropertiesText(text)
            case "yml" | "yaml" => PropertiesUtils.fromYamlText(text)
            case _ => throw new IllegalArgumentException("[StreamX] Usage:flink.conf file error,must be properties or yml")
          }
        case x if x.trim.startsWith("json://") =>
          val json = x.trim.drop(7)
          new ObjectMapper().readValue[JavaMap[String, String]](json, classOf[JavaMap[String, String]]).toMap.filter(_._2 != null)
        case _ => throw new IllegalArgumentException("[StreamX] appConf format error.")
      }
      if (this.appConf.trim.startsWith("json://")) map else {
        prefix match {
          case "" | null => map
          case other => map
            .filter(_._1.startsWith(other)).filter(_._2.nonEmpty)
            .map(x => x._1.drop(other.length) -> x._2)
        }
      }
    }
  }

  private[submit] lazy val hdfsWorkspace = {
    /**
     * 必须保持本机flink和hdfs里的flink版本和配置都完全一致.
     */
    val workspace = Workspace.remote
    val flinkHome = flinkVersion.flinkHome
    val flinkHomeDir = new File(flinkHome)
    val flinkName = if (FileUtils.isSymlink(flinkHomeDir)) {
      flinkHomeDir.getCanonicalFile.getName
    } else {
      flinkHomeDir.getName
    }
    val flinkHdfsHome = s"${workspace.APP_FLINK}/$flinkName"
    HdfsWorkspace(
      flinkName,
      flinkHome,
      flinkLib = s"$flinkHdfsHome/lib",
      flinkDistJar = new File(s"$flinkHome/lib").list().filter(_.matches("flink-dist_.*\\.jar")) match {
        case Array() => throw new IllegalArgumentException(s"[StreamX] can no found flink-dist jar in $flinkHome/lib")
        case array if array.length == 1 => s"$flinkHdfsHome/lib/${array.head}"
        case more => throw new IllegalArgumentException(s"[StreamX] found multiple flink-dist jar in $flinkHome/lib,[${more.mkString(",")}]")
      },
      appJars = workspace.APP_JARS,
      appPlugins = workspace.APP_PLUGINS
    )
  }

}

/**
 *
 * @param flinkName
 * @param flinkHome
 * @param flinkDistJar
 * @param flinkLib
 * @param appJars
 * @param appPlugins
 * #TODO: className provisional
 */
case class HdfsWorkspace(flinkName: String,
                         flinkHome: String,
                         flinkDistJar: String,
                         flinkLib: String,
                         appJars: String,
                         appPlugins: String)<|MERGE_RESOLUTION|>--- conflicted
+++ resolved
@@ -25,14 +25,8 @@
 import com.streamxhub.streamx.common.domain.FlinkVersion
 import com.streamxhub.streamx.common.enums._
 import com.streamxhub.streamx.common.util.{DeflaterUtils, HdfsUtils, PropertiesUtils}
-<<<<<<< HEAD
 import com.streamxhub.streamx.flink.packer.pipeline.BuildResult
-=======
-import com.streamxhub.streamx.flink.kubernetes.model.K8sPodTemplates
-import com.streamxhub.streamx.flink.packer.docker.DockerAuthConf
-import com.streamxhub.streamx.flink.packer.maven.JarPackDeps
 import org.apache.commons.io.FileUtils
->>>>>>> 8b685b66
 
 import java.io.File
 import java.util.{Map => JavaMap}
@@ -41,13 +35,8 @@
 
 /**
  * @param clusterId            flink cluster id in k8s cluster.
- * @param flinkBaseImage       tag name of base flink docker image.
  * @param kubernetesNamespace  k8s namespace.
- * @param jarPackDeps          additional dependencies info for flink job.
- * @param dockerAuthConfig     docker authentication configuration.
- * @param podTemplates         custom flink k8s pod-template content.
  * @param flinkRestExposedType flink rest-service exposed type on k8s cluster.
- * @param integrateWithHadoop  whether integrate with hadoop.
  */
 case class KubernetesSubmitParam(clusterId: String,
                                  kubernetesNamespace: String,
