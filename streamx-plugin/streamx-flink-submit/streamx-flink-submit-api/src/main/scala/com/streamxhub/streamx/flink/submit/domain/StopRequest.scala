/*
 * Copyright (c) 2019 The StreamX Project
 *
 * Licensed to the Apache Software Foundation (ASF) under one or more
 * contributor license agreements.  See the NOTICE file distributed with
 * this work for additional information regarding copyright ownership.
 * The ASF licenses this file to You under the Apache License, Version 2.0
 * (the "License"); you may not use this file except in compliance with
 * the License.  You may obtain a copy of the License at
 *
 *    https://www.apache.org/licenses/LICENSE-2.0
 *
 * Unless required by applicable law or agreed to in writing, software
 * distributed under the License is distributed on an "AS IS" BASIS,
 * WITHOUT WARRANTIES OR CONDITIONS OF ANY KIND, either express or implied.
 * See the License for the specific language governing permissions and
 * limitations under the License.
 */

package com.streamxhub.streamx.flink.submit.domain

import com.streamxhub.streamx.common.conf.K8sFlinkConfig
import com.streamxhub.streamx.common.domain.FlinkVersion
import com.streamxhub.streamx.common.enums.ExecutionMode

import javax.annotation.Nullable

case class StopRequest(flinkVersion: FlinkVersion,
                       executionMode: ExecutionMode,
                       clusterId: String,
                       jobId: String,
                       withSavePoint: Boolean,
                       withDrain: Boolean,
                       customSavePointPath: String,
<<<<<<< HEAD
                       kubernetesNamespace: String = KUBERNETES_NAMESPACE_DEFAULT_VALUE,
                       @Nullable dynamicOption:String) {
=======
                       kubernetesNamespace: String = K8sFlinkConfig.DEFAULT_KUBERNETES_NAMESPACE) {

>>>>>>> 5a947dca
}<|MERGE_RESOLUTION|>--- conflicted
+++ resolved
@@ -32,11 +32,7 @@
                        withSavePoint: Boolean,
                        withDrain: Boolean,
                        customSavePointPath: String,
-<<<<<<< HEAD
-                       kubernetesNamespace: String = KUBERNETES_NAMESPACE_DEFAULT_VALUE,
+                       kubernetesNamespace: String = K8sFlinkConfig.DEFAULT_KUBERNETES_NAMESPACE,
                        @Nullable dynamicOption:String) {
-=======
-                       kubernetesNamespace: String = K8sFlinkConfig.DEFAULT_KUBERNETES_NAMESPACE) {
 
->>>>>>> 5a947dca
 }