--- conflicted
+++ resolved
@@ -13,11 +13,6 @@
     <name>StreamX : Flink Kubernetes Integration</name>
 
     <properties>
-<<<<<<< HEAD
-=======
-        <fabric8.k8s-client.version>5.8.0</fabric8.k8s-client.version>
-        <caffeine.version>2.8.6</caffeine.version>
->>>>>>> e2cb3b82
         <apache.httpclient5.version>5.1</apache.httpclient5.version>
         <scalatest.skiptests>true</scalatest.skiptests>
     </properties>
@@ -28,51 +23,13 @@
             <groupId>com.streamxhub.streamx</groupId>
             <artifactId>streamx-common</artifactId>
             <version>${project.version}</version>
-            <scope>provided</scope>
         </dependency>
-<<<<<<< HEAD
+
         <dependency>
             <groupId>com.streamxhub.streamx</groupId>
             <artifactId>streamx-flink-shims_flink-${streamx.shims.version}</artifactId>
             <version>${project.version}</version>
             <classifier>shaded</classifier>
-=======
-
-        <!-- flink dependencies -->
-        <dependency>
-            <groupId>org.apache.flink</groupId>
-            <artifactId>flink-core</artifactId>
-            <version>${flink.version}</version>
-            <scope>provided</scope>
-        </dependency>
-
-        <dependency>
-            <groupId>org.apache.flink</groupId>
-            <artifactId>flink-scala_${scala.binary.version}</artifactId>
-            <version>${flink.version}</version>
-            <scope>provided</scope>
-        </dependency>
-
-        <dependency>
-            <groupId>org.apache.flink</groupId>
-            <artifactId>flink-clients_${scala.binary.version}</artifactId>
-            <version>${flink.version}</version>
-            <scope>provided</scope>
-        </dependency>
-
-        <dependency>
-            <groupId>org.apache.flink</groupId>
-            <artifactId>flink-kubernetes_${scala.binary.version}</artifactId>
-            <version>${flink.version}</version>
-            <scope>provided</scope>
-        </dependency>
-
-        <!-- kubernetes-client -->
-        <dependency>
-            <groupId>io.fabric8</groupId>
-            <artifactId>kubernetes-client</artifactId>
-            <version>${fabric8.k8s-client.version}</version>
->>>>>>> e2cb3b82
         </dependency>
 
         <!-- local cache -->
