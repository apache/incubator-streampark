/*
 * Copyright (c) 2019 The StreamX Project
 *
 * Licensed to the Apache Software Foundation (ASF) under one or more
 * contributor license agreements.  See the NOTICE file distributed with
 * this work for additional information regarding copyright ownership.
 * The ASF licenses this file to You under the Apache License, Version 2.0
 * (the "License"); you may not use this file except in compliance with
 * the License.  You may obtain a copy of the License at
 *
 *    https://www.apache.org/licenses/LICENSE-2.0
 *
 * Unless required by applicable law or agreed to in writing, software
 * distributed under the License is distributed on an "AS IS" BASIS,
 * WITHOUT WARRANTIES OR CONDITIONS OF ANY KIND, either express or implied.
 * See the License for the specific language governing permissions and
 * limitations under the License.
 */

package com.streamxhub.streamx.flink.kubernetes.watcher

import com.streamxhub.streamx.common.util.Logger
import com.streamxhub.streamx.flink.kubernetes.event.FlinkJobCheckpointChangeEvent
import com.streamxhub.streamx.flink.kubernetes.model.{CheckpointCV, ClusterKey, TrackId}
import com.streamxhub.streamx.flink.kubernetes.{ChangeEventBus, FlinkTrackController, KubernetesRetriever, MetricWatcherConfig}
import org.apache.hc.client5.http.fluent.Request
import org.apache.hc.core5.util.Timeout
import org.json4s.JsonAST.JNothing
import org.json4s.jackson.JsonMethods.parse
import org.json4s.{DefaultFormats, JNull}

import java.nio.charset.StandardCharsets
import java.util.concurrent.{Executors, ScheduledFuture, TimeUnit}
import javax.annotation.concurrent.ThreadSafe
import scala.concurrent.duration.DurationLong
import scala.concurrent.{Await, ExecutionContext, ExecutionContextExecutorService, Future}
import scala.language.postfixOps
import scala.util.{Failure, Success, Try}

/**
 * author: benjobs
 */
@ThreadSafe
class FlinkCheckpointWatcher(conf: MetricWatcherConfig = MetricWatcherConfig.defaultConf)
                            (implicit val trackController: FlinkTrackController,
                             implicit val eventBus: ChangeEventBus) extends Logger with FlinkWatcher {

  private val trackTaskExecPool = Executors.newWorkStealingPool()
  private implicit val trackTaskExecutor: ExecutionContextExecutorService = ExecutionContext.fromExecutorService(trackTaskExecPool)

  private val timerExec = Executors.newSingleThreadScheduledExecutor()
  private var timerSchedule: ScheduledFuture[_] = _

  /**
   * start watcher process
   */
<<<<<<< HEAD
  override def doStart(): Unit = {
    timerSchedule = timerExec.scheduleAtFixedRate(() => doWatch(), 0, conf.requestIntervalSec, TimeUnit.SECONDS)
    logInfo("[flink-k8s] FlinkCheckpointWatcher started.")
=======
  override def start(): Unit = this.synchronized {
    if (!isStarted) {
      timerSchedule = timerExec.scheduleAtFixedRate(() => watch(), 0, conf.requestIntervalSec, TimeUnit.SECONDS)
      isStarted = true
      logInfo("[flink-k8s] FlinkCheckpointWatcher started.")
    }
>>>>>>> 74db11ec
  }

  /**
   * stop watcher process
   */
  override def doStop(): Unit = {
    timerSchedule.cancel(true)
    logInfo("[flink-k8s] FlinkCheckpointWatcher stopped.")
  }

  /**
   * closes resource, relinquishing any underlying resources.
   */
<<<<<<< HEAD
  override def doClose(): Unit = {
=======
  override def close(): Unit = this.synchronized {
    if (isStarted) {
      timerSchedule.cancel(true)
      isStarted = false
    }
>>>>>>> 74db11ec
    timerExec.shutdownNow()
    trackTaskExecutor.shutdownNow()
    logInfo("[flink-k8s] FlinkCheckpointWatcher closed.")
  }

  /**
   * single flink metrics tracking task
   */
  override def doWatch(): Unit = {
    // get all legal tracking cluster key
    val trackIds: Set[TrackId] = Try(trackController.collectTracks()).filter(_.nonEmpty).getOrElse(return)
    // retrieve flink metrics in thread pool
    val futures: Set[Future[Option[CheckpointCV]]] =
      trackIds.map(id => {
        val future = Future(collect(id))
        future onComplete (_.getOrElse(None) match {
          case Some(cp) => eventBus.postAsync(FlinkJobCheckpointChangeEvent(id, cp))
          case _ =>
        })
        future
      })
    // blocking until all future are completed or timeout is reached
    Try {
      val futureHold = Future.sequence(futures)
      Await.ready(futureHold, conf.requestTimeoutSec seconds)
    }.failed.map { _ =>
      logError(s"[FlinkCheckpointWatcher] tracking flink-job checkpoint on kubernetes mode timeout," +
        s" limitSeconds=${conf.requestTimeoutSec}," +
        s" trackingClusterKeys=${trackIds.mkString(",")}")
    }
  }

  /**
   * Collect flink-job checkpoint from kubernetes-native cluster.
   * Returns None when the flink-cluster-client request fails (or
   * in case of the relevant flink rest api require failure).
   *
   */
  def collect(trackId: TrackId): Option[CheckpointCV] = {
    if (trackId.jobId != null) {
      val flinkJmRestUrl = trackController.getClusterRestUrl(ClusterKey.of(trackId)).filter(_.nonEmpty).getOrElse(return None)
      // call flink rest overview api
      val checkpoint: Checkpoint = Try(
        Checkpoint.as(
          Request.get(s"$flinkJmRestUrl/jobs/${trackId.jobId}/checkpoints")
            .connectTimeout(Timeout.ofSeconds(KubernetesRetriever.FLINK_REST_AWAIT_TIMEOUT_SEC))
            .responseTimeout(Timeout.ofSeconds(KubernetesRetriever.FLINK_CLIENT_TIMEOUT_SEC))
            .execute.returnContent.asString(StandardCharsets.UTF_8)
        ) match {
          case Some(c) => c
          case _ => return None
        }
      ).getOrElse(return None)

      val checkpointCV = CheckpointCV(
        id = checkpoint.id,
        externalPath = checkpoint.externalPath,
        isSavepoint = checkpoint.isSavepoint,
        checkpointType = checkpoint.checkpointType,
        status = checkpoint.status,
        triggerTimestamp = checkpoint.triggerTimestamp
      )
      Some(checkpointCV)
    } else None
  }

}

private[kubernetes] case class Checkpoint(id: Long,
                                          status: String,
                                          externalPath: String,
                                          isSavepoint: Boolean,
                                          checkpointType: String,
                                          triggerTimestamp: Long)


object Checkpoint {

  @transient
  implicit lazy val formats: DefaultFormats.type = org.json4s.DefaultFormats

  def as(json: String): Option[Checkpoint] = {
    Try(parse(json)) match {
      case Success(ok) =>
        val completed = ok \ "latest" \ "completed"
        completed match {
          case JNull | JNothing => None
          case _ =>
            val cp = Checkpoint(
              id = (completed \ "id").extractOpt[Long].getOrElse(0L),
              status = (completed \ "status").extractOpt[String].getOrElse(null),
              externalPath = (completed \ "external_path").extractOpt[String].getOrElse(null),
              isSavepoint = (completed \ "is_savepoint").extractOpt[Boolean].getOrElse(false),
              checkpointType = (completed \ "checkpoint_type").extractOpt[String].getOrElse(null),
              triggerTimestamp = (completed \ "trigger_timestamp").extractOpt[Long].getOrElse(0L)
            )
            Some(cp)
        }
      case Failure(_) => None
    }
  }

}

<|MERGE_RESOLUTION|>--- conflicted
+++ resolved
@@ -54,18 +54,9 @@
   /**
    * start watcher process
    */
-<<<<<<< HEAD
   override def doStart(): Unit = {
     timerSchedule = timerExec.scheduleAtFixedRate(() => doWatch(), 0, conf.requestIntervalSec, TimeUnit.SECONDS)
     logInfo("[flink-k8s] FlinkCheckpointWatcher started.")
-=======
-  override def start(): Unit = this.synchronized {
-    if (!isStarted) {
-      timerSchedule = timerExec.scheduleAtFixedRate(() => watch(), 0, conf.requestIntervalSec, TimeUnit.SECONDS)
-      isStarted = true
-      logInfo("[flink-k8s] FlinkCheckpointWatcher started.")
-    }
->>>>>>> 74db11ec
   }
 
   /**
@@ -79,15 +70,7 @@
   /**
    * closes resource, relinquishing any underlying resources.
    */
-<<<<<<< HEAD
   override def doClose(): Unit = {
-=======
-  override def close(): Unit = this.synchronized {
-    if (isStarted) {
-      timerSchedule.cancel(true)
-      isStarted = false
-    }
->>>>>>> 74db11ec
     timerExec.shutdownNow()
     trackTaskExecutor.shutdownNow()
     logInfo("[flink-k8s] FlinkCheckpointWatcher closed.")
@@ -190,5 +173,4 @@
     }
   }
 
-}
-
+}