/*
 * Copyright (c) 2021 The StreamX Project
 * <p>
 * Licensed to the Apache Software Foundation (ASF) under one
 * or more contributor license agreements. See the NOTICE file
 * distributed with this work for additional information
 * regarding copyright ownership. The ASF licenses this file
 * to you under the Apache License, Version 2.0 (the
 * "License"); you may not use this file except in compliance
 * with the License. You may obtain a copy of the License at
 * <p>
 * http://www.apache.org/licenses/LICENSE-2.0
 * <p>œ
 * Unless required by applicable law or agreed to in writing,
 * software distributed under the License is distributed on an
 * "AS IS" BASIS, WITHOUT WARRANTIES OR CONDITIONS OF ANY
 * KIND, either express or implied. See the License for the
 * specific language governing permissions and limitations
 * under the License.
 */
package com.streamxhub.streamx.flink.kubernetes

import com.streamxhub.streamx.flink.kubernetes.model.K8sPodTemplates
import org.apache.commons.io.FileUtils
import org.apache.flink.configuration.Configuration

import java.io.File
import scala.collection.mutable

/**
 * @author Al-assad
 */
object PodTemplateTool {

  val KUBERNETES_POD_TEMPLATE: PodTemplateType = PodTemplateType("kubernetes.pod-template-file", "pod-template.yaml")

  val KUBERNETES_JM_POD_TEMPLATE: PodTemplateType = PodTemplateType("kubernetes.pod-template-file.jobmanager", "jm-pod-template.yaml")

  val KUBERNETES_TM_POD_TEMPLATE: PodTemplateType = PodTemplateType("kubernetes.pod-template-file.taskmanager", "tm-pod-template.yaml")


  /**
   * Prepare kubernetes pod template file to buildWorkspace direactory.
   *
   * @param buildWorkspace project workspace dir of flink job
   * @param podTemplates   flink kubernetes pod templates
   * @return Map[k8s pod template option, template file output path]
   */
  def preparePodTemplateFiles(buildWorkspace: String, podTemplates: K8sPodTemplates): K8sPodTemplateFiles = {
    val workspaceDir = new File(buildWorkspace)
    if (!workspaceDir.exists())
      workspaceDir.mkdir()

    val podTempleMap = mutable.Map[String, String]()
    val outputTmplContent = (tmplContent: String, podTmpl: PodTemplateType) => {
      if (tmplContent.nonEmpty) {
        val outputPath = s"${buildWorkspace}/${podTmpl.fileName}"
        val outputFile = new File(outputPath)
        FileUtils.write(outputFile, tmplContent, "UTF-8")
        podTempleMap += (podTmpl.key -> outputPath)
      }
    }

    outputTmplContent(podTemplates.podTemplate, KUBERNETES_POD_TEMPLATE)
    outputTmplContent(podTemplates.jmPodTemplate, KUBERNETES_JM_POD_TEMPLATE)
    outputTmplContent(podTemplates.tmPodTemplate, KUBERNETES_TM_POD_TEMPLATE)
    K8sPodTemplateFiles(podTempleMap.toMap)
  }

}

<<<<<<< HEAD

=======
/**
 * @param tmplFiles key of flink pod template configuration -> absolute file path of pod template
 */
>>>>>>> 0b041282
case class K8sPodTemplateFiles(tmplFiles: Map[String, String]) {

  /**
   * merge k8s pod template configuration to Flink Configuration
   */
  def mergeToFlinkConf(flinkConf: Configuration): Unit =
    tmplFiles
      .filter(_._2.nonEmpty)
      .foreach(e => flinkConf.setString(e._1, e._2))

}

case class PodTemplateType(key: String, fileName: String)<|MERGE_RESOLUTION|>--- conflicted
+++ resolved
@@ -69,13 +69,9 @@
 
 }
 
-<<<<<<< HEAD
-
-=======
 /**
  * @param tmplFiles key of flink pod template configuration -> absolute file path of pod template
  */
->>>>>>> 0b041282
 case class K8sPodTemplateFiles(tmplFiles: Map[String, String]) {
 
   /**
