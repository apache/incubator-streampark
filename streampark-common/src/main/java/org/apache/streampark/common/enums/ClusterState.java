--- conflicted
+++ resolved
@@ -18,12 +18,8 @@
 package org.apache.streampark.common.enums;
 
 /** @since 1.2.3 */
-<<<<<<< HEAD
-public enum ClusterState implements Serializable {
+public enum ClusterState {
 
-=======
-public enum ClusterState {
->>>>>>> d8c07142
   /** The cluster was just created but not started */
   CREATED(0),
 
