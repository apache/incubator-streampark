/*
 * Licensed to the Apache Software Foundation (ASF) under one or more
 * contributor license agreements.  See the NOTICE file distributed with
 * this work for additional information regarding copyright ownership.
 * The ASF licenses this file to You under the Apache License, Version 2.0
 * (the "License"); you may not use this file except in compliance with
 * the License.  You may obtain a copy of the License at
 *
 *    http://www.apache.org/licenses/LICENSE-2.0
 *
 * Unless required by applicable law or agreed to in writing, software
 * distributed under the License is distributed on an "AS IS" BASIS,
 * WITHOUT WARRANTIES OR CONDITIONS OF ANY KIND, either express or implied.
 * See the License for the specific language governing permissions and
 * limitations under the License.
 */

package org.apache.streampark.common.enums;

<<<<<<< HEAD
import java.io.Serializable;

public enum ApplicationType implements Serializable {

=======
public enum ApplicationType {
>>>>>>> d8c07142
  /** StreamPark Flink */
  STREAMPARK_FLINK(1, "StreamPark Flink"),

  /** Apache Flink */
  APACHE_FLINK(2, "Apache Flink"),

  /** StreamPark Spark */
  STREAMPARK_SPARK(3, "StreamPark Spark"),

  /** Apache Spark */
  APACHE_SPARK(4, "Apache Spark");

  private final int type;
  private final String name;

  ApplicationType(int type, String name) {
    this.type = type;
    this.name = name;
  }

  public int getType() {
    return type;
  }

  public String getName() {
    return name;
  }

  public static ApplicationType of(int type) {
    for (ApplicationType appType : ApplicationType.values()) {
      if (appType.getType() == type) {
        return appType;
      }
    }
    return null;
  }
}<|MERGE_RESOLUTION|>--- conflicted
+++ resolved
@@ -17,14 +17,9 @@
 
 package org.apache.streampark.common.enums;
 
-<<<<<<< HEAD
-import java.io.Serializable;
 
-public enum ApplicationType implements Serializable {
+public enum ApplicationType {
 
-=======
-public enum ApplicationType {
->>>>>>> d8c07142
   /** StreamPark Flink */
   STREAMPARK_FLINK(1, "StreamPark Flink"),
 
