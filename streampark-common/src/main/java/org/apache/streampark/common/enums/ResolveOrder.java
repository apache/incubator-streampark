/*
 * Licensed to the Apache Software Foundation (ASF) under one or more
 * contributor license agreements.  See the NOTICE file distributed with
 * this work for additional information regarding copyright ownership.
 * The ASF licenses this file to You under the Apache License, Version 2.0
 * (the "License"); you may not use this file except in compliance with
 * the License.  You may obtain a copy of the License at
 *
 *    http://www.apache.org/licenses/LICENSE-2.0
 *
 * Unless required by applicable law or agreed to in writing, software
 * distributed under the License is distributed on an "AS IS" BASIS,
 * WITHOUT WARRANTIES OR CONDITIONS OF ANY KIND, either express or implied.
 * See the License for the specific language governing permissions and
 * limitations under the License.
 */

package org.apache.streampark.common.enums;

/** classloader.resolve-order */
<<<<<<< HEAD
public enum ResolveOrder implements Serializable {

=======
public enum ResolveOrder {
>>>>>>> d8c07142
  /** parent-first */
  PARENT_FIRST("parent-first", 0),

  /** child-first */
  CHILD_FIRST("child-first", 1);

  private final String name;

  private final Integer order;

  ResolveOrder(String name, Integer order) {
    this.name = name;
    this.order = order;
  }

  public static ResolveOrder of(Integer value) {
    for (ResolveOrder order : values()) {
      if (order.order.equals(value)) {
        return order;
      }
    }
    return null;
  }

  public String getName() {
    return name;
  }

  public Integer getOrder() {
    return order;
  }
}<|MERGE_RESOLUTION|>--- conflicted
+++ resolved
@@ -18,12 +18,8 @@
 package org.apache.streampark.common.enums;
 
 /** classloader.resolve-order */
-<<<<<<< HEAD
-public enum ResolveOrder implements Serializable {
+public enum ResolveOrder {
 
-=======
-public enum ResolveOrder {
->>>>>>> d8c07142
   /** parent-first */
   PARENT_FIRST("parent-first", 0),
 
