--- conflicted
+++ resolved
@@ -17,14 +17,10 @@
 
 package org.apache.streampark.common.enums;
 
-<<<<<<< HEAD
-import java.io.Serializable;
+
 
 /** Flink consistency semantics */
-public enum Semantic implements Serializable {
-=======
 public enum Semantic {
->>>>>>> d8c07142
 
   /**
    * Ensure that the counting results obtained after a fault are consistent with the correct values.
