--- conflicted
+++ resolved
@@ -19,8 +19,8 @@
 
 import java.util.Arrays;
 
-<<<<<<< HEAD
-public enum RestoreMode implements Serializable {
+
+public enum RestoreMode {
 
   /**
    * In this mode Flink claims ownership of the snapshot and essentially treats it like a
@@ -41,11 +41,6 @@
    * The legacy mode is how Flink worked until 1.15. In this mode Flink will never delete the
    * initial checkpoint. At the same time, it is not clear if a user can ever delete it as well.
    */
-=======
-public enum RestoreMode {
-  NO_CLAIM(1),
-  CLAIM(2),
->>>>>>> d8c07142
   LEGACY(3);
 
   public static final String RESTORE_MODE = "execution.savepoint-restore-mode";
