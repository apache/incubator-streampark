--- conflicted
+++ resolved
@@ -20,8 +20,6 @@
 import org.apache.streampark.common.util.{CommandUtils, Logger}
 import org.apache.streampark.common.util.Implicits._
 
-import org.apache.commons.lang3.StringUtils
-
 import java.io.File
 import java.util.function.Consumer
 import java.util.regex.Pattern
@@ -35,18 +33,6 @@
 
   private[this] lazy val SPARK_VERSION_PATTERN = Pattern.compile("\\s{2}version\\s(\\d+\\.\\d+\\.\\d+)")
 
-<<<<<<< HEAD
-  private[this] lazy val SPARK_SCALA_VERSION_PATTERN = Pattern.compile("^spark-core_(.*)-(.*).jar$")
-
-  lazy val scalaVersion: String = {
-    val matcher = SPARK_SCALA_VERSION_PATTERN.matcher(sparkCoreJar.getName)
-    if (matcher.matches()) {
-      matcher.group(1);
-    } else {
-      "2.12"
-    }
-  }
-=======
   private[this] lazy val SPARK_SCALA_VERSION_PATTERN = Pattern.compile("Using\\sScala\\sversion\\s(\\d+\\.\\d+)")
 
   val (version, scalaVersion) = {
@@ -54,7 +40,6 @@
     var scalaVersion: String = null
     val cmd = List(s"$sparkHome/bin/spark-submit --version")
     val buffer = new mutable.StringBuilder
->>>>>>> d1476823
 
     CommandUtils.execute(
       sparkHome,
@@ -104,34 +89,6 @@
     lib
   }
 
-<<<<<<< HEAD
-  lazy val sparkLibs: List[URL] = sparkLib.listFiles().map(_.toURI.toURL).toList
-
-  lazy val majorVersion: String = {
-    if (version == null) {
-      null
-    } else {
-      val matcher = SPARK_VER_PATTERN.matcher(version)
-      matcher.matches()
-      matcher.group(1)
-    }
-  }
-
-  lazy val version: String = {
-    var sparkVersion: String = null
-    val cmd = List(s"$sparkHome/bin/spark-submit --version")
-    val buffer = new mutable.StringBuilder
-    CommandUtils.execute(
-      sparkHome,
-      cmd,
-      new Consumer[String]() {
-        override def accept(out: String): Unit = {
-          buffer.append(out).append("\n")
-          val matcher = SPARK_VERSION_PATTERN.matcher(out)
-          if (matcher.find && StringUtils.isBlank(sparkVersion)) {
-            sparkVersion = matcher.group(2)
-          }
-=======
   def checkVersion(throwException: Boolean = true): Boolean = {
     version.split("\\.").map(_.trim.toInt) match {
       case Array(3, v, _) if v >= 1 && v <= 3 => true
@@ -140,7 +97,6 @@
           throw new UnsupportedOperationException(s"Unsupported spark version: $version")
         } else {
           false
->>>>>>> d1476823
         }
     }
   }
