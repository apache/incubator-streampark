<?xml version="1.0" encoding="UTF-8"?>
<project xmlns="http://maven.apache.org/POM/4.0.0" xmlns:xsi="http://www.w3.org/2001/XMLSchema-instance" xsi:schemaLocation="http://maven.apache.org/POM/4.0.0 http://maven.apache.org/xsd/maven-4.0.0.xsd">

    <modelVersion>4.0.0</modelVersion>
    <groupId>com.streamxhub.streamx</groupId>
    <artifactId>streamx</artifactId>
    <version>1.2.3</version>
    <packaging>pom</packaging>
    <name>StreamX Parent</name>
    <description>A magical framework that make stream processing easier</description>

    <modules>
        <module>streamx-common</module>
        <module>streamx-flink</module>
        <module>streamx-plugin</module>
        <module>streamx-console</module>
    </modules>

    <url>https://github.com/streamxhub/streamx</url>

    <scm>
        <url>https://github.com/streamxhub/streamx</url>
        <connection>git@github.com:streamxhub/streamx.git</connection>
        <developerConnection>scm:git:ssh://git@github.com:streamxhub/streamx.git</developerConnection>
    </scm>

    <developers>
        <developer>
            <name>StreamX</name>
            <id>StreamX</id>
            <email>benjobs@apache.com</email>
            <roles>
                <role>Developer</role>
            </roles>
            <timezone>+8</timezone>
        </developer>
    </developers>

    <licenses>
        <license>
            <name>The Apache Software License, Version 2.0</name>
            <url>https://www.apache.org/licenses/LICENSE-2.0.txt</url>
            <distribution>repo</distribution>
        </license>
    </licenses>

    <distributionManagement>

        <snapshotRepository>
            <id>ossrh</id>
            <url>https://s01.oss.sonatype.org/content/repositories/snapshots</url>
        </snapshotRepository>

        <repository>
            <id>ossrh</id>
            <url>https://s01.oss.sonatype.org/service/local/staging/deploy/maven2/</url>
        </repository>

    </distributionManagement>

    <properties>
        <project.build.jdk>1.8</project.build.jdk>
        <project.build.sourceEncoding>UTF-8</project.build.sourceEncoding>
        <project.reporting.outputEncoding>UTF-8</project.reporting.outputEncoding>
        <streamx.shaded.package>com.streamxhub.streamx.shaded</streamx.shaded.package>

        <streamx.flink.shims.version>1.14</streamx.flink.shims.version>
        <scala.version>2.12.15</scala.version>
        <scala.binary.version>2.12</scala.binary.version>
        <scala.binary.flink.version>_${scala.binary.version}</scala.binary.flink.version>
        <flink.table.uber.artifact.id>flink-table-uber_${scala.binary.version}</flink.table.uber.artifact.id>
        <flink.version>1.14.0</flink.version>
        <spark.version>2.2.0</spark.version>
        <hive.version>2.3.4</hive.version>
        <vertx.version>4.2.3</vertx.version>
        <hadoop.version>2.10.1</hadoop.version>
        <hbase.version>2.1.10</hbase.version>
<<<<<<< HEAD
=======
        <scala.version>2.11.12</scala.version>
        <scala.binary.version>2.11</scala.binary.version>
>>>>>>> 60123bb9
        <scalatest.version>3.2.9</scalatest.version>
        <junit.version>5.6.3</junit.version>
        <zkclient.version>0.11</zkclient.version>
        <curator.version>4.2.0</curator.version>
        <redis.version>3.3.0</redis.version>
        <es.version>6.2.3</es.version>
        <influxdb.version>2.17</influxdb.version>
        <protobuf.version>2.5.0</protobuf.version>
        <slf4j.version>1.7.32</slf4j.version>
        <logback.version>1.2.6</logback.version>
        <grpc.version>1.15.0</grpc.version>
        <jackson.version>2.13.2</jackson.version>
        <guava.version>30.0-jre</guava.version>
        <caffeine.version>2.8.6</caffeine.version>

        <maven-checkstyle-plugin.version>3.1.2</maven-checkstyle-plugin.version>
        <checkstyle.fails.on.error>true</checkstyle.fails.on.error>
        <scalastyle-maven-plugin.version>1.0.0</scalastyle-maven-plugin.version>

        <PermGen>64m</PermGen>
        <MaxPermGen>512m</MaxPermGen>
        <CodeCacheSize>512m</CodeCacheSize>
        <MaxMetaspace>512m</MaxMetaspace>
    </properties>

    <dependencies>

        <!--scala-->
        <dependency>
            <groupId>org.scala-lang</groupId>
            <artifactId>scala-library</artifactId>
            <version>${scala.version}</version>
            <scope>provided</scope>
        </dependency>

        <dependency>
            <groupId>org.scala-lang</groupId>
            <artifactId>scala-compiler</artifactId>
            <version>${scala.version}</version>
            <scope>provided</scope>
        </dependency>

        <dependency>
            <groupId>org.scala-lang</groupId>
            <artifactId>scala-reflect</artifactId>
            <version>${scala.version}</version>
            <scope>provided</scope>
        </dependency>

    </dependencies>

    <dependencyManagement>
        <dependencies>
            <dependency>
                <groupId>com.google.guava</groupId>
                <artifactId>guava</artifactId>
                <version>${guava.version}</version>
                <exclusions>
                    <exclusion>
                        <groupId>com.google.code.findbugs</groupId>
                        <artifactId>jsr305</artifactId>
                    </exclusion>
                </exclusions>
            </dependency>

            <dependency>
                <groupId>com.beachape</groupId>
                <artifactId>enumeratum_${scala.binary.version}</artifactId>
                <version>1.6.1</version>
                <exclusions>
                    <exclusion>
                        <groupId>org.scala-lang</groupId>
                        <artifactId>scala-library</artifactId>
                    </exclusion>
                    <exclusion>
                        <groupId>org.scala-lang</groupId>
                        <artifactId>scala-reflect</artifactId>
                    </exclusion>
                </exclusions>
            </dependency>

            <dependency>
                <groupId>com.github.ben-manes.caffeine</groupId>
                <artifactId>caffeine</artifactId>
                <version>${caffeine.version}</version>
                <exclusions>
                    <exclusion>
                        <groupId>com.google.errorprone</groupId>
                        <artifactId>error_prone_annotations</artifactId>
                    </exclusion>
                </exclusions>
            </dependency>

            <dependency>
                <groupId>mysql</groupId>
                <artifactId>mysql-connector-java</artifactId>
                <version>8.0.16</version>
            </dependency>

            <!--mysql async start-->
            <dependency>
                <groupId>io.vertx</groupId>
                <artifactId>vertx-jdbc-client</artifactId>
                <version>${vertx.version}</version>
            </dependency>

            <dependency>
                <groupId>io.vertx</groupId>
                <artifactId>vertx-core</artifactId>
                <version>${vertx.version}</version>
            </dependency>
            <!--mysql async end-->

            <dependency>
                <groupId>redis.clients</groupId>
                <artifactId>jedis</artifactId>
                <version>${redis.version}</version>
            </dependency>

            <dependency>
                <groupId>com.zaxxer</groupId>
                <artifactId>HikariCP</artifactId>
                <version>3.4.5</version>
            </dependency>

            <dependency>
                <groupId>org.yaml</groupId>
                <artifactId>snakeyaml</artifactId>
                <version>1.29</version>
            </dependency>

            <dependency>
                <groupId>org.json4s</groupId>
                <artifactId>json4s-jackson_${scala.binary.version}</artifactId>
                <version>3.7.0-M2</version>
                <exclusions>
                    <exclusion>
                        <groupId>org.scala-lang</groupId>
                        <artifactId>scala-reflect</artifactId>
                    </exclusion>
                </exclusions>
            </dependency>

            <dependency>
                <groupId>com.fasterxml.jackson.core</groupId>
                <artifactId>jackson-databind</artifactId>
                <version>${jackson.version}</version>
            </dependency>

            <dependency>
                <groupId>com.fasterxml.jackson.core</groupId>
                <artifactId>jackson-core</artifactId>
                <version>${jackson.version}</version>
            </dependency>

            <dependency>
                <groupId>com.fasterxml.jackson.module</groupId>
                <artifactId>jackson-module-scala_${scala.binary.version}</artifactId>
                <version>${jackson.version}</version>
                <exclusions>
                    <exclusion>
                        <groupId>org.scala-lang</groupId>
                        <artifactId>scala-reflect</artifactId>
                    </exclusion>
                    <exclusion>
                        <groupId>org.scala-lang</groupId>
                        <artifactId>scala-compiler</artifactId>
                    </exclusion>
                    <exclusion>
                        <groupId>org.scala-lang</groupId>
                        <artifactId>scala-library</artifactId>
                    </exclusion>
                </exclusions>
            </dependency>

            <!--mail-->
            <dependency>
                <groupId>com.solarmosaic.client</groupId>
                <artifactId>mail-client_${scala.binary.version}</artifactId>
                <exclusions>
                    <exclusion>
                        <groupId>org.scala-lang</groupId>
                        <artifactId>scala-library</artifactId>
                    </exclusion>
                </exclusions>
                <version>0.1.0</version>
            </dependency>

            <dependency>
                <groupId>org.apache.commons</groupId>
                <artifactId>commons-email</artifactId>
                <version>1.4</version>
            </dependency>

            <dependency>
                <groupId>com.sun.mail</groupId>
                <artifactId>javax.mail</artifactId>
                <version>1.5.5</version>
            </dependency>

            <!--apache.commons -->
            <dependency>
                <groupId>org.apache.commons</groupId>
                <artifactId>commons-lang3</artifactId>
                <version>3.8.1</version>
            </dependency>

            <dependency>
                <groupId>commons-cli</groupId>
                <artifactId>commons-cli</artifactId>
                <version>1.3.1</version>
            </dependency>

            <dependency>
                <groupId>org.apache.httpcomponents</groupId>
                <artifactId>httpclient</artifactId>
                <version>4.5.13</version>
            </dependency>

            <!--flink-->
            <dependency>
                <groupId>org.apache.flink</groupId>
                <artifactId>flink-core</artifactId>
                <version>${flink.version}</version>
            </dependency>

            <dependency>
                <groupId>org.apache.flink</groupId>
                <artifactId>flink-clients${scala.binary.flink.version}</artifactId>
                <version>${flink.version}</version>
            </dependency>

            <dependency>
                <groupId>org.apache.flink</groupId>
                <artifactId>flink-scala_${scala.binary.version}</artifactId>
                <version>${flink.version}</version>
            </dependency>

            <dependency>
                <groupId>org.apache.flink</groupId>
                <artifactId>flink-streaming-scala_${scala.binary.version}</artifactId>
                <version>${flink.version}</version>
            </dependency>

            <dependency>
                <groupId>org.apache.flink</groupId>
                <artifactId>flink-connector-kafka${scala.binary.flink.version}</artifactId>
                <version>${flink.version}</version>
            </dependency>

            <dependency>
                <groupId>org.apache.flink</groupId>
                <artifactId>flink-connector-elasticsearch6${scala.binary.flink.version}</artifactId>
                <version>${flink.version}</version>
            </dependency>

            <dependency>
                <groupId>org.apache.flink</groupId>
                <artifactId>flink-connector-jdbc${scala.binary.flink.version}</artifactId>
                <version>${flink.version}</version>
            </dependency>

            <!--state backend-->
            <dependency>
                <groupId>org.apache.flink</groupId>
                <artifactId>flink-statebackend-rocksdb${scala.binary.flink.version}</artifactId>
                <version>${flink.version}</version>
            </dependency>

            <dependency>
                <groupId>org.apache.bahir</groupId>
                <artifactId>flink-connector-redis_${scala.binary.version}</artifactId>
                <version>1.0</version>
                <exclusions>
                    <exclusion>
                        <groupId>org.apache.flink</groupId>
                        <artifactId>flink-streaming-java${scala.binary.flink.version}</artifactId>
                    </exclusion>
                </exclusions>
            </dependency>

            <!--hadoop-->
            <dependency>
                <groupId>org.apache.hadoop</groupId>
                <artifactId>hadoop-yarn-client</artifactId>
                <version>${hadoop.version}</version>
                <exclusions>
                    <exclusion>
                        <groupId>commons-cli</groupId>
                        <artifactId>commons-cli</artifactId>
                    </exclusion>
                </exclusions>
            </dependency>

            <dependency>
                <groupId>org.apache.hadoop</groupId>
                <artifactId>hadoop-yarn-api</artifactId>
                <version>${hadoop.version}</version>
            </dependency>

            <dependency>
                <groupId>org.apache.hadoop</groupId>
                <artifactId>hadoop-common</artifactId>
                <version>${hadoop.version}</version>
            </dependency>

            <dependency>
                <groupId>org.apache.hadoop</groupId>
                <artifactId>hadoop-hdfs</artifactId>
                <version>${hadoop.version}</version>
            </dependency>

            <dependency>
                <groupId>org.apache.hadoop</groupId>
                <artifactId>hadoop-auth</artifactId>
                <version>${hadoop.version}</version>
            </dependency>

            <!--hbase-->
            <dependency>
                <groupId>org.apache.hadoop</groupId>
                <artifactId>hadoop-client</artifactId>
                <version>${hadoop.version}</version>
                <exclusions>
                    <exclusion>
                        <groupId>xml-apis</groupId>
                        <artifactId>xml-apis</artifactId>
                    </exclusion>
                    <exclusion>
                        <groupId>org.slf4j</groupId>
                        <artifactId>slf4j-log4j12</artifactId>
                    </exclusion>
                </exclusions>
            </dependency>

            <dependency>
                <groupId>org.apache.hbase</groupId>
                <artifactId>hbase-client</artifactId>
                <version>1.3.5</version>
                <exclusions>
                    <exclusion>
                        <groupId>log4j</groupId>
                        <artifactId>log4j</artifactId>
                    </exclusion>
                    <exclusion>
                        <groupId>org.slf4j</groupId>
                        <artifactId>slf4j-log4j12</artifactId>
                    </exclusion>
                </exclusions>
            </dependency>

        </dependencies>
    </dependencyManagement>

    <build>
        <resources>
            <resource>
                <directory>src/main/resources</directory>
            </resource>
        </resources>

        <pluginManagement>
            <plugins>
                <plugin>
                    <groupId>org.codehaus.mojo</groupId>
                    <artifactId>build-helper-maven-plugin</artifactId>
                    <version>1.7</version>
                    <executions>
                        <execution>
                            <id>add-source</id>
                            <phase>generate-sources</phase>
                            <goals>
                                <goal>add-source</goal>
                            </goals>
                            <configuration>
                                <sources>
                                    <source>${basedir}/src/main/java</source>
                                    <source>${basedir}/src/main/scala</source>
                                </sources>
                            </configuration>
                        </execution>
                    </executions>
                </plugin>

                <plugin>
                    <groupId>org.apache.maven.plugins</groupId>
                    <artifactId>maven-checkstyle-plugin</artifactId>
                    <version>${maven-checkstyle-plugin.version}</version>
                    <configuration>
                        <!--suppress UnresolvedMavenProperty -->
                        <configLocation>${maven.multiModuleProjectDirectory}/tools/checkstyle/checkstyle.xml</configLocation>
                        <encoding>UTF-8</encoding>
                        <consoleOutput>true</consoleOutput>
                        <includeTestSourceDirectory>false</includeTestSourceDirectory>
                        <failOnViolation>${checkstyle.fails.on.error}</failOnViolation>
                        <sourceDirectories>
                            <sourceDirectory>${project.build.sourceDirectory}</sourceDirectory>
                            <sourceDirectory>${project.build.testSourceDirectory}</sourceDirectory>
                        </sourceDirectories>
                        <resourceIncludes>
                            **/*.properties,
                            **/*.sh,
                            **/*.bat,
                            **/*.yml,
                            **/*.yaml,
                            **/*.xml,
                            **/*.dict
                        </resourceIncludes>
                        <resourceExcludes>
                            **/.asf.yaml,
                            **/.github/**
                        </resourceExcludes>
                        <excludes>
                        </excludes>
                    </configuration>
                    <executions>
                        <execution>
                            <id>validate</id>
                            <phase>process-sources</phase>
                            <goals>
                                <goal>check</goal>
                            </goals>
                        </execution>
                    </executions>
                </plugin>
                <plugin>
                    <groupId>org.scalastyle</groupId>
                    <artifactId>scalastyle-maven-plugin</artifactId>
                    <version>${scalastyle-maven-plugin.version}</version>
                    <configuration>
                        <verbose>false</verbose>
                        <failOnViolation>true</failOnViolation>
                        <includeTestSourceDirectory>false</includeTestSourceDirectory>
                        <failOnWarning>false</failOnWarning>
                        <sourceDirectory>${basedir}/src/main/scala</sourceDirectory>
                        <testSourceDirectory>${basedir}/src/test/scala</testSourceDirectory>
                        <!--suppress UnresolvedMavenProperty -->
                        <configLocation>${maven.multiModuleProjectDirectory}/scalastyle-config.xml</configLocation>
                        <outputFile>${project.build.directory}/target/scalastyle-output.xml</outputFile>
                        <inputEncoding>UTF-8</inputEncoding>
                        <outputEncoding>UTF-8</outputEncoding>
                    </configuration>
                    <executions>
                        <execution>
                            <goals>
                                <goal>check</goal>
                            </goals>
                        </execution>
                    </executions>
                </plugin>

                <!--maven-->
                <plugin>
                    <groupId>org.apache.maven.plugins</groupId>
                    <artifactId>maven-compiler-plugin</artifactId>
                    <version>3.8.1</version>
                    <configuration>
                        <source>${project.build.jdk}</source>
                        <target>${project.build.jdk}</target>
                        <encoding>UTF-8</encoding>
                    </configuration>
                </plugin>

                <!--scala-->
                <plugin>
                    <groupId>net.alchim31.maven</groupId>
                    <artifactId>scala-maven-plugin</artifactId>
                    <version>4.3.0</version>
                    <configuration>
                        <addScalacArgs>-target:jvm-${project.build.jdk}</addScalacArgs>
                        <target>${project.build.jdk}</target>
                        <source>${project.build.jdk}</source>
                    </configuration>
                    <executions>
                        <execution>
                            <id>install-scala</id>
                            <phase>process-resources</phase>
                            <goals>
                                <goal>add-source</goal>
                                <goal>compile</goal>
                            </goals>
                        </execution>
                        <execution>
                            <id>test-compile-scala</id>
                            <phase>test-compile</phase>
                            <goals>
                                <goal>add-source</goal>
                                <goal>testCompile</goal>
                            </goals>
                        </execution>
                    </executions>
                </plugin>

                <!--(start) shade-->
                <plugin>
                    <groupId>org.apache.maven.plugins</groupId>
                    <artifactId>maven-shade-plugin</artifactId>
                    <version>3.2.4</version>
                    <executions>
                        <execution>
                            <id>shade-flink</id>
                            <phase>none</phase>
                        </execution>
                        <execution>
                            <phase>package</phase>
                            <goals>
                                <goal>shade</goal>
                            </goals>
                            <configuration>
                                <createDependencyReducedPom>false</createDependencyReducedPom>
                                <artifactSet>
                                    <excludes>
                                        <exclude>org.apache.flink:force-shading</exclude>
                                        <exclude>com.google.code.findbugs:jsr305</exclude>
                                        <exclude>org.slf4j:*</exclude>
                                        <exclude>log4j:*</exclude>
                                    </excludes>
                                </artifactSet>
                                <filters>
                                    <filter>
                                        <artifact>*:*</artifact>
                                        <excludes>
                                            <exclude>META-INF/*.SF</exclude>
                                            <exclude>META-INF/*.DSA</exclude>
                                            <exclude>META-INF/*.RSA</exclude>
                                        </excludes>
                                    </filter>
                                </filters>
                            </configuration>
                        </execution>
                    </executions>
                </plugin>
                <!--(end) shade -->

                <!--assembly-->
                <plugin>
                    <groupId>org.apache.maven.plugins</groupId>
                    <artifactId>maven-assembly-plugin</artifactId>
                    <version>3.1.1</version>
                    <executions>
                        <execution>
                            <id>distro-assembly</id>
                            <phase>package</phase>
                            <goals>
                                <goal>single</goal>
                            </goals>
                        </execution>
                    </executions>
                    <configuration>
                        <appendAssemblyId>false</appendAssemblyId>
                        <descriptors>
                            <descriptor>assembly.xml</descriptor>
                        </descriptors>
                    </configuration>
                </plugin>

                <!--source and doc-->
                <plugin>
                    <groupId>org.apache.maven.plugins</groupId>
                    <artifactId>maven-source-plugin</artifactId>
                    <version>2.2.1</version>
                    <executions>
                        <execution>
                            <id>attach-sources</id>
                            <goals>
                                <goal>jar-no-fork</goal>
                            </goals>
                        </execution>
                    </executions>
                </plugin>

                <plugin>
                    <groupId>org.apache.maven.plugins</groupId>
                    <artifactId>maven-javadoc-plugin</artifactId>
                    <version>2.9.1</version>
                    <executions>
                        <execution>
                            <id>attach-javadocs</id>
                            <goals>
                                <goal>jar</goal>
                            </goals>
                        </execution>
                    </executions>
                </plugin>

                <plugin>
                    <groupId>org.apache.maven.plugins</groupId>
                    <artifactId>maven-gpg-plugin</artifactId>
                    <version>1.5</version>
                    <executions>
                        <execution>
                            <id>sign-artifacts</id>
                            <phase>verify</phase>
                            <goals>
                                <goal>sign</goal>
                            </goals>
                        </execution>
                    </executions>
                </plugin>

                <plugin>
                    <groupId>org.sonatype.plugins</groupId>
                    <artifactId>nexus-staging-maven-plugin</artifactId>
                    <version>1.6.8</version>
                    <extensions>true</extensions>
                    <configuration>
                        <serverId>ossrh</serverId>
                        <nexusUrl>https://s01.oss.sonatype.org</nexusUrl>
                        <autoReleaseAfterClose>true</autoReleaseAfterClose>
                    </configuration>
                </plugin>
            </plugins>
        </pluginManagement>

        <plugins>

            <plugin>
                <groupId>org.codehaus.mojo</groupId>
                <artifactId>build-helper-maven-plugin</artifactId>
            </plugin>

            <!--maven-->
            <plugin>
                <groupId>org.apache.maven.plugins</groupId>
                <artifactId>maven-compiler-plugin</artifactId>
            </plugin>

            <!--scala-->
            <plugin>
                <groupId>net.alchim31.maven</groupId>
                <artifactId>scala-maven-plugin</artifactId>
            </plugin>

            <plugin>
                <groupId>org.apache.maven.plugins</groupId>
                <artifactId>maven-checkstyle-plugin</artifactId>
            </plugin>

            <plugin>
                <groupId>org.scalastyle</groupId>
                <artifactId>scalastyle-maven-plugin</artifactId>
            </plugin>

            <!-- maven deploy
             <plugin>
                 <groupId>org.apache.maven.plugins</groupId>
                 <artifactId>maven-source-plugin</artifactId>
             </plugin>

             <plugin>
                 <groupId>org.apache.maven.plugins</groupId>
                 <artifactId>maven-javadoc-plugin</artifactId>
             </plugin>

             <plugin>
                 <groupId>org.apache.maven.plugins</groupId>
                 <artifactId>maven-gpg-plugin</artifactId>
             </plugin>

             <plugin>
                 <groupId>org.sonatype.plugins</groupId>
                 <artifactId>nexus-staging-maven-plugin</artifactId>
             </plugin>
             -->

        </plugins>

    </build>

    <profiles>
        <profile>
            <id>flink-1.15</id>
            <properties>
                <streamx.flink.shims.version>1.15</streamx.flink.shims.version>
                <flink.version>1.15.0</flink.version>
                <scala.binary.flink.version/>
                <flink.table.uber.artifact.id>flink-table-api-java-uber</flink.table.uber.artifact.id>
            </properties>
        </profile>
    </profiles>

</project><|MERGE_RESOLUTION|>--- conflicted
+++ resolved
@@ -75,11 +75,8 @@
         <vertx.version>4.2.3</vertx.version>
         <hadoop.version>2.10.1</hadoop.version>
         <hbase.version>2.1.10</hbase.version>
-<<<<<<< HEAD
-=======
         <scala.version>2.11.12</scala.version>
         <scala.binary.version>2.11</scala.binary.version>
->>>>>>> 60123bb9
         <scalatest.version>3.2.9</scalatest.version>
         <junit.version>5.6.3</junit.version>
         <zkclient.version>0.11</zkclient.version>
