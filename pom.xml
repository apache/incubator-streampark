--- conflicted
+++ resolved
@@ -1,6 +1,5 @@
 <?xml version="1.0" encoding="UTF-8"?>
-<project xmlns="http://maven.apache.org/POM/4.0.0" xmlns:xsi="http://www.w3.org/2001/XMLSchema-instance"
-         xsi:schemaLocation="http://maven.apache.org/POM/4.0.0 http://maven.apache.org/xsd/maven-4.0.0.xsd">
+<project xmlns="http://maven.apache.org/POM/4.0.0" xmlns:xsi="http://www.w3.org/2001/XMLSchema-instance" xsi:schemaLocation="http://maven.apache.org/POM/4.0.0 http://maven.apache.org/xsd/maven-4.0.0.xsd">
 
     <modelVersion>4.0.0</modelVersion>
     <groupId>com.streamxhub.streamx</groupId>
@@ -13,6 +12,7 @@
     <modules>
         <module>streamx-common</module>
         <module>streamx-flink</module>
+        <module>streamx-spark</module>
         <module>streamx-plugin</module>
         <module>streamx-console</module>
         <module>streamx-storage</module>
@@ -454,7 +454,7 @@
                         <sourceDirectory>${basedir}/src/main/scala</sourceDirectory>
                         <testSourceDirectory>${basedir}/src/test/scala</testSourceDirectory>
                         <!--suppress UnresolvedMavenProperty -->
-                        <configLocation>${maven.multiModuleProjectDirectory}/tools/checkstyle/scalastyle-config.xml</configLocation>
+                        <configLocation>${maven.multiModuleProjectDirectory}/scalastyle-config.xml</configLocation>
                         <outputFile>${project.build.directory}/target/scalastyle-output.xml</outputFile>
                         <inputEncoding>UTF-8</inputEncoding>
                         <outputEncoding>UTF-8</outputEncoding>
@@ -698,11 +698,7 @@
         </profile>
 
         <profile>
-<<<<<<< HEAD
-            <id>spark_2.11</id>
-=======
             <id>scala-2.11</id>
->>>>>>> 333c403e
             <activation>
                 <activeByDefault>true</activeByDefault>
                 <property>
@@ -713,11 +709,7 @@
         </profile>
 
         <profile>
-<<<<<<< HEAD
-            <id>spark_2.12</id>
-=======
             <id>scala-2.12</id>
->>>>>>> 333c403e
             <activation>
                 <activeByDefault>true</activeByDefault>
                 <property>
