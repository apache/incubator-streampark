--- conflicted
+++ resolved
@@ -757,18 +757,6 @@
                  <artifactId>nexus-staging-maven-plugin</artifactId>
              </plugin>
              -->
-<<<<<<< HEAD
-
-            <plugin>
-                <groupId>org.apache.maven.plugins</groupId>
-                <artifactId>maven-checkstyle-plugin</artifactId>
-            </plugin>
-            <plugin>
-                <groupId>org.scalastyle</groupId>
-                <artifactId>scalastyle-maven-plugin</artifactId>
-            </plugin>
-=======
->>>>>>> bc027d34
         </plugins>
 
     </build>
