name: Maven Package Test

on:
  push:
    branches: [ dev ]
  pull_request:
    branches: [ dev ]

jobs:
  build:

    runs-on: ubuntu-latest

    steps:
      - uses: actions/checkout@v2
      - name: Set up JDK 8
        uses: actions/setup-java@v2
        with:
          java-version: '8'
          distribution: 'adopt'
          cache: maven
      - name: Build with Maven
        run: mvn -B package -DskipTests --file pom.xml
<<<<<<< HEAD
=======

      - name: Get version
        id: get_version
        run: echo ::set-output name=VERSION::${GITHUB_REF/refs\/tags\//}

      - name: Build the Docker image
        run: |
          docker version
          docker login --username=${{ secrets.DOCKER_USERNAME }} --password=${{ secrets.DOCKER_PASSWORD }} registry.cn-hangzhou.aliyuncs.com
          cd docker
          sh build.sh ${{ steps.get_version.outputs.VERSION }}
          docker tag streamx/mysql:${{ steps.get_version.outputs.VERSION }} registry.ap-northeast-1.aliyuncs.com/streamx_test/streamx-console-service:${{ steps.get_version.outputs.VERSION }}
          docker push registry.ap-northeast-1.aliyuncs.com/streamx_test/streamx-console-service:${{ steps.get_version.outputs.VERSION }}
>>>>>>> c7c1deb4
<|MERGE_RESOLUTION|>--- conflicted
+++ resolved
@@ -20,20 +20,4 @@
           distribution: 'adopt'
           cache: maven
       - name: Build with Maven
-        run: mvn -B package -DskipTests --file pom.xml
-<<<<<<< HEAD
-=======
-
-      - name: Get version
-        id: get_version
-        run: echo ::set-output name=VERSION::${GITHUB_REF/refs\/tags\//}
-
-      - name: Build the Docker image
-        run: |
-          docker version
-          docker login --username=${{ secrets.DOCKER_USERNAME }} --password=${{ secrets.DOCKER_PASSWORD }} registry.cn-hangzhou.aliyuncs.com
-          cd docker
-          sh build.sh ${{ steps.get_version.outputs.VERSION }}
-          docker tag streamx/mysql:${{ steps.get_version.outputs.VERSION }} registry.ap-northeast-1.aliyuncs.com/streamx_test/streamx-console-service:${{ steps.get_version.outputs.VERSION }}
-          docker push registry.ap-northeast-1.aliyuncs.com/streamx_test/streamx-console-service:${{ steps.get_version.outputs.VERSION }}
->>>>>>> c7c1deb4
+        run: mvn -B package -DskipTests --file pom.xml