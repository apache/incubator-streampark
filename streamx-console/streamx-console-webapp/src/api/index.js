/*
 * Copyright (c) 2019 The StreamX Project
 * <p>
 * Licensed to the Apache Software Foundation (ASF) under one
 * or more contributor license agreements. See the NOTICE file
 * distributed with this work for additional information
 * regarding copyright ownership. The ASF licenses this file
 * to you under the Apache License, Version 2.0 (the
 * "License"); you may not use this file except in compliance
 * with the License. You may obtain a copy of the License at
 * <p>
 * http://www.apache.org/licenses/LICENSE-2.0
 * <p>
 * Unless required by applicable law or agreed to in writing,
 * software distributed under the License is distributed on an
 * "AS IS" BASIS, WITHOUT WARRANTIES OR CONDITIONS OF ANY
 * KIND, either express or implied. See the License for the
 * specific language governing permissions and limitations
 * under the License.
 */

export default {
  Passport: {
    SIGNIN: '/passport/signin',
    SIGNOUT: '/passport/signout'
  },
  Project: {
    BRANCHES: '/flink/project/branches',
    GITCHECK: '/flink/project/gitcheck',
    EXISTS: '/flink/project/exists',
    CREATE: '/flink/project/create',
    BUILD: '/flink/project/build',
    BUILDLOG: '/flink/project/buildlog',
    CLOSEBUILD: '/flink/project/closebuild',
    LIST: '/flink/project/list',
    FILELIST: '/flink/project/filelist',
    MODULES: '/flink/project/modules',
    LISTCONF: '/flink/project/listconf',
    JARS: '/flink/project/jars',
    DELETE: '/flink/project/delete',
    SELECT: '/flink/project/select'
  },
  Tutorial: {
    GET: '/tutorial/get'
  },
  NoteBook: {
    SUBMIT: '/flink/notebook/submit'
  },
  Metrics: {
    FLAMEGRAPH: '/metrics/flamegraph',
    NOTICE: '/metrics/notice',
    DELNOTICE: '/metrics/delnotice'
  },
  SavePoint: {
    LATEST: '/flink/savepoint/latest',
    HISTORY: '/flink/savepoint/history',
    DELETE: '/flink/savepoint/delete'
  },
  Application: {
    READCONF: '/flink/app/readConf',
    UPDATE: '/flink/app/update',
    UPLOAD: '/flink/app/upload',
    DEPLOY: '/flink/app/deploy',
    MAPPING: '/flink/app/mapping',
    YARN: '/flink/app/yarn',
    LIST: '/flink/app/list',
    GET: '/flink/app/get',
    DASHBOARD: '/flink/app/dashboard',
    MAIN: '/flink/app/main',
    NAME: '/flink/app/name',
    EXISTS: '/flink/app/exists',
    CANCEL: '/flink/app/cancel',
    DELETE: '/flink/app/delete',
    DELETEBAK: '/flink/app/deletebak',
    CREATE: '/flink/app/create',
    START: '/flink/app/start',
    CLEAN: '/flink/app/clean',
    BACKUPS: '/flink/app/backups',
    ROLLBACK: '/flink/app/rollback',
    REVOKE: '/flink/app/revoke',
    STARTLOG: '/flink/app/startlog',
<<<<<<< HEAD
    DOWNLOG: '/flink/app/downlog',
    CHECKJAR: '/flink/app/checkjar'
=======
    CHECKJAR: '/flink/app/checkjar',
>>>>>>> a6974e91
  },
  Config: {
    GET: '/flink/conf/get',
    TEMPLATE: '/flink/conf/template',
    LIST: '/flink/conf/list',
    HISTORY: '/flink/conf/history',
    DELETE: '/flink/conf/delete',
    SYS_HADOOP_CONF: '/flink/conf/sysHadoopConf'
  },
  FlinkEnv: {
    LIST: '/flink/env/list',
    CREATE:  '/flink/env/create',
    EXISTS: '/flink/env/exists',
    GET: '/flink/env/get',
    SYNC: '/flink/env/sync',
    UPDATE: '/flink/env/update',
    DEFAULT: '/flink/env/default',
  },
  FlinkHistory: {
    UPLOAD_JARS: '/flink/history/uploadJars',
    K8S_NAMESPACES: '/flink/history/k8sNamespaces',
    SESSION_CLUSTER_IDS: '/flink/history/sessionClusterIds',
    FLINK_BASE_IMAGES: '/flink/history/flinkBaseImages',
    FLINK_POD_TEMPLATES: '/flink/history/flinkPodTemplates',
    FLINK_JM_POD_TEMPLATES: '/flink/history/flinkJmPodTemplates',
    FLINK_TM_POD_TEMPLATES: '/flink/history/flinkTmPodTemplates'
  },
  FlinkPodTemplate: {
    SYS_HOSTS: '/flink/podtmpl/sysHosts',
    INIT: '/flink/podtmpl/init',
    COMP_HOST_ALIAS: '/flink/podtmpl/compHostAlias',
    EXTRACT_HOST_ALIAS: '/flink/podtmpl/extractHostAlias',
    PREVIEW_HOST_ALIAS: '/flink/podtmpl/previewHostAlias',
  },
  FlinkSQL: {
    VERIFY: '/flink/sql/verify',
    GET: '/flink/sql/get',
    HISTORY: '/flink/sql/history'
  },
  SETTING: {
    GET: '/flink/setting/get',
    WEBURL: '/flink/setting/weburl',
    ALL: '/flink/setting/all',
    CHECK_HADOOP: '/flink/setting/checkHadoop',
    SYNC: '/flink/setting/sync',
    UPDATE: '/flink/setting/update'
  },
  User: {
    EXECUSER: '/user/execUser',
    LIST: '/user/list',
    UPDATE: '/user/update',
    PASSWORD: '/user/password',
    RESET: '/user/password/reset',
    GET: '/user/get',
    POST: '/user/post',
    DELETE: '/user/delete',
    CHECK_NAME: '/user/check/name',
    CHECK_PASSWORD: '/user/check/password'
  },
  Role: {
    POST: '/role/post',
    UPDATE: '/role/update',
    LIST: '/role/list',
    CHECK_NAME: '/role/check/name',
    DELETE: '/role/delete',
    MENU: '/role/menu'
  },
  Menu: {
    LIST: '/menu/list',
    DELETE: '/menu/delete',
    POST: '/menu/post',
    UPDATE: '/menu/update',
    ROUTER: '/menu/router'
  },
  Log: {
    LIST: '/log/list',
    DELETE: '/log/delete',
  }
}<|MERGE_RESOLUTION|>--- conflicted
+++ resolved
@@ -79,12 +79,8 @@
     ROLLBACK: '/flink/app/rollback',
     REVOKE: '/flink/app/revoke',
     STARTLOG: '/flink/app/startlog',
-<<<<<<< HEAD
     DOWNLOG: '/flink/app/downlog',
     CHECKJAR: '/flink/app/checkjar'
-=======
-    CHECKJAR: '/flink/app/checkjar',
->>>>>>> a6974e91
   },
   Config: {
     GET: '/flink/conf/get',
