--- conflicted
+++ resolved
@@ -253,8 +253,6 @@
     if (callback) {
       callback()
     }
-<<<<<<< HEAD
-=======
   }
 }
 
@@ -275,7 +273,6 @@
     if (invalidDep.length > 0) {
       vue.$message.error(`Please check invalid pom dependencies(${invalidDep}), [StreamX] only support ${scalaVersion} scala version in current flink version.`)
     }
->>>>>>> fae3137f
   }
 }
 
