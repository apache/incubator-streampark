--- conflicted
+++ resolved
@@ -371,16 +371,12 @@
         unit: 'mb',
         group: 'taskmanager-memory',
         type: 'number',
-        min: 1,
+        min: 0,
         max: 102400,
         step: 1,
         defaultValue: 128,
         validator: (rule, value, callback) => {
-<<<<<<< HEAD
-            if (!value) {
-=======
           if (value === undefined || value === null) {
->>>>>>> 5135e4f0
                 callback(new Error('managed.size is required or you can delete this option'))
             } else {
                 callback()
@@ -400,11 +396,7 @@
         step: 0.1,
         defaultValue: 0.4,
         validator: (rule, value, callback) => {
-<<<<<<< HEAD
-            if (!value) {
-=======
           if (value === undefined || value === null) {
->>>>>>> 5135e4f0
                 callback(new Error('managed.fraction is required or you can delete this option'))
             } else {
                 callback()
