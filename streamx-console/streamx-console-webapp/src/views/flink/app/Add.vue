--- conflicted
+++ resolved
@@ -331,7 +331,6 @@
           </a-select>
         </a-form-item>
 
-<<<<<<< HEAD
         <a-form-item
           label="Application Type"
           :label-col="{lg: {span: 5}, sm: {span: 7}}"
@@ -350,7 +349,7 @@
             </a-select-option>
           </a-select>
         </a-form-item>
-=======
+
         <template v-if="resourceFrom === 'upload'">
           <a-form-item
             label="Upload Job Jar"
@@ -383,7 +382,6 @@
                 </p>
               </div>
             </a-upload-dragger>
->>>>>>> b0f87c70
 
             <a-alert
               v-show="uploadJar"
