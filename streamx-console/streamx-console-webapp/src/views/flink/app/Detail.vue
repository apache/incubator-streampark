--- conflicted
+++ resolved
@@ -13,15 +13,16 @@
           shape="circle"
           icon="arrow-left"
           @click="handleGoBack()"
-          style="float: right;margin-top: -8px" />
+          style="float: right;margin-top: -8px"/>
         <a-button
           type="danger"
           icon="cloud"
           @click="handleView"
           :disabled="this.app.state !== 5 || (this.yarn === null && this.app.flinkRestUrl === null)"
-          style="float: right;margin-top: -8px;margin-right: 20px">Flink Web UI</a-button>
+          style="float: right;margin-top: -8px;margin-right: 20px">Flink Web UI
+        </a-button>
         <a-divider
-          style="margin-top: 5px;margin-bottom: -5px" />
+          style="margin-top: 5px;margin-bottom: -5px"/>
       </template>
 
       <a-descriptions-item
@@ -72,19 +73,19 @@
         label="Status">
         <State
           option="state"
-          :data="app" />
+          :data="app"/>
       </a-descriptions-item>
       <a-descriptions-item
         label="Start Time">
         <template v-if="app.startTime">
-          <a-icon type="clock-circle" />
+          <a-icon type="clock-circle"/>
           {{ app.startTime }}
         </template>
       </a-descriptions-item>
       <a-descriptions-item
         v-if="app.endTime"
         label="End Time">
-        <a-icon type="clock-circle" />
+        <a-icon type="clock-circle"/>
         {{ app.endTime }}
       </a-descriptions-item>
       <a-descriptions-item
@@ -97,12 +98,51 @@
         :span="3">
         {{ app.description }}
       </a-descriptions-item>
+
+      <a-descriptions-item
+        :span="3">
+        <template slot="label">
+          Rest Api
+          <a-tooltip placement="top">
+            <template slot="title">
+              <span>Rest API external call interface,other third-party systems easy to access streamx</span>
+            </template>
+            <a-icon type="question-circle" style="color: red"/>
+          </a-tooltip>
+        </template>
+        <a-button
+          type="primary"
+          shape="round"
+          icon="copy"
+          size="default"
+          style="margin:0 3px;padding: 0 5px"
+          @click.native="handleCopyCurl(api.Application.START.toString())">Copy Start cURL
+        </a-button>
+        <a-button
+          type="primary"
+          shape="round"
+          icon="copy"
+          size="default"
+          style="margin:0 3px;padding: 0 5px"
+          @click.native="handleCopyCurl(api.Application.CANCEL.toString())">Copy Cancel cURL
+        </a-button>
+        <a-button
+          type="link"
+          shape="round"
+          icon="link"
+          size="default"
+          @click.native="handleDocPage()"
+          style="margin:0 3px;padding: 0 5px">Api Doc Center
+        </a-button>
+      </a-descriptions-item>
+
     </a-descriptions>
+
     <a-divider
-      style="margin-top: 20px;margin-bottom: -17px" />
+      style="margin-top: 20px;margin-bottom: -17px"/>
     <a-tabs
       v-if="app"
-      defaultActiveKey="1"
+      :defaultActiveKey="1"
       style="margin-top: 15px"
       :animated="animated"
       :tab-bar-gutter="tabBarGutter"
@@ -191,7 +231,7 @@
                 slot="createTime"
                 slot-scope="text, record">
                 <a-icon
-                  type="clock-circle" />
+                  type="clock-circle"/>
                 {{ record.createTime }}
               </template>
               <template
@@ -267,7 +307,7 @@
                 slot="triggerTime"
                 slot-scope="text, record">
                 <a-icon
-                  type="clock-circle" />
+                  type="clock-circle"/>
                 {{ record.triggerTime }}
               </template>
               <template
@@ -420,7 +460,7 @@
                 slot="optionTime"
                 slot-scope="text, record">
                 <a-icon
-                  type="clock-circle" />
+                  type="clock-circle"/>
                 {{ record.optionTime }}
               </template>
               <template
@@ -499,7 +539,7 @@
           </a-button>
           <a-icon
             type="clock-circle"
-            style="color:darkgrey" />
+            style="color:darkgrey"/>
           <span
             style="color:darkgrey">{{ compare.createTime }}</span>
         </a-form-item>
@@ -553,7 +593,7 @@
         slot="title">
         <svg-icon
           name="code"
-          style="color:RED" />&nbsp; Exception Info
+          style="color:RED"/>&nbsp; Exception Info
       </template>
       <template
         slot="footer">
@@ -632,19 +672,19 @@
       @close="handleEditConfClose"
       @ok="handleEditConfOk"
       :visiable="confVisiable"
-      :read-only="true" />
+      :read-only="true"/>
 
     <Different ref="different"/>
 
   </a-card>
 </template>
 <script>
-import { mapActions, mapGetters } from 'vuex'
-import {get, backUps, optionLog, removeBak, rollback, yarn} from '@api/application'
+import {mapActions, mapGetters} from 'vuex'
+import {backUps, get, optionLog, removeBak, rollback, yarn} from '@api/application'
 import State from './State'
 import configOptions from './Option'
-import { get as getVer, list as listVer, remove as removeConf } from '@api/config'
-import { history, remove as removeSp } from '@api/savepoint'
+import {get as getVer, list as listVer, remove as removeConf} from '@api/config'
+import {history, remove as removeSp} from '@api/savepoint'
 import Mergely from './Mergely'
 import Different from './Different'
 import notification from 'ant-design-vue/lib/notification'
@@ -653,6 +693,9 @@
 import storage from '@/utils/storage'
 import {DEFAULT_THEME} from '@/store/mutation-types'
 import {activeURL} from '@/api/flinkCluster'
+import {baseUrl} from '@/api/baseUrl'
+import api from '@/api/index'
+import {copyCurl, check as checkToken} from '@/api/token'
 
 const Base64 = require('js-base64').Base64
 configOptions.push(
@@ -668,14 +711,10 @@
 
 export default {
 
-  components: {SvgIcon, State, Mergely ,Different },
-
+  components: {SvgIcon, State, Mergely, Different},
   data() {
     return {
-<<<<<<< HEAD
-=======
       api,
->>>>>>> 5135e4f0
       app: null,
       options: {},
       defaultConfigId: null,
@@ -769,7 +808,7 @@
           lineHeight: 24,
           automaticLayout: true,
           cursorBlinking: 'line',
-          cursorStyle:'line',
+          cursorStyle: 'line',
           cursorWidth: 3,
           renderFinalNewline: true,
           renderLineHighlight: 'all',
@@ -803,33 +842,33 @@
           {
             title: 'Version',
             dataIndex: 'version',
-            scopedSlots: { customRender: 'version' }
+            scopedSlots: {customRender: 'version'}
           },
           {
             title: 'Conf Format',
             dataIndex: 'format',
-            scopedSlots: { customRender: 'format' }
+            scopedSlots: {customRender: 'format'}
           },
           {
             title: 'Effective',
             dataIndex: 'effective',
-            scopedSlots: { customRender: 'effective' }
+            scopedSlots: {customRender: 'effective'}
           },
           {
             title: 'Candidate',
             dataIndex: 'candidate',
-            scopedSlots: { customRender: 'candidate' }
+            scopedSlots: {customRender: 'candidate'}
           },
           {
             title: 'Modify Time',
             dataIndex: 'createTime',
-            scopedSlots: { customRender: 'createTime' }
+            scopedSlots: {customRender: 'createTime'}
           },
           {
             title: 'Operation',
             dataIndex: 'operation',
             key: 'operation',
-            scopedSlots: { customRender: 'operation' },
+            scopedSlots: {customRender: 'operation'},
             fixed: 'right',
             width: 150
           }
@@ -843,24 +882,24 @@
           {
             title: 'Trigger Time',
             dataIndex: 'triggerTime',
-            scopedSlots: { customRender: 'triggerTime' },
+            scopedSlots: {customRender: 'triggerTime'},
             width: 250
           },
           {
             title: 'Type',
             dataIndex: 'type',
-            scopedSlots: { customRender: 'type' }
+            scopedSlots: {customRender: 'type'}
           },
           {
             title: 'Latest',
             dataIndex: 'latest',
-            scopedSlots: { customRender: 'latest' }
+            scopedSlots: {customRender: 'latest'}
           },
           {
             title: 'Operation',
             dataIndex: 'operation',
             key: 'operation',
-            scopedSlots: { customRender: 'operation' },
+            scopedSlots: {customRender: 'operation'},
             fixed: 'right',
             width: 150
           }
@@ -880,18 +919,18 @@
             title: 'Version',
             dataIndex: 'version',
             width: '10%',
-            scopedSlots: { customRender: 'version' }
+            scopedSlots: {customRender: 'version'}
           },
           {
             title: 'Backup Time',
             dataIndex: 'createTime',
-            scopedSlots: { customRender: 'createTime' }
+            scopedSlots: {customRender: 'createTime'}
           },
           {
             title: 'Operation',
             dataIndex: 'operation',
             key: 'operation',
-            scopedSlots: { customRender: 'operation' },
+            scopedSlots: {customRender: 'operation'},
             fixed: 'right',
             width: 150
           }
@@ -901,23 +940,23 @@
             title: 'Application Id',
             dataIndex: 'yarnAppId',
             width: '40%',
-            scopedSlots: { customRender: 'yarnAppId' }
+            scopedSlots: {customRender: 'yarnAppId'}
           },
           {
             title: 'Start Status',
             dataIndex: 'success',
-            scopedSlots: { customRender: 'success' }
+            scopedSlots: {customRender: 'success'}
           },
           {
             title: 'Option Time',
             dataIndex: 'optionTime',
-            scopedSlots: { customRender: 'optionTime' }
+            scopedSlots: {customRender: 'optionTime'}
           },
           {
             title: 'Operation',
             dataIndex: 'operation',
             key: 'operation',
-            scopedSlots: { customRender: 'operation' },
+            scopedSlots: {customRender: 'operation'},
             fixed: 'right',
             width: 150
           }
@@ -945,7 +984,6 @@
   mounted() {
     const appId = this.applicationId()
     if (appId) {
-      console.log('获取到appId' + appId)
       this.CleanAppId()
       this.handleGet(appId)
       const timer = window.setInterval(() => this.handleGet(appId), 5000)
@@ -960,8 +998,51 @@
   methods: {
     ...mapActions(['CleanAppId']),
     ...mapGetters(['applicationId']),
+
+    handleDocPage() {
+      const res = baseUrl().split(':')[1] + ':10000/doc.html'
+      window.open(res)
+    },
+
+    handleCopyCurl(urlPath) {
+      checkToken({}).then((resp) => {
+        const result = parseInt(resp.data)
+        if (result === 0) {
+          this.$swal.fire({
+            icon: 'error',
+            title: 'access token is null,please contact the administrator to add.',
+            showConfirmButton: true,
+            timer: 3500
+          })
+        } else if (result === 1) {
+          this.$swal.fire({
+            icon: 'error',
+            title: 'access token is invalid,please contact the administrator.',
+            showConfirmButton: true,
+            timer: 3500
+          })
+        } else {
+          const params = {
+            appId: this.app.id,
+            baseUrl: baseUrl(),
+            path: urlPath
+          }
+          copyCurl({...params}).then((resp) => {
+            const oTextarea = document.createElement('textarea')
+            oTextarea.value = resp.data
+            document.body.appendChild(oTextarea)
+            // 选择对象
+            oTextarea.select()
+            document.execCommand('Copy')
+            this.$message.success('copy successful')
+            oTextarea.remove()
+          })
+        }
+      })
+    },
+
     handleGet(appId) {
-      get({ id: appId }).then((resp) => {
+      get({id: appId}).then((resp) => {
         if (!this.app) {
           this.app = resp.data
           this.options = JSON.parse(this.app.options || '{}')
@@ -1007,8 +1088,8 @@
         params.pageNum = this.pagination.config.defaultCurrent
       }
       this.handlePagerLoading()
-      listVer({ ...params }).then((resp) => {
-        const pagination = { ...this.pagination.config }
+      listVer({...params}).then((resp) => {
+        const pagination = {...this.pagination.config}
         pagination.total = parseInt(resp.data.total)
         resp.data.records.forEach((value, index) => {
           if (value.effective) {
@@ -1036,7 +1117,7 @@
 
     handleView() {
       if (this.app.executionMode === 1) {
-        activeURL({ id: this.app.id }).then((resp) =>{
+        activeURL({id: this.app.id}).then((resp) => {
           const url = resp.data + '/#/job/' + this.app.jobId + '/overview'
           window.open(url)
         })
@@ -1066,8 +1147,8 @@
         params.pageNum = this.pagination.savePoints.defaultCurrent
       }
       this.handlePagerLoading()
-      history({ ...params }).then((resp) => {
-        const pagination = { ...this.pagination.savePoints }
+      history({...params}).then((resp) => {
+        const pagination = {...this.pagination.savePoints}
         pagination.total = parseInt(resp.data.total)
         this.savePoints = resp.data.records
         this.pagination.savePoints = pagination
@@ -1091,8 +1172,8 @@
         params.pageNum = this.pagination.backUp.defaultCurrent
       }
       this.handlePagerLoading()
-      backUps({ ...params }).then((resp) => {
-        const pagination = { ...this.pagination.backUp }
+      backUps({...params}).then((resp) => {
+        const pagination = {...this.pagination.backUp}
         pagination.total = parseInt(resp.data.total)
         this.backUpList = resp.data.records
         this.pagination.backUp = pagination
@@ -1116,8 +1197,8 @@
         params.pageNum = this.pagination.optionLog.defaultCurrent
       }
       this.handlePagerLoading()
-      optionLog({ ...params }).then((resp) => {
-        const pagination = { ...this.pagination.optionLog }
+      optionLog({...params}).then((resp) => {
+        const pagination = {...this.pagination.optionLog}
         pagination.total = parseInt(resp.data.total)
         this.optionLogList = resp.data.records
         this.pagination.optionLog = pagination
@@ -1328,7 +1409,7 @@
 
     handleChangeTab(key) {
       this.activeTab = key
-      this.$nextTick(()=>{
+      this.$nextTick(() => {
         if (this.activeTab === '3') {
           this.editor.flinkSql = monaco.editor.create(document.querySelector('#flink-sql'), this.editor.option)
           this.editor.flinkSql.updateOptions({
@@ -1347,16 +1428,16 @@
     },
 
     handleLogMonaco() {
-      monaco.languages.register({ id: 'log' })
+      monaco.languages.register({id: 'log'})
       monaco.languages.setMonarchTokensProvider('log', {
         tokenizer: {
           root: [
-            [/.*\.Exception.*/,'log-error'],
-            [/.*Caused\s+by:.*/,'log-error'],
+            [/.*\.Exception.*/, 'log-error'],
+            [/.*Caused\s+by:.*/, 'log-error'],
             [/\s+at\s+.*/, 'log-info'],
             [/http:\/\/(.*):\d+(.*)\/application_\d+_\d+/, 'yarn-info'],
             [/Container\s+id:\s+container_\d+_\d+_\d+_\d+/, 'yarn-info'],
-            [/yarn\s+logs\s+-applicationId\s+application_\d+_\d+/ , 'yarn-info'],
+            [/yarn\s+logs\s+-applicationId\s+application_\d+_\d+/, 'yarn-info'],
             [/\[20\d+-\d+-\d+\s+\d+:\d+:\d+\d+|.\d+]/, 'log-date'],
             [/\[[a-zA-Z 0-9:]+]/, 'log-date'],
           ]
@@ -1367,11 +1448,11 @@
         base: storage.get(DEFAULT_THEME) === 'dark' ? 'vs-dark' : 'vs',
         inherit: true,
         rules: [
-          { token: 'log-info', foreground: '808080' },
-          { token: 'log-error', foreground: 'ff0000', fontStyle: 'bold' },
-          { token: 'log-notice', foreground: 'FFA500' },
-          { token: 'yarn-info', foreground: '0066FF', fontStyle: 'bold'},
-          { token: 'log-date', foreground: '008800' },
+          {token: 'log-info', foreground: '808080'},
+          {token: 'log-error', foreground: 'ff0000', fontStyle: 'bold'},
+          {token: 'log-notice', foreground: 'FFA500'},
+          {token: 'yarn-info', foreground: '0066FF', fontStyle: 'bold'},
+          {token: 'log-date', foreground: '008800'},
         ]
       })
     }
