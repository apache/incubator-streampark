<template>
  <a-card :bordered="false" style="margin-top: 20px;">

    <a-descriptions
      v-if="app"
      bordered
      size="middle"
      layout="vertical">
      <template slot="title">
        <span class="app-bar">Application Info</span>
        <a-button
          type="primary"
          shape="circle"
          icon="arrow-left"
          @click="handleGoBack()"
          style="float: right;margin-top: -8px"/>
        <a-button
          type="danger"
          icon="cloud"
          @click="handleView"
          :disabled="this.app.state !== 5 || (this.yarn === null && this.app.flinkRestUrl === null)"
          style="float: right;margin-top: -8px;margin-right: 20px">Flink Web UI
        </a-button>
        <a-divider
          style="margin-top: 5px;margin-bottom: -5px"/>
      </template>

      <a-descriptions-item
        label="Application Name">
        {{ app.jobName }}
      </a-descriptions-item>
      <a-descriptions-item
        label="Development Mode">
        <div class="app_state">
          <a-tag
            color="#545454"
            v-if="app.jobType === 1">
            Custom Code
          </a-tag>
          <a-tag
            color="#0C7EF2"
            v-if="app.jobType === 2">
            Flink SQL
          </a-tag>
        </div>
      </a-descriptions-item>
      <a-descriptions-item
        label="Module"
        v-if="app.jobType!==2">
        {{ app.module }}
      </a-descriptions-item>
      <a-descriptions-item
        label="Project"
        v-if="app.jobType!==2">
        {{ app.projectName }}
      </a-descriptions-item>
      <a-descriptions-item
        label="Application Type">
        <div v-if="app.appType == 1">
          <a-tag
            color="cyan">
            StreamX Flink
          </a-tag>
        </div>
        <div v-else-if="app.appType == 2">
          <a-tag
            color="blue">
            Apache Flink
          </a-tag>
        </div>
      </a-descriptions-item>
      <a-descriptions-item
        label="Status">
        <State
          option="state"
          :data="app"/>
      </a-descriptions-item>
      <a-descriptions-item
        label="Start Time">
        <template v-if="app.startTime">
          <a-icon type="clock-circle"/>
          {{ app.startTime }}
        </template>
      </a-descriptions-item>
      <a-descriptions-item
        v-if="app.endTime"
        label="End Time">
        <a-icon type="clock-circle"/>
        {{ app.endTime }}
      </a-descriptions-item>
      <a-descriptions-item
        v-if="app.duration"
        label="Duration">
        {{ app.duration | duration }}
      </a-descriptions-item>
      <a-descriptions-item
        label="Description"
        :span="3">
        {{ app.description }}
      </a-descriptions-item>

<<<<<<< HEAD
    </a-descriptions>

    <a-collapse default-active-key="1" style="margin-top: 10px">
      <a-collapse-panel key="api">
        <template slot="header">Application Api Info</template>
        <a-button
          type="primary"
          shape="round"
          icon="copy"
          size="small"
          style="margin:0 3px;padding: 0 5px"
          @click.native="handleCopyCurl(api.Application.START.toString())">Start Application cURL
        </a-button>
        <a-button
          type="primary"
          shape="round"
          icon="copy"
          size="small"
          style="margin:0 3px;padding: 0 5px"
          @click.native="handleCopyCurl(api.Application.CANCEL.toString())">Cancel Application cURL
        </a-button>
        <a-button
          type="link"
          shape="round"
          icon="link"
          size="small"
          @click.native="handleDocPage()"
          style="margin:0 3px;padding: 0 5px">Api文档中心
        </a-button>

      </a-collapse-panel>
    </a-collapse>


=======
      <a-descriptions-item
        :span="3">
        <template slot="label">
          Rest Api
          <a-tooltip placement="top">
            <template slot="title">
              <span>Rest API external call interface,other third-party systems easy to access streamx</span>
            </template>
            <a-icon type="question-circle" style="color: red"/>
          </a-tooltip>
        </template>
        <a-button
          type="primary"
          shape="round"
          icon="copy"
          size="middle"
          style="margin:0 3px;padding: 0 5px"
          @click.native="handleCopyCurl(api.Application.START.toString())">Copy Start cURL
        </a-button>
        <a-button
          type="primary"
          shape="round"
          icon="copy"
          size="middle"
          style="margin:0 3px;padding: 0 5px"
          @click.native="handleCopyCurl(api.Application.CANCEL.toString())">Copy Cancel cURL
        </a-button>
        <a-button
          type="link"
          shape="round"
          icon="link"
          size="middle"
          @click.native="handleDocPage()"
          style="margin:0 3px;padding: 0 5px">Api Doc Center
        </a-button>
      </a-descriptions-item>

    </a-descriptions>

>>>>>>> 19287081
    <a-divider
      style="margin-top: 20px;margin-bottom: -17px"/>
    <a-tabs
      v-if="app"
      defaultActiveKey="1"
      style="margin-top: 15px"
      :animated="animated"
      :tab-bar-gutter="tabBarGutter"
      @change="handleChangeTab">
      <a-tab-pane
        key="1"
        tab="Option"
        force-render>
        <a-descriptions
          bordered
          size="middle"
          layout="vertical">
          <a-descriptions-item
            v-for="(v,k) in options"
            :key="k">
            <template
              slot="label">
              {{ k }}
            </template>
            {{ v }}
          </a-descriptions-item>
        </a-descriptions>
      </a-tab-pane>
      <a-tab-pane
        key="2"
        tab="Configuration"
        v-if="app && app.appType == 1 && allConfigVersions != null && allConfigVersions.length > 0">
        <a-descriptions>
          <a-descriptions-item
            class="desc-item">
            <a-table
              ref="TableConf"
              :columns="column.conf"
              size="middle"
              row-key="id"
              style="margin-top: -24px"
              :data-source="configVersions"
              :pagination="pagination.config"
              :loading="pager.config.loading"
              @change="handleTableChange"
              class="detail-table">
              <template
                slot="format"
                slot-scope="text, record">
                <a-tag
                  color="#2db7f5"
                  v-if="record.format == 1">
                  yaml
                </a-tag>
                <a-tag
                  color="#108ee9"
                  v-if="record.format == 2">
                  properties
                </a-tag>
              </template>
              <template
                slot="version"
                slot-scope="text, record">
                <a-button
                  type="primary"
                  shape="circle"
                  size="small"
                  style="margin-right: 10px;">
                  {{ record.version }}
                </a-button>
              </template>
              <template
                slot="effective"
                slot-scope="text, record">
                <a-tag
                  color="green"
                  v-if="record.effective">
                  Effective
                </a-tag>
              </template>
              <template
                slot="effective"
                slot-scope="text, record">
                <a-tag
                  color="cyan"
                  v-if="record.latest">
                  Latest
                </a-tag>
              </template>
              <template
                slot="createTime"
                slot-scope="text, record">
                <a-icon
                  type="clock-circle"/>
                {{ record.createTime }}
              </template>
              <template
                slot="operation"
                slot-scope="text, record">

                <a-tooltip title="View Config Detail">
                  <a-button
                    @click.native="handleConfDetail(record)"
                    shape="circle"
                    size="small"
                    class="control-button ctl-btn-color">
                    <a-icon type="eye"/>
                  </a-button>
                </a-tooltip>

                <a-tooltip title="Compare Config">
                  <a-button
                    v-if="configVersions.length>1"
                    @click.native="handleCompare(record)"
                    shape="circle"
                    size="small"
                    class="control-button ctl-btn-color">
                    <a-icon type="swap"/>
                  </a-button>
                </a-tooltip>

                <a-popconfirm
                  v-if="!record.effective"
                  v-permit="'conf:delete'"
                  title="Are you sure delete this record ?"
                  cancel-text="No"
                  ok-text="Yes"
                  @confirm="handleDeleteConf(record)">
                  <a-button
                    type="danger"
                    shape="circle"
                    size="small"
                    class="control-button">
                    <a-icon type="delete"/>
                  </a-button>
                </a-popconfirm>

              </template>
            </a-table>
          </a-descriptions-item>
        </a-descriptions>
      </a-tab-pane>
      <a-tab-pane
        key="3"
        tab="Flink SQL"
        v-if="app.jobType === 2">
        <div class="sql-box syntax-true" id="flink-sql" style="height: 600px;"></div>
      </a-tab-pane>
      <a-tab-pane
        key="4"
        tab="Savepoints"
        v-if="app && savePoints && savePoints.length>0">
        <a-descriptions>
          <a-descriptions-item
            class="desc-item">
            <a-table
              ref="TableSavePoints"
              :columns="column.savePoints"
              size="middle"
              row-key="id"
              style="margin-top: -24px"
              :data-source="savePoints"
              :pagination="pagination.savePoints"
              :loading="pager.savePoints.loading"
              class="detail-table">
              <template
                slot="triggerTime"
                slot-scope="text, record">
                <a-icon
                  type="clock-circle"/>
                {{ record.triggerTime }}
              </template>
              <template
                slot="type"
                slot-scope="text, record">
                <div
                  class="app_state">
                  <a-tag
                    color="#0C7EF2"
                    v-if="record['type'] === 1">
                    Check Point
                  </a-tag>
                  <a-tag
                    color="#52c41a"
                    v-if="record['type'] === 2">
                    Save Point
                  </a-tag>
                </div>
              </template>
              <template
                slot="latest"
                slot-scope="text, record">
                <a-tag
                  color="green"
                  v-if="record.latest">
                  Latest
                </a-tag>
              </template>
              <template
                slot="operation"
                slot-scope="text, record">

                <a-tooltip title="Copy Path">
                  <a-button
                    shape="circle"
                    size="small"
                    class="control-button ctl-btn-color"
                    v-clipboard:copy="record.path"
                    v-clipboard:success="handleCopySuccess"
                    v-clipboard:error="handleCopyError">
                    <a-icon type="copy"/>
                  </a-button>
                </a-tooltip>

                <a-popconfirm
                  title="Are you sure delete?"
                  cancel-text="No"
                  ok-text="Yes"
                  v-permit="'savepoint:delete'"
                  @confirm="handleDeleteSavePoint(record)">
                  <a-button
                    type="danger"
                    shape="circle"
                    size="small"
                    class="control-button">
                    <a-icon type="delete"/>
                  </a-button>
                </a-popconfirm>
              </template>
            </a-table>
          </a-descriptions-item>
        </a-descriptions>
      </a-tab-pane>
      <a-tab-pane
        key="5"
        tab="Backups"
        v-if="app && backUpList && backUpList.length > 0">
        <a-descriptions>
          <a-descriptions-item>
            <a-table
              ref="TableBackUp"
              :columns="column.backUps"
              size="middle"
              row-key="id"
              style="margin-top: -24px"
              :data-source="backUpList"
              :pagination="pagination.backUp"
              :loading="pager.backUp.loading"
              class="detail-table"
              @change="handleTableChange">
              <template
                slot="version"
                slot-scope="text, record">
                <a-button
                  type="primary"
                  shape="circle"
                  size="small">
                  {{ record.version }}
                </a-button>
              </template>
              <template
                slot="operation"
                v-if="1 === 2"
                slot-scope="text, record">

                <a-tooltip title="Rollback Job">
                  <a-button
                    v-permit="'backup:rollback'"
                    @click.native="handleRollback(record)"
                    shape="circle"
                    size="small"
                    class="control-button ctl-btn-color">
                    <a-icon type="rollback"/>
                  </a-button>
                </a-tooltip>

                <a-popconfirm
                  title="Are you sure delete ?"
                  cancel-text="No"
                  ok-text="Yes"
                  v-permit="'backup:delete'"
                  @confirm="handleDeleteBackUp(record)">
                  <a-button
                    type="danger"
                    shape="circle"
                    size="small"
                    class="control-button">
                    <a-icon type="delete"/>
                  </a-button>
                </a-popconfirm>

              </template>
            </a-table>
          </a-descriptions-item>
        </a-descriptions>
      </a-tab-pane>
      <a-tab-pane
        key="6"
        tab="Option Logs"
        v-if="app && optionLogList && optionLogList.length > 0">
        <a-descriptions>
          <a-descriptions-item>
            <a-table
              ref="TableOptLog"
              :columns="column.optionLog"
              size="middle"
              row-key="id"
              style="margin-top: -24px"
              :data-source="optionLogList"
              :pagination="pagination.optionLog"
              :loading="pager.optionLog.loading"
              @change="handleTableChange"
              class="detail-table">
              <template
                slot="yarnAppId"
                slot-scope="text, record">
                <span class="pointer" @click="handleView(record.yarnAppId)">{{ record.yarnAppId }}</span>
              </template>
              <template
                slot="optionTime"
                slot-scope="text, record">
                <a-icon
                  type="clock-circle"/>
                {{ record.optionTime }}
              </template>
              <template
                slot="success"
                slot-scope="text, record">
                <a-tag
                  class="start-state"
                  color="#52c41a"
                  v-if="record.success">
                  SUCCESS
                </a-tag>
                <a-tag
                  class="start-state"
                  color="#f5222d"
                  v-else>
                  FAILED
                </a-tag>
              </template>
              <template
                slot="operation"
                slot-scope="text, record">
                <a-tooltip title="View Exception" v-if="!record.success">
                  <a-button
                    v-permit="'app:detail'"
                    @click.native="handleException(record)"
                    shape="circle"
                    size="small"
                    class="control-button ctl-btn-color">
                    <a-icon type="eye"/>
                  </a-button>
                </a-tooltip>
              </template>
            </a-table>
          </a-descriptions-item>
        </a-descriptions>
      </a-tab-pane>
    </a-tabs>

    <a-modal
      v-model="compareVisible"
      on-ok="handleCompareOk"
      v-if="compareVisible">
      <template
        slot="title">
        <svg-icon
          name="swap"/>
        Compare Config
      </template>
      <template
        slot="footer">
        <a-button
          key="back"
          @click="handleCompareCancel">
          Close
        </a-button>
        <a-button
          key="submit"
          type="primary"
          @click="handleCompareOk">
          Compare
        </a-button>
      </template>
      <a-form
        @submit="handleCompareOk"
        :form="formCompare">
        <a-form-item
          label="source version"
          :label-col="{lg: {span: 7}, sm: {span: 7}}"
          :wrapper-col="{lg: {span: 16}, sm: {span: 4} }">
          <a-button
            type="primary"
            shape="circle"
            size="small"
            style="margin-right: 10px;">
            {{ compare.version }}
          </a-button>
          <a-icon
            type="clock-circle"
            style="color:darkgrey"/>
          <span
            style="color:darkgrey">{{ compare.createTime }}</span>
        </a-form-item>
        <a-form-item
          label="target version"
          :label-col="{lg: {span: 7}, sm: {span: 7}}"
          :wrapper-col="{lg: {span: 16}, sm: {span: 4} }">
          <a-select
            @change="handleCompareTarget">
            <a-select-option
              v-for="(ver,index) in filterNotCurrConfig"
              :value="ver.id"
              :key="index">
              <div
                style="padding-left: 5px">
                <a-button
                  type="primary"
                  shape="circle"
                  size="small"
                  style="margin-right: 10px;">
                  {{ ver.version }}
                </a-button>
                <a-tag
                  color="green"
                  style=";margin-left: 10px;"
                  size="small"
                  v-if="ver.effective">
                  Effective
                </a-tag>
                <a-tag
                  color="cyan"
                  style=";margin-left: 5px;"
                  size="small"
                  v-if="ver.candidate == 1 || ver.candidate == 2">
                  Candidate
                </a-tag>
              </div>
            </a-select-option>
          </a-select>
        </a-form-item>
      </a-form>
    </a-modal>

    <a-modal
      v-model="execOption.visible"
      width="80%"
      :body-style="execOption.modalStyle"
      :destroy-on-close="execOption.modalDestroyOnClose"
      @ok="handleExpClose">
      <template
        slot="title">
        <svg-icon
          name="code"
          style="color:RED"/>&nbsp; Exception Info
      </template>
      <template
        slot="footer">
        <a-button
          key="submit"
          type="primary"
          @click="handleExpClose">
          Close
        </a-button>
      </template>
      <div
        id="startExp"
        class="startExp"
        ref="startExp"
        style="height: 100%"/>
    </a-modal>

    <a-modal
      v-model="rollbackVisible"
      on-ok="handleRollbackOk">
      <template
        slot="title">
        <svg-icon
          slot="icon"
          name="rollback"/>
        Rollback Backup
      </template>

      <a-form
        @submit="handleRollbackOk"
        :form="formRollback">
        <a-form-item
          label="Backup"
          :label-col="{lg: {span: 5}, sm: {span: 5}}"
          :wrapper-col="{lg: {span: 17}, sm: {span: 5} }">
          <a-switch
            checked-children="ON"
            un-checked-children="OFF"
            v-model="needBackup"
            v-decorator="['needBackup']"/>
          <span
            class="conf-switch"
            style="color:darkgrey"> current effective job need backed up?</span>
        </a-form-item>

        <a-form-item
          v-if="needBackup"
          label="Backup Desc"
          :label-col="{lg: {span: 7}, sm: {span: 7}}"
          :wrapper-col="{lg: {span: 16}, sm: {span: 4} }">
          <a-textarea
            rows="3"
            placeholder="The backup description for the application,so that it can be retrieved when the version is rolled back"
            v-decorator="['description',{ rules: [{ message: 'Please enter a backup description' } ]}]"/>
        </a-form-item>
      </a-form>

      <template
        slot="footer">
        <a-button
          key="back"
          @click="handleRollbackCancel">
          Cancel
        </a-button>
        <a-button
          key="submit"
          type="primary"
          @click="handleRollbackOk">
          Rollback
        </a-button>
      </template>
    </a-modal>

    <Mergely
      ref="confEdit"
      @close="handleEditConfClose"
      @ok="handleEditConfOk"
      :visiable="confVisiable"
      :read-only="true"/>

    <Different ref="different"/>

  </a-card>
</template>
<script>
import {mapActions, mapGetters} from 'vuex'
import {backUps, get, optionLog, removeBak, rollback, yarn} from '@api/application'
import State from './State'
import configOptions from './Option'
import {get as getVer, list as listVer, remove as removeConf} from '@api/config'
import {history, remove as removeSp} from '@api/savepoint'
import Mergely from './Mergely'
import Different from './Different'
import notification from 'ant-design-vue/lib/notification'
import * as monaco from 'monaco-editor'
import SvgIcon from '@/components/SvgIcon'
import storage from '@/utils/storage'
import {DEFAULT_THEME} from '@/store/mutation-types'
import {activeURL} from '@/api/flinkCluster'
import {baseUrl} from '@/api/baseUrl'
import api from '@/api/index'
import {copyCurl} from '@/api/token'

const Base64 = require('js-base64').Base64
configOptions.push(
  {
    key: '-p',
    name: 'parallelism'
  },
  {
    key: '-ys',
    name: 'yarnslots'
  }
)

export default {

  components: {SvgIcon, State, Mergely, Different},
  data() {
    return {
      api,
      baseUrl: baseUrl(),
      app: null,
      curlTemplate: `curl -X POST '{requestUrl}' \\\n-H 'Content-Type: application/x-www-form-urlencoded' \\\n-H 'Authorization: {替换成accessToken}' \\\n{form-data} -i
      `,
      options: {},
      defaultConfigId: null,
      allConfigVersions: null,
      configVersions: null,
      savePoints: null,
      confVisiable: false,
      backUpList: null,
      compareVisible: false,
      formCompare: null,
      compare: null,
      optionLogList: null,
      queryParams: {},
      animated: false,
      tabBarGutter: 0,
      backup: null,
      yarn: null,
      needBackup: false,
      rollbackVisible: false,
      formRollback: null,
      pager: {
        config: {
          key: '2',
          info: null,
          loading: false
        },
        savePoints: {
          key: '4',
          info: null,
          loading: false
        },
        backUp: {
          key: '5',
          info: null,
          loading: false
        },
        optionLog: {
          key: '6',
          info: null,
          loading: false
        }
      },
      pagination: {
        config: {
          pageSizeOptions: ['10', '20', '30', '40', '100'],
          defaultCurrent: 1,
          defaultPageSize: 10,
          showQuickJumper: true,
          showSizeChanger: true,
          showTotal: (total, range) => `显示 ${range[0]} ~ ${range[1]} 条记录，共 ${total} 条记录`
        },
        savePoints: {
          pageSizeOptions: ['10', '20', '30', '40', '100'],
          defaultCurrent: 1,
          defaultPageSize: 10,
          showQuickJumper: true,
          showSizeChanger: true,
          showTotal: (total, range) => `显示 ${range[0]} ~ ${range[1]} 条记录，共 ${total} 条记录`
        },
        backUp: {
          pageSizeOptions: ['10', '20', '30', '40', '100'],
          defaultCurrent: 1,
          defaultPageSize: 10,
          showQuickJumper: true,
          showSizeChanger: true,
          showTotal: (total, range) => `显示 ${range[0]} ~ ${range[1]} 条记录，共 ${total} 条记录`
        },
        optionLog: {
          pageSizeOptions: ['10', '20', '30', '40', '100'],
          defaultCurrent: 1,
          defaultPageSize: 10,
          showQuickJumper: true,
          showSizeChanger: true,
          showTotal: (total, range) => `显示 ${range[0]} ~ ${range[1]} 条记录，共 ${total} 条记录`
        }
      },

      editor: {
        option: {
          theme: this.ideTheme(),
          language: 'sql',
          selectOnLineNumbers: false,
          foldingStrategy: 'indentation', // 代码分小段折叠
          overviewRulerBorder: false, // 不要滚动条边框
          autoClosingBrackets: true,
          tabSize: 2, // tab 缩进长度
          readOnly: true,
          inherit: true,
          scrollBeyondLastLine: false,
          lineNumbersMinChars: 5,
          lineHeight: 24,
          automaticLayout: true,
          cursorBlinking: 'line',
          cursorStyle: 'line',
          cursorWidth: 3,
          renderFinalNewline: true,
          renderLineHighlight: 'all',
          quickSuggestionsDelay: 100,  //代码提示延时
          scrollbar: {
            useShadows: false,
            vertical: 'visible',
            horizontal: 'visible',
            horizontalSliderSize: 5,
            verticalSliderSize: 5,
            horizontalScrollbarSize: 15,
            verticalScrollbarSize: 15
          }
        },
        flinkSql: null,
        exception: null
      },

      execOption: {
        modalStyle: {
          height: '600px',
          padding: '5px'
        },
        visible: false,
        modalDestroyOnClose: true,
        content: null
      },
      activeTab: '1',
      column: {
        conf: [
          {
            title: 'Version',
            dataIndex: 'version',
            scopedSlots: {customRender: 'version'}
          },
          {
            title: 'Conf Format',
            dataIndex: 'format',
            scopedSlots: {customRender: 'format'}
          },
          {
            title: 'Effective',
            dataIndex: 'effective',
            scopedSlots: {customRender: 'effective'}
          },
          {
            title: 'Candidate',
            dataIndex: 'candidate',
            scopedSlots: {customRender: 'candidate'}
          },
          {
            title: 'Modify Time',
            dataIndex: 'createTime',
            scopedSlots: {customRender: 'createTime'}
          },
          {
            title: 'Operation',
            dataIndex: 'operation',
            key: 'operation',
            scopedSlots: {customRender: 'operation'},
            fixed: 'right',
            width: 150
          }
        ],
        savePoints: [
          {
            title: 'Path',
            dataIndex: 'path',
            width: '45%'
          },
          {
            title: 'Trigger Time',
            dataIndex: 'triggerTime',
            scopedSlots: {customRender: 'triggerTime'},
            width: 250
          },
          {
            title: 'Type',
            dataIndex: 'type',
            scopedSlots: {customRender: 'type'}
          },
          {
            title: 'Latest',
            dataIndex: 'latest',
            scopedSlots: {customRender: 'latest'}
          },
          {
            title: 'Operation',
            dataIndex: 'operation',
            key: 'operation',
            scopedSlots: {customRender: 'operation'},
            fixed: 'right',
            width: 150
          }
        ],
        backUps: [
          {
            title: 'Save Path',
            dataIndex: 'path',
            width: '40%'
          },
          {
            title: 'Description',
            dataIndex: 'description',
            width: '20%'
          },
          {
            title: 'Version',
            dataIndex: 'version',
            width: '10%',
            scopedSlots: {customRender: 'version'}
          },
          {
            title: 'Backup Time',
            dataIndex: 'createTime',
            scopedSlots: {customRender: 'createTime'}
          },
          {
            title: 'Operation',
            dataIndex: 'operation',
            key: 'operation',
            scopedSlots: {customRender: 'operation'},
            fixed: 'right',
            width: 150
          }
        ],
        optionLog: [
          {
            title: 'Application Id',
            dataIndex: 'yarnAppId',
            width: '40%',
            scopedSlots: {customRender: 'yarnAppId'}
          },
          {
            title: 'Start Status',
            dataIndex: 'success',
            scopedSlots: {customRender: 'success'}
          },
          {
            title: 'Option Time',
            dataIndex: 'optionTime',
            scopedSlots: {customRender: 'optionTime'}
          },
          {
            title: 'Operation',
            dataIndex: 'operation',
            key: 'operation',
            scopedSlots: {customRender: 'operation'},
            fixed: 'right',
            width: 150
          }
        ]
      }
    }
  },

  beforeMount() {
    this.formCompare = this.$form.createForm(this)
    this.formRollback = this.$form.createForm(this)
  },

  computed: {
    filterNotCurrConfig() {
      return this.allConfigVersions.filter(x => x.version !== this.compare.version)
    },

    myTheme() {
      return this.$store.state.app.theme
    }

  },

  mounted() {
    const appId = this.applicationId()
    if (appId) {
      this.CleanAppId()
      this.handleGet(appId)
      const timer = window.setInterval(() => this.handleGet(appId), 5000)
      this.$once('hook:beforeDestroy', () => {
        clearInterval(timer)
      })
    } else {
      this.$router.back(-1)
    }
  },

  methods: {
    ...mapActions(['CleanAppId']),
    ...mapGetters(['applicationId']),
<<<<<<< HEAD
    handleDocPage() {
      debugger
      const res = baseUrl().split(':')[1] + ':10000/doc.html'
      window.open(res)
    },
    handleCopyCurl(urlTmp) {
      const params = {
        appId: this.app.id,
        baseUrl: baseUrl(),
        path: urlTmp
=======

    handleDocPage() {
      const res = baseUrl().split(':')[1] + ':10000/doc.html'
      window.open(res)
    },

    handleCopyCurl(urlPath) {
      const params = {
        appId: this.app.id,
        baseUrl: baseUrl(),
        path: urlPath
>>>>>>> 19287081
      }
      copyCurl({...params}).then((resp) => {
        const oTextarea = document.createElement('textarea')
        oTextarea.value = resp.data
        document.body.appendChild(oTextarea)
        // 选择对象
        oTextarea.select()
        document.execCommand('Copy')
<<<<<<< HEAD
        this.$message.success('复制成功')
=======
        this.$message.success('copy successful')
>>>>>>> 19287081
        oTextarea.remove()
      })

    },

    handleGet(appId) {
      get({id: appId}).then((resp) => {
        if (!this.app) {
          this.app = resp.data
          this.options = JSON.parse(this.app.options || '{}')
          if (this.app.executionMode === 2 || this.app.executionMode === 3 || this.app.executionMode === 4) {
            this.handleYarn()
          }
          this.$nextTick(() => {
            this.handleConfig()
            this.handleFlinkSql()
            this.handleSavePoint()
            this.handleBackUps()
            this.handleOptionLog()
          })
        } else {
          /**
           * 第一次之后,每次轮询只管基本信息的变更
           * @type {any}
           */
          this.app = resp.data
        }
      }).catch((error) => {
        this.$message.error(error.message)
      })
    },
    handleFlinkSql() {
      if (this.app.jobType === 2) {
        this.editor.option.value = Base64.decode(this.app.flinkSql)
      }
    },
    handleConfig() {
      const params = {
        appId: this.app.id
      }
      if (this.pager.config.info) {
        // 如果分页信息不为空，则设置表格当前第几页，每页条数，并设置查询分页参数
        this.$refs.TableConf.pagination.current = this.pager.config.info.current
        this.$refs.TableConf.pagination.pageSize = this.pager.config.info.pageSize
        params.pageSize = this.pager.config.info.pageSize
        params.pageNum = this.pager.config.info.current
      } else {
        // 如果分页信息为空，则设置为默认值
        params.pageSize = this.pagination.config.defaultPageSize
        params.pageNum = this.pagination.config.defaultCurrent
      }
      this.handlePagerLoading()
      listVer({...params}).then((resp) => {
        const pagination = {...this.pagination.config}
        pagination.total = parseInt(resp.data.total)
        resp.data.records.forEach((value, index) => {
          if (value.effective) {
            this.defaultConfigId = value.id
          }
        })
        this.configVersions = resp.data.records
        let pageSize = this.pagination.config.defaultPageSize
        if (this.pager.config.info != null) {
          pageSize = this.pager.config.info.pageSize || pageSize
        }
        if (pagination.total >= pageSize) {
          this.allConfigVersions = this.configVersions
        }
        this.pagination.config = pagination
        this.pager.config.loading = false
      })
    },

    handleYarn() {
      yarn({}).then((resp) => {
        this.yarn = resp.data
      })
    },

    handleView() {
      if (this.app.executionMode === 1) {
        activeURL({id: this.app.id}).then((resp) => {
          const url = resp.data + '/#/job/' + this.app.jobId + '/overview'
          window.open(url)
        })
      } else if (this.app.executionMode === 2 || this.app.executionMode === 3 || this.app.executionMode === 4) {
        if (this.yarn !== null) {
          const url = this.yarn + '/proxy/' + this.app.appId + '/'
          window.open(url)
        }
      } else {
        window.open(this.app.flinkRestUrl)
      }
    },

    handleSavePoint() {
      const params = {
        appId: this.app.id
      }
      if (this.pager.savePoints.info) {
        // 如果分页信息不为空，则设置表格当前第几页，每页条数，并设置查询分页参数
        this.$refs.TableSavePoints.pagination.current = this.pager.savePoints.info.current
        this.$refs.TableSavePoints.pagination.pageSize = this.pager.savePoints.info.pageSize
        params.pageSize = this.pager.savePoints.info.pageSize
        params.pageNum = this.pager.savePoints.info.current
      } else {
        // 如果分页信息为空，则设置为默认值
        params.pageSize = this.pagination.savePoints.defaultPageSize
        params.pageNum = this.pagination.savePoints.defaultCurrent
      }
      this.handlePagerLoading()
      history({...params}).then((resp) => {
        const pagination = {...this.pagination.savePoints}
        pagination.total = parseInt(resp.data.total)
        this.savePoints = resp.data.records
        this.pagination.savePoints = pagination
        this.pager.savePoints.loading = false
      })
    },

    handleBackUps() {
      const params = {
        appId: this.app.id
      }
      if (this.pager.backUp.info) {
        // 如果分页信息不为空，则设置表格当前第几页，每页条数，并设置查询分页参数
        this.$refs.TableBackUp.pagination.current = this.pager.backUp.info.current
        this.$refs.TableBackUp.pagination.pageSize = this.pager.backUp.info.pageSize
        params.pageSize = this.pager.backUp.info.pageSize
        params.pageNum = this.pager.backUp.info.current
      } else {
        // 如果分页信息为空，则设置为默认值
        params.pageSize = this.pagination.backUp.defaultPageSize
        params.pageNum = this.pagination.backUp.defaultCurrent
      }
      this.handlePagerLoading()
      backUps({...params}).then((resp) => {
        const pagination = {...this.pagination.backUp}
        pagination.total = parseInt(resp.data.total)
        this.backUpList = resp.data.records
        this.pagination.backUp = pagination
        this.pager.backUp.loading = false
      })
    },

    handleOptionLog() {
      const params = {
        appId: this.app.id
      }
      if (this.pager.optionLog.info) {
        // 如果分页信息不为空，则设置表格当前第几页，每页条数，并设置查询分页参数
        this.$refs.TableOptLog.pagination.current = this.pager.optionLog.info.current
        this.$refs.TableOptLog.pagination.pageSize = this.pager.optionLog.info.pageSize
        params.pageSize = this.pager.optionLog.info.pageSize
        params.pageNum = this.pager.optionLog.info.current
      } else {
        // 如果分页信息为空，则设置为默认值
        params.pageSize = this.pagination.optionLog.defaultPageSize
        params.pageNum = this.pagination.optionLog.defaultCurrent
      }
      this.handlePagerLoading()
      optionLog({...params}).then((resp) => {
        const pagination = {...this.pagination.optionLog}
        pagination.total = parseInt(resp.data.total)
        this.optionLogList = resp.data.records
        this.pagination.optionLog = pagination
        this.pager.optionLog.loading = false
      })
    },

    handleEditConfClose() {
      this.confVisiable = false
    },

    handleEditConfOk(value) {
      this.configOverride = value
    },

    handleConfDetail(record) {
      this.confVisiable = true
      getVer({
        id: record.id
      }).then((resp) => {
        const text = Base64.decode(resp.data.content)
        this.$refs.confEdit.set(text)
      })
    },

    handleDeleteSavePoint(record) {
      removeSp({
        id: record.id
      }).then((resp) => {
        this.handleSavePoint()
      })
    },

    handleDeleteBackUp(record) {
      removeBak({
        id: record.id
      }).then((resp) => {
        this.handleBackUps()
      })
    },

    handleDeleteConf(record) {
      removeConf({
        id: record.id
      }).then((resp) => {
        this.handleConfig()
      })
    },

    handleCopySuccess() {
      notification.success({
        message: 'The savepoint path copied to clipboard Successfully'
      })
    },

    handleCopyError() {
      notification.error({
        message: 'The savepoint path copied to clipboard failed'
      })
    },

    handleCompare(record) {
      if (this.allConfigVersions == null) {
        listVer({
          appId: this.app.id,
          pageNo: 1,
          pageSize: 999999
        }).then((resp) => {
          this.allConfigVersions = resp.data.records
        })
      }
      this.compareVisible = true
      this.compare = {
        id: record.id,
        version: record.version,
        createTime: record.createTime
      }
    },

    handleCompareTarget(v) {
      this.compare.target = v
    },

    handleCompareCancel() {
      this.compareVisible = false
    },

    handleCompareOk() {
      getVer({
        id: this.compare.id
      }).then((resp) => {
        const conf1 = Base64.decode(resp.data.content)
        const ver1 = resp.data.version
        getVer({
          id: this.compare.target
        }).then((resp) => {
          const conf2 = Base64.decode(resp.data.content)
          const ver2 = resp.data.version
          this.handleCompareCancel()
          this.$refs.different.different([{
              name: 'Configuration',
              format: 'yaml',
              original: conf1,
              modified: conf2,
            }],
            ver1,
            ver2
          )
        })
      })
    },

    handleRollback(backup) {
      this.rollbackVisible = true
      this.backup = backup
    },

    handleRollbackOk() {
      this.formRollback.validateFields((err, values) => {
        if (!err) {
          const id = this.backup.id
          const appId = this.backup.appId
          const sqlId = this.backup.sqlId
          const path = this.backup.path
          this.handleRollbackCancel()
          this.$swal.fire({
            icon: 'success',
            title: 'this backup is rolling back',
            showConfirmButton: false,
            timer: 2000
          }).then((r) => {
            rollback({
              id: id,
              appId: appId,
              sqlId: sqlId,
              path: path,
              backup: values.needBackup,
              description: values.description || null
            })
          })
        }
      })
    },

    handleRollbackCancel() {
      this.rollbackVisible = false
      this.backup = null
    },

    handleException(record) {
      this.execOption.visible = true
      this.execOption.content = record.exception
      this.$nextTick(() => {
        this.handleLogMonaco()
        this.editor.exception = monaco.editor.create(document.querySelector('#startExp'), {
          theme: 'log',
          value: this.execOption.content,
          language: 'log',
          readOnly: true,
          inherit: true,
          scrollBeyondLastLine: false,
          overviewRulerBorder: false, // 不要滚动条边框
          autoClosingBrackets: true,
          tabSize: 2, // tab 缩进长度
          scrollbar: {
            useShadows: false,
            vertical: 'visible',
            horizontal: 'visible',
            horizontalSliderSize: 5,
            verticalSliderSize: 5,
            horizontalScrollbarSize: 15,
            verticalScrollbarSize: 15
          }
        })
      })
    },

    handleExpClose() {
      this.execOption.visible = false
      this.editor.exception.dispose()
    },

    handleGoBack() {
      this.$router.back(-1)
    },

    handleTableChange(pagination, filters, sorter) {
      // 将这两个参数赋值给Vue data，用于后续使用
      switch (this.activeTab) {
        case '2':
          this.pager.config.info = pagination
          this.handleConfig()
          break
        case '4':
          this.pager.savePoints.info = pagination
          this.handleSavePoint()
          break
        case '5':
          this.pager.backUp.info = pagination
          this.handleBackUps()
          break
        case '6':
          this.pager.optionLog.info = pagination
          this.handleOptionLog()
          break
      }
    },

    handleChangeTab(key) {
      this.activeTab = key
      this.$nextTick(() => {
        if (this.activeTab === '3') {
          this.editor.flinkSql = monaco.editor.create(document.querySelector('#flink-sql'), this.editor.option)
          this.editor.flinkSql.updateOptions({
            theme: this.ideTheme()
          })
        } else if (this.editor.flinkSql) {
          this.editor.flinkSql.dispose()
        }
      })
    },

    handlePagerLoading() {
      for (const k in this.pager) {
        this.pager[k]['loading'] = this.pager[k]['key'] === this.activeTab
      }
    },

    handleLogMonaco() {
      monaco.languages.register({id: 'log'})
      monaco.languages.setMonarchTokensProvider('log', {
        tokenizer: {
          root: [
            [/.*\.Exception.*/, 'log-error'],
            [/.*Caused\s+by:.*/, 'log-error'],
            [/\s+at\s+.*/, 'log-info'],
            [/http:\/\/(.*):\d+(.*)\/application_\d+_\d+/, 'yarn-info'],
            [/Container\s+id:\s+container_\d+_\d+_\d+_\d+/, 'yarn-info'],
            [/yarn\s+logs\s+-applicationId\s+application_\d+_\d+/, 'yarn-info'],
            [/\[20\d+-\d+-\d+\s+\d+:\d+:\d+\d+|.\d+]/, 'log-date'],
            [/\[[a-zA-Z 0-9:]+]/, 'log-date'],
          ]
        }
      })

      monaco.editor.defineTheme('log', {
        base: storage.get(DEFAULT_THEME) === 'dark' ? 'vs-dark' : 'vs',
        inherit: true,
        rules: [
          {token: 'log-info', foreground: '808080'},
          {token: 'log-error', foreground: 'ff0000', fontStyle: 'bold'},
          {token: 'log-notice', foreground: 'FFA500'},
          {token: 'yarn-info', foreground: '0066FF', fontStyle: 'bold'},
          {token: 'log-date', foreground: '008800'},
        ]
      })
    }

  },

  watch: {
    myTheme() {
      this.$refs.confEdit.theme()
      this.$refs.different.theme()
      if (this.editor.exception !== null) {
        this.editor.exception.updateOptions({
          theme: this.ideTheme()
        })
      }
      if (this.editor.flinkSql != null) {
        this.editor.flinkSql.updateOptions({
          theme: this.ideTheme()
        })
      }
    }
  },
}
</script>

<style lang="less">
@import "Detail";
</style><|MERGE_RESOLUTION|>--- conflicted
+++ resolved
@@ -99,42 +99,6 @@
         {{ app.description }}
       </a-descriptions-item>
 
-<<<<<<< HEAD
-    </a-descriptions>
-
-    <a-collapse default-active-key="1" style="margin-top: 10px">
-      <a-collapse-panel key="api">
-        <template slot="header">Application Api Info</template>
-        <a-button
-          type="primary"
-          shape="round"
-          icon="copy"
-          size="small"
-          style="margin:0 3px;padding: 0 5px"
-          @click.native="handleCopyCurl(api.Application.START.toString())">Start Application cURL
-        </a-button>
-        <a-button
-          type="primary"
-          shape="round"
-          icon="copy"
-          size="small"
-          style="margin:0 3px;padding: 0 5px"
-          @click.native="handleCopyCurl(api.Application.CANCEL.toString())">Cancel Application cURL
-        </a-button>
-        <a-button
-          type="link"
-          shape="round"
-          icon="link"
-          size="small"
-          @click.native="handleDocPage()"
-          style="margin:0 3px;padding: 0 5px">Api文档中心
-        </a-button>
-
-      </a-collapse-panel>
-    </a-collapse>
-
-
-=======
       <a-descriptions-item
         :span="3">
         <template slot="label">
@@ -174,7 +138,6 @@
 
     </a-descriptions>
 
->>>>>>> 19287081
     <a-divider
       style="margin-top: 20px;margin-bottom: -17px"/>
     <a-tabs
@@ -1038,18 +1001,6 @@
   methods: {
     ...mapActions(['CleanAppId']),
     ...mapGetters(['applicationId']),
-<<<<<<< HEAD
-    handleDocPage() {
-      debugger
-      const res = baseUrl().split(':')[1] + ':10000/doc.html'
-      window.open(res)
-    },
-    handleCopyCurl(urlTmp) {
-      const params = {
-        appId: this.app.id,
-        baseUrl: baseUrl(),
-        path: urlTmp
-=======
 
     handleDocPage() {
       const res = baseUrl().split(':')[1] + ':10000/doc.html'
@@ -1061,7 +1012,6 @@
         appId: this.app.id,
         baseUrl: baseUrl(),
         path: urlPath
->>>>>>> 19287081
       }
       copyCurl({...params}).then((resp) => {
         const oTextarea = document.createElement('textarea')
@@ -1070,11 +1020,7 @@
         // 选择对象
         oTextarea.select()
         document.execCommand('Copy')
-<<<<<<< HEAD
-        this.$message.success('复制成功')
-=======
         this.$message.success('copy successful')
->>>>>>> 19287081
         oTextarea.remove()
       })
 
