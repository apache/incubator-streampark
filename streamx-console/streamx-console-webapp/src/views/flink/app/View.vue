--- conflicted
+++ resolved
@@ -1228,7 +1228,8 @@
         showSizeChanger: true,
         showTotal: (total, range) => `显示 ${range[0]} ~ ${range[1]} 条记录，共 ${total} 条记录`
       },
-<<<<<<< HEAD
+      socketId: null,
+      storageKey: 'DOWN_SOCKET_ID',
       appBuildDetail: {
         pipeline: null,
         docker: null,
@@ -1238,10 +1239,6 @@
       appBuildDtlReqTimer: null,
       forceBuildAppModalVisual: false,
       forceStartAppModalVisual: false,
-=======
-      socketId: null,
-      storageKey: 'DOWN_SOCKET_ID',
->>>>>>> 4d9afbb9
     }
   },
 
