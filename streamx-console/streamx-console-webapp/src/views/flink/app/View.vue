--- conflicted
+++ resolved
@@ -219,16 +219,9 @@
 
       <div slot="extra">
         <a-input-group compact>
-<<<<<<< HEAD
           <a-select placeholder="Type" allowClear @change="handleChangeJobType" style="width: 80px">
             <a-select-option value="1">JAR</a-select-option>
             <a-select-option value="2">SQL</a-select-option>
-=======
-          <a-select placeholder="Type" @change="handleChangeJobType" style="width: 80px">
-            <a-select-option value="1">JAR</a-select-option>
-            <a-select-option value="2">SQL</a-select-option>
-            <a-select-option value="3">ALL</a-select-option>
->>>>>>> 6840e6e5
           </a-select>
           <a-input-search
             placeholder="Search..."
@@ -285,15 +278,11 @@
             SQL
           </span>
 
-<<<<<<< HEAD
           <span
             class="link"
             :class="{pointer: record.state === 4 || record.state === 5 || record['optionState'] === 4 }"
             @click="handleView(record)">{{ record.jobName }}
           </span>
-=======
-          <a>{{ record.jobName }}</a>
->>>>>>> 6840e6e5
 
           <template v-if="record['jobType'] === 1">
             <a-badge
@@ -313,16 +302,12 @@
         <template
           slot="id"
           slot-scope="text, record">
-<<<<<<< HEAD
           <span
             class="link pointer"
             v-clipboard:copy="record.id"
             v-clipboard:success="handleCopySuccess">
             {{ record.id }}
           </span>
-=======
-          #<a v-clipboard:copy="record.id" v-clipboard:success="handleCopySuccess">{{ record.id }}</a>
->>>>>>> 6840e6e5
         </template>
 
         <template
@@ -350,7 +335,6 @@
         <template
           slot="launchState"
           slot-scope="text, record">
-<<<<<<< HEAD
           <State
             option="launch"
             :title="handleLaunchTitle(record.launch)"
@@ -360,19 +344,6 @@
             option="build"
             click="openBuildProgressDetailDrawer(record)"
             :data="record"/>
-=======
-          <a-space size="small">
-            <State
-              option="launch"
-              :title="handleLaunchTitle(record.launch)"
-              :data="record"/>
-            <a-divider type="vertical" style="margin: 0 4px" v-if="record.buildStatus != null"/>
-            <State
-              option="build"
-              click="openBuildProgressDetailDrawer(record)"
-              :data="record"/>
-          </a-space>
->>>>>>> 6840e6e5
         </template>
 
         <template
@@ -1140,11 +1111,7 @@
       } , {
         title: 'Application Name',
         dataIndex: 'jobName',
-<<<<<<< HEAD
         width: 300,
-=======
-        width: 280,
->>>>>>> 6840e6e5
         scopedSlots: {customRender: 'jobName'},
       }, {
         title: 'Flink Version',
@@ -1676,15 +1643,9 @@
           }).then(resp => {
             if (resp.data === false) {
               this.$swal.fire(
-<<<<<<< HEAD
                 'Failed',
                 'custom savePoint path is invalid, ' + resp.message,
                 'error'
-=======
-                  'Failed',
-                  'custom savePoint path is invalid, ' + resp.message,
-                  'error'
->>>>>>> 6840e6e5
               )
             } else {
               this.handleStopAction(stopReq)
@@ -1698,15 +1659,9 @@
               this.handleStopAction(stopReq)
             } else {
               this.$swal.fire(
-<<<<<<< HEAD
                 'Failed',
                 resp.message,
                 'error'
-=======
-                  'Failed',
-                  resp.message,
-                  'error'
->>>>>>> 6840e6e5
               )
             }
           })
