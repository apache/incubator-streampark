--- conflicted
+++ resolved
@@ -268,10 +268,11 @@
 
               <div class="list-content" style="width: 40%">
                 <span slot="title" text-align center>Alert Type</span><br><br>
-                <svg-icon role="img" name="mail" size="middle" v-if="item.alertType === 1 || item.alertType === 3 || item.alertType === 5 || item.alertType === 9 || item.alertType === 7 || item.alertType === 13 || item.alertType === 15"/>
-                <svg-icon role="img" name="dingtalk" size="middle" v-if="item.alertType === 2 || item.alertType === 3 || item.alertType === 6 || item.alertType === 10 || item.alertType === 7 || item.alertType === 14 || item.alertType === 15"/>
-                <svg-icon role="img" name="wecom" size="middle" v-if="item.alertType === 4 || item.alertType === 5 || item.alertType === 6 || item.alertType === 12 || item.alertType === 7 || item.alertType === 14 || item.alertType === 15"/>
-                <svg-icon role="img" name="message" size="middle" v-if="item.alertType === 8 || item.alertType === 9 || item.alertType === 10 || item.alertType === 12 || item.alertType === 11 || item.alertType === 14 || item.alertType === 15"/>
+                <svg-icon role="img" name="mail" size="middle" v-if="computeAlertType(item.alertType).indexOf(1) > -1 "/>
+                <svg-icon role="img" name="dingtalk" size="middle" v-if="computeAlertType(item.alertType).indexOf(2) > -1 "/>
+                <svg-icon role="img" name="wecom" size="middle" v-if="computeAlertType(item.alertType).indexOf(4) > -1 "/>
+                <svg-icon role="img" name="message" size="middle" v-if="computeAlertType(item.alertType).indexOf(8) > -1 "/>
+                <svg-icon role="img" name="lark" size="middle" v-if="computeAlertType(item.alertType).indexOf(16) > -1 "/>
               </div>
 
               <div slot="actions">
@@ -359,70 +360,6 @@
           </a-list>
         </a-card>
       </a-tab-pane>
-
-      <!-- 告警配置 -->
-      <a-tab-pane key="alert" tab="Alert Setting">
-        <a-card
-          :bordered="false"
-          class="system_setting">
-          <div
-            v-permit="'project:create'">
-            <a-button
-              type="dashed"
-              style="width: 100%;margin-top: 20px"
-              icon="plus"
-              @click="handleAlertFormVisible(true)">
-              Add New
-            </a-button>
-          </div>
-          <a-list>
-            <a-list-item v-for="(item,index) in alerts" :key="index">
-              <a-list-item-meta style="width: 40%">
-                <svg-icon class="avatar" name="flink" size="large" slot="avatar"></svg-icon>
-                <span slot="title">{{ item.alertName }}</span>
-              </a-list-item-meta>
-
-              <div class="list-content" style="width: 40%">
-                <span slot="title" text-align center>Alert Type</span><br><br>
-                <svg-icon role="img" v-if="item.alertType === 1 || item.alertType === 3 || item.alertType === 5 || item.alertType === 9 || item.alertType === 7 || item.alertType === 13 || item.alertType === 15" name="mail" size="middle"/>
-                <svg-icon role="img" v-if="item.alertType === 2 || item.alertType === 3 || item.alertType === 6 || item.alertType === 10 || item.alertType === 7 || item.alertType === 14 || item.alertType === 15" name="dingding" size="middle"/>
-                <svg-icon role="img" v-if="item.alertType === 4 || item.alertType === 5 || item.alertType === 6 || item.alertType === 12 || item.alertType === 7 || item.alertType === 14 || item.alertType === 15" name="wechat" size="middle"/>
-                <svg-icon role="img" v-if="item.alertType === 8 || item.alertType === 9 || item.alertType === 10 || item.alertType === 12 || item.alertType === 11 || item.alertType === 14 || item.alertType === 15" name="sms" size="middle"/>
-              </div>
-
-              <div slot="actions">
-                <a-tooltip title="Edit Alert Config">
-                  <a-button
-                    @click.native="handleEditAlertConf(item)"
-                    shape="circle"
-                    size="large"
-                    style="margin-left: 3px"
-                    class="control-button ctl-btn-color">
-                    <a-icon type="edit"/>
-                  </a-button>
-                </a-tooltip>
-                <template>
-                  <a-popconfirm
-                    title="Are you sure delete this alert conf ?"
-                    cancel-text="No"
-                    ok-text="Yes"
-                    @confirm="handleDeleteAlertConf(item)">
-                    <a-button
-                      type="danger"
-                      shape="circle"
-                      size="large"
-                      style="margin-left: 3px"
-                      class="control-button">
-                      <a-icon type="delete"/>
-                    </a-button>
-                  </a-popconfirm>
-                </template>
-              </div>
-            </a-list-item>
-          </a-list>
-        </a-card>
-      </a-tab-pane>
-
       <a-tab-pane key="cluster" tab="Flink Cluster">
         <a-card
           :bordered="false"
@@ -560,7 +497,7 @@
                     size="large"
                     style="margin-left: 3px"
                     class="control-button ctl-btn-color"
-                    :href="item.address" 
+                    :href="item.address"
                     target="_blank">
                     <a-icon type="eye"/>
                   </a-button>
@@ -688,22 +625,14 @@
 
     <a-modal
       v-model="alertFormVisible"
-<<<<<<< HEAD
-      width="1200px"
-=======
       width="850px"
->>>>>>> 5135e4f0
       class="full-modal">
       <template
         slot="title">
         <svg-icon
           slot="icon"
           size="middle"
-<<<<<<< HEAD
-          name="alertsetting"/>
-=======
           name="alarm"/>
->>>>>>> 5135e4f0
         Alert Setting
       </template>
 
@@ -721,11 +650,7 @@
             v-decorator="['alertName',{ rules: [{validator: handleCheckAlertName,required: true , message: 'Alert Name is required'}]} ]"/>
           <span
             class="conf-switch"
-<<<<<<< HEAD
-            style="color:darkgrey">the alert name, e.g: dingdingAlert </span>
-=======
             style="color:darkgrey">the alert name, e.g: streamx team alert </span>
->>>>>>> 5135e4f0
         </a-form-item>
 
         <a-form-item
@@ -743,24 +668,16 @@
               :disabled="o.disabled"
               :value="o.value">
               <svg-icon role="img" v-if="o.value === 1" name="mail"/>
-<<<<<<< HEAD
-              <svg-icon role="img" v-if="o.value === 2" name="dingding"/>
-              <svg-icon role="img" v-if="o.value === 4" name="wechat"/>
-              <svg-icon role="img" v-if="o.value === 8" name="sms"/>
-=======
               <svg-icon role="img" v-if="o.value === 2" name="dingtalk"/>
               <svg-icon role="img" v-if="o.value === 4" name="wecom"/>
               <svg-icon role="img" v-if="o.value === 8" name="message"/>
->>>>>>> 5135e4f0
+              <svg-icon role="img" v-if="o.value === 16" name="lark"/>
               {{ o.name }}
             </a-select-option>
           </a-select>
         </a-form-item>
 
-<<<<<<< HEAD
-=======
         <a-divider v-if="alertType.indexOf(1)>-1"><svg-icon role="img" name="mail" size="middle"/>  E-mail </a-divider>
->>>>>>> 5135e4f0
         <a-form-item
           v-if="alertType.indexOf(1)>-1"
           label="Alert Email"
@@ -771,18 +688,11 @@
             placeholder="Please enter email,separate multiple emails with comma(,)"
             allowClear
             v-decorator="[ 'alertEmail', {rules: [{ required: true, message: 'email address is required' }]} ]">
-<<<<<<< HEAD
-            <svg-icon name="mail" slot="prefix"/>
           </a-input>
         </a-form-item>
 
-=======
-          </a-input>
-        </a-form-item>
-
         <a-divider v-if="alertType.indexOf(2)>-1"><svg-icon role="img" name="dingtalk" size="middle"/> Ding Talk </a-divider>
 
->>>>>>> 5135e4f0
         <a-form-item
           v-if="alertType.indexOf(2)>-1"
           label="DingTalk Url"
@@ -804,13 +714,10 @@
             type="text"
             placeholder="Please enter the access token of DingTalk"
             allowClear
-            v-decorator="[ 'token', {rules: [{ required: true, message: 'DingTalk token is required' }]} ]"/>
-        </a-form-item>
-
-        <a-form-item
-<<<<<<< HEAD
-          label="IsAll"
-=======
+            v-decorator="[ 'dingtalkToken', {rules: [{ required: true, message: 'DingTalk token is required' }]} ]"/>
+        </a-form-item>
+
+        <a-form-item
           v-if="alertType.indexOf(2)>-1"
           label="DingTalk User"
           :label-col="{lg: {span: 5}, sm: {span: 7}}"
@@ -824,7 +731,6 @@
 
         <a-form-item
           label="At All User"
->>>>>>> 5135e4f0
           :label-col="{lg: {span: 5}, sm: {span: 7}}"
           :wrapper-col="{lg: {span: 16}, sm: {span: 17} }"
           v-show="alertType.indexOf(2)>-1">
@@ -833,18 +739,14 @@
               checked-children="ON"
               un-checked-children="OFF"
               allowClear
-              :checked="isAll"
-              @change="handleIsAll"
-              v-decorator="[ 'isAll' ]"/>
+              :checked="dingtalkIsAtAll"
+              @change="handleDingtalkIsAtAll"
+              v-decorator="[ 'dingtalkIsAtAll' ]"/>
           </a-tooltip>
         </a-form-item>
 
         <a-form-item
-<<<<<<< HEAD
-          label="SecretEnable"
-=======
           label="Secret Enable"
->>>>>>> 5135e4f0
           :label-col="{lg: {span: 5}, sm: {span: 7}}"
           :wrapper-col="{lg: {span: 16}, sm: {span: 17} }"
           v-show="alertType.indexOf(2)>-1">
@@ -852,44 +754,26 @@
             <a-switch
               checked-children="ON"
               un-checked-children="OFF"
-              :checked="secretEnable"
+              :checked="dingtalkSecretEnable"
               allowClear
-              @change="handleSetSecretEnable"
-              v-decorator="[ 'secretEnable' ]" />
+              @change="handleSetDingtalkSecretEnable"
+              v-decorator="[ 'dingtalkSecretEnable' ]" />
           </a-tooltip>
         </a-form-item>
 
         <a-form-item
-          v-if="alertType.indexOf(2)>-1 && secretEnable === true"
-<<<<<<< HEAD
-          label="DingTalk SecretToken"
-=======
+          v-if="alertType.indexOf(2)>-1 && dingtalkSecretEnable === true"
           label="Secret Token"
->>>>>>> 5135e4f0
           :label-col="{lg: {span: 5}, sm: {span: 7}}"
           :wrapper-col="{lg: {span: 16}, sm: {span: 4} }">
           <a-input
             type="text"
             placeholder="Please enter DingTalk SecretToken"
             allowClear
-            v-decorator="[ 'alertSecretToken', {rules: [{ required: true, message: 'DingTalk SecretToken is required' }]} ]"/>
-        </a-form-item>
-
-<<<<<<< HEAD
-        <a-form-item
-          v-if="alertType.indexOf(2)>-1"
-          label="DingTalk User"
-          :label-col="{lg: {span: 5}, sm: {span: 7}}"
-          :wrapper-col="{lg: {span: 16}, sm: {span: 4} }">
-          <a-input
-            type="text"
-            placeholder="Please enter DingTalk receive user"
-            allowClear
-            v-decorator="[ 'alertDingUser', {rules: [{ required: false, message: 'DingTalk receive user is required' }]} ]"/>
-        </a-form-item>
-=======
+            v-decorator="[ 'dingtalkSecretToken', {rules: [{ required: true, message: 'DingTalk SecretToken is required' }]} ]"/>
+        </a-form-item>
+
         <a-divider v-if="alertType.indexOf(4)>-1"><svg-icon role="img" name="wecom" size="middle"/> WeChat </a-divider>
->>>>>>> 5135e4f0
 
         <a-form-item
           v-if="alertType.indexOf(4)>-1"
@@ -902,11 +786,8 @@
             v-decorator="['weToken', {rules: [{ required: true, message: 'WeChat Token is required' }]} ]"/>
         </a-form-item>
 
-<<<<<<< HEAD
-=======
         <a-divider v-if="alertType.indexOf(8)>-1"><svg-icon role="img" name="message" size="middle"/> SMS </a-divider>
 
->>>>>>> 5135e4f0
         <a-form-item
           v-if="alertType.indexOf(8)>-1"
           label="SMS"
@@ -928,6 +809,64 @@
             rows="4"
             placeholder="Please enter sms template"
             v-decorator="['alertSmsTemplate', {rules: [{ required: true, message: 'SMS Template is required' }]} ]"/>
+        </a-form-item>
+
+        <a-divider v-if="alertType.indexOf(16)>-1"><svg-icon role="img" name="lark" size="middle"/> Lark </a-divider>
+
+        <a-form-item
+          v-if="alertType.indexOf(16)>-1"
+          label="Lark Token"
+          :label-col="{lg: {span: 5}, sm: {span: 7}}"
+          :wrapper-col="{lg: {span: 16}, sm: {span: 4} }">
+          <a-input
+            type="text"
+            placeholder="Please enter the access token of LarkTalk"
+            allowClear
+            v-decorator="[ 'larkToken', {rules: [{ required: true, message: 'Lark token is required' }]} ]"/>
+        </a-form-item>
+
+        <a-form-item
+          label="At All User"
+          :label-col="{lg: {span: 5}, sm: {span: 7}}"
+          :wrapper-col="{lg: {span: 16}, sm: {span: 17} }"
+          v-show="alertType.indexOf(16)>-1">
+          <a-tooltip title="Whether Notify All">
+            <a-switch
+              checked-children="ON"
+              un-checked-children="OFF"
+              allowClear
+              :checked="larkIsAtAll"
+              @change="handleLarkIsAtAll"
+              v-decorator="[ 'larkIsAtAll' ]"/>
+          </a-tooltip>
+        </a-form-item>
+
+        <a-form-item
+          label="Secret Enable"
+          :label-col="{lg: {span: 5}, sm: {span: 7}}"
+          :wrapper-col="{lg: {span: 16}, sm: {span: 17} }"
+          v-show="alertType.indexOf(16)>-1">
+          <a-tooltip title="Lark secretToken is enable">
+            <a-switch
+              checked-children="ON"
+              un-checked-children="OFF"
+              :checked="larkSecretEnable"
+              allowClear
+              @change="handleSetLarkSecretEnable"
+              v-decorator="[ 'larkSecretEnable' ]" />
+          </a-tooltip>
+        </a-form-item>
+
+        <a-form-item
+          v-if="alertType.indexOf(16)>-1 && larkSecretEnable === true"
+          label="Lark Secret Token"
+          :label-col="{lg: {span: 5}, sm: {span: 7}}"
+          :wrapper-col="{lg: {span: 16}, sm: {span: 4} }">
+          <a-input
+            type="text"
+            placeholder="Please enter Lark SecretToken"
+            allowClear
+            v-decorator="[ 'larkSecretToken', {rules: [{ required: true, message: 'Lark SecretToken is required' }]} ]"/>
         </a-form-item>
 
       </a-form>
@@ -950,269 +889,268 @@
 </template>
 
 <script>
-import {all, update} from '@api/setting'
-import {
-  list as listFlink,
-  create as createFlink,
-  get as getFlink,
-  update as updateFlink,
-  exists as existsEnv,
-  setDefault,
-  sync
-} from '@/api/flinkEnv'
-
-import {
-  list as listCluster,
-  create as createCluster,
-  get as getCluster,
-  update as updateCluster,
-  check as checkCluster,
-  start as startCluster,
-  shutdown as shutdownCluster,
-  remove as removeCluster
-} from '@/api/flinkCluster'
-
-import {
-  add as addAlert,
-  exists as existsAlert,
-  update as updateAlert,
-  get as getAlert,
-  listWithOutPage as listWithOutPageAlert,
-  remove as removeAlert,
-  send as sendAlert
-} from '@/api/alertConf'
-
-import SvgIcon from '@/components/SvgIcon'
-import monaco from '@/views/flink/app/Monaco.yaml'
-import addCluster from './AddCluster'
-import { mapActions } from 'vuex'
-import storage from '@/utils/storage'
-import cluster from '@/store/modules/cluster'
-import { Item } from 'ant-design-vue/es/vc-menu'
-
-export default {
-  name: 'Setting',
-  components: {SvgIcon, addCluster},
-  data() {
-    return {
-      collapseActive: ['1', '2', '3' , '4'],
-      activeKey:'system',
-      settings: [],
-      flinks: [],
-      alerts: [],
-      clusters: [],
-      cluster: null,
-      flinkName: null,
-      flinkHome: null,
-      flinkConf: null,
-      versionId: null,
-      alertId: null,
-      clusterId: null,
-      optionClusters: {
-        'starting': new Map(),
-        'created': new Map(),
-        'stoped': new Map()
-      },
-      flinkConfVisible: false,
-      flinkFormVisible: false,
-      alertFormVisible: false,
-      flinkClusterVisible: false,
-      executionMode: null,
-      executionModes: [
-        {mode: 'remote (standalone)', value: 1, disabled: false},
-        {mode: 'yarn session', value: 3, disabled: false},
-        {mode: 'kubernetes session', value: 5, disabled: false}
-      ],
-      resolveOrder: [
-        {name: 'parent-first', order: 0},
-        {name: 'child-first', order: 1}
-      ],
-      alert: true,
-      alertTypes: [
-        {name: 'E-mail', value: 1, disabled: false},
-<<<<<<< HEAD
-        {name: 'Ding Ding Task', value: 2, disabled: false},
-=======
-        {name: 'Ding Talk', value: 2, disabled: false},
->>>>>>> 5135e4f0
-        {name: 'Wechat', value: 4, disabled: false},
-        {name: 'SMS', value: 8, disabled: false}
-      ],
-      alertType: [],
-      isAll: false,
-      secretEnable: false,
-      totalItems: [],
-      editor: null,
-      flinkForm: null,
-      alertForm: null,
-      clusterForm: null,
-      buttonAddVisiable: false
-    }
-  },
-
-  computed: {
-    myTheme() {
-      return this.$store.state.app.theme
-    },
-    dynamicOptions() {
-      return function (group) {
-        return this.options.filter(x => x.group === group)
+  import {all, update} from '@api/setting'
+  import {
+    list as listFlink,
+    create as createFlink,
+    get as getFlink,
+    update as updateFlink,
+    exists as existsEnv,
+    setDefault,
+    sync
+  } from '@/api/flinkEnv'
+
+  import {
+    list as listCluster,
+    create as createCluster,
+    get as getCluster,
+    update as updateCluster,
+    check as checkCluster,
+    start as startCluster,
+    shutdown as shutdownCluster,
+    remove as removeCluster
+  } from '@/api/flinkCluster'
+
+  import {
+    add as addAlert,
+    exists as existsAlert,
+    update as updateAlert,
+    get as getAlert,
+    listWithOutPage as listWithOutPageAlert,
+    remove as removeAlert,
+    send as sendAlert
+  } from '@/api/alertConf'
+
+  import SvgIcon from '@/components/SvgIcon'
+  import monaco from '@/views/flink/app/Monaco.yaml'
+  import addCluster from './AddCluster'
+  import { mapActions } from 'vuex'
+  import storage from '@/utils/storage'
+  import cluster from '@/store/modules/cluster'
+  import { Item } from 'ant-design-vue/es/vc-menu'
+
+  export default {
+    name: 'Setting',
+    components: {SvgIcon, addCluster},
+    data() {
+      return {
+        collapseActive: ['1', '2', '3' , '4'],
+        activeKey:'system',
+        settings: [],
+        flinks: [],
+        alerts: [],
+        clusters: [],
+        cluster: null,
+        flinkName: null,
+        flinkHome: null,
+        flinkConf: null,
+        versionId: null,
+        alertId: null,
+        clusterId: null,
+        optionClusters: {
+          'starting': new Map(),
+          'created': new Map(),
+          'stoped': new Map()
+        },
+        flinkConfVisible: false,
+        flinkFormVisible: false,
+        alertFormVisible: false,
+        flinkClusterVisible: false,
+        executionMode: null,
+        executionModes: [
+          {mode: 'remote (standalone)', value: 1, disabled: false},
+          {mode: 'yarn session', value: 3, disabled: false},
+          {mode: 'kubernetes session', value: 5, disabled: false}
+        ],
+        resolveOrder: [
+          {name: 'parent-first', order: 0},
+          {name: 'child-first', order: 1}
+        ],
+        alert: true,
+        alertTypes: [
+          {name: 'E-mail', value: 1, disabled: false},
+          {name: 'Ding Talk', value: 2, disabled: false},
+          {name: 'Wechat', value: 4, disabled: false},
+          {name: 'SMS', value: 8, disabled: true},
+          {name: 'Lark', value: 16, disabled: false}
+        ],
+        alertType: [],
+        dingtalkIsAtAll: false,
+        larkIsAtAll: false,
+        dingtalkSecretEnable: false,
+        larkSecretEnable: false,
+        totalItems: [],
+        editor: null,
+        flinkForm: null,
+        alertForm: null,
+        clusterForm: null,
+        buttonAddVisiable: false
       }
     },
-    getRestUrl(item){
-      return item.address
-    }
-  },
-
-  mounted() {
-    this.flinkForm = this.$form.createForm(this)
-    this.alertForm = this.$form.createForm(this)
-    this.clusterForm = this.$form.createForm(this)
-    this.handleSettingAll()
-    this.handleFlinkAll()
-    this.handleClusterAll()
-    this.handleAlertConfigAll()
-    this.showtabs()
-  },
-
-  methods: {
-    ...mapActions(['SetClusterId']),
-    showtabs(){
-      if(this.$route.query.activeKey!=null){
-          this.activeKey = this.$route.query.activeKey
+
+    computed: {
+      myTheme() {
+        return this.$store.state.app.theme
+      },
+      dynamicOptions() {
+        return function (group) {
+          return this.options.filter(x => x.group === group)
+        }
+      },
+      getRestUrl(item){
+        return item.address
       }
     },
-    changeVisble(){
-      console.log('---zouguo-')
-      this.buttonAddVisiable = false
+
+    mounted() {
+      this.flinkForm = this.$form.createForm(this)
+      this.alertForm = this.$form.createForm(this)
+      this.clusterForm = this.$form.createForm(this)
+      this.handleSettingAll()
+      this.handleFlinkAll()
       this.handleClusterAll()
+      this.handleAlertConfigAll()
+      this.showtabs()
     },
-    handleAdd() {
-      this.$router.push({'path': '/flink/setting/add_cluster'})
-    },
-    handleEditCluster(item) {
-      this.SetClusterId(item.id)
-      this.$router.push({'path': '/flink/setting/edit_cluster'})
-    },
-    getOption() {
-      return {
-        theme: this.ideTheme(),
-        language: 'yaml',
-        selectOnLineNumbers: false,
-        foldingStrategy: 'indentation', // 代码分小段折叠
-        overviewRulerBorder: false, // 不要滚动条边框
-        autoClosingBrackets: true,
-        tabSize: 2, // tab 缩进长度
-        readOnly: true,
-        inherit: true,
-        scrollBeyondLastLine: false,
-        lineNumbersMinChars: 5,
-        lineHeight: 24,
-        automaticLayout: true,
-        cursorBlinking: 'line',
-        cursorStyle: 'line',
-        cursorWidth: 3,
-        renderFinalNewline: true,
-        renderLineHighlight: 'all',
-        quickSuggestionsDelay: 100,  //代码提示延时
-        scrollbar: {
-          useShadows: false,
-          vertical: 'visible',
-          horizontal: 'visible',
-          horizontalSliderSize: 5,
-          verticalSliderSize: 5,
-          horizontalScrollbarSize: 15,
-          verticalScrollbarSize: 15
+
+    methods: {
+      ...mapActions(['SetClusterId']),
+      showtabs(){
+        if(this.$route.query.activeKey!=null){
+          this.activeKey = this.$route.query.activeKey
         }
-      }
-    },
-    handleCheckExecMode(rule, value, callback) {
-      if (value === null || value === undefined || value === '') {
-        callback(new Error('Execution Mode is required'))
-      } else {
-        if (value === 3) {
-          checkHadoop().then((resp) => {
-            if (resp.data) {
-              callback()
-            } else {
+      },
+      changeVisble(){
+        console.log('---zouguo-')
+        this.buttonAddVisiable = false
+        this.handleClusterAll()
+      },
+      handleAdd() {
+        this.$router.push({'path': '/flink/setting/add_cluster'})
+      },
+      handleEditCluster(item) {
+        this.SetClusterId(item.id)
+        this.$router.push({'path': '/flink/setting/edit_cluster'})
+      },
+      getOption() {
+        return {
+          theme: this.ideTheme(),
+          language: 'yaml',
+          selectOnLineNumbers: false,
+          foldingStrategy: 'indentation', // 代码分小段折叠
+          overviewRulerBorder: false, // 不要滚动条边框
+          autoClosingBrackets: true,
+          tabSize: 2, // tab 缩进长度
+          readOnly: true,
+          inherit: true,
+          scrollBeyondLastLine: false,
+          lineNumbersMinChars: 5,
+          lineHeight: 24,
+          automaticLayout: true,
+          cursorBlinking: 'line',
+          cursorStyle: 'line',
+          cursorWidth: 3,
+          renderFinalNewline: true,
+          renderLineHighlight: 'all',
+          quickSuggestionsDelay: 100,  //代码提示延时
+          scrollbar: {
+            useShadows: false,
+            vertical: 'visible',
+            horizontal: 'visible',
+            horizontalSliderSize: 5,
+            verticalSliderSize: 5,
+            horizontalScrollbarSize: 15,
+            verticalScrollbarSize: 15
+          }
+        }
+      },
+      handleCheckExecMode(rule, value, callback) {
+        if (value === null || value === undefined || value === '') {
+          callback(new Error('Execution Mode is required'))
+        } else {
+          if (value === 3) {
+            checkHadoop().then((resp) => {
+              if (resp.data) {
+                callback()
+              } else {
+                callback(new Error('Hadoop environment initialization failed, please check the environment settings'))
+              }
+            }).catch((err) => {
               callback(new Error('Hadoop environment initialization failed, please check the environment settings'))
-            }
-          }).catch((err) => {
-            callback(new Error('Hadoop environment initialization failed, please check the environment settings'))
-          })
+            })
+          } else {
+            callback()
+          }
+        }
+      },
+
+      handleCheckAlertName(rule, alertName, callback) {
+        if (alertName === null || alertName === undefined || alertName === '') {
+          callback(new Error('Alert Name is required'))
         } else {
-          callback()
+          if(!this.alertId){
+            existsAlert({'alertName': alertName}).then((resp) => {
+              if (!resp.data) {
+                callback()
+              } else {
+                callback(new Error('Alert Name must be unique. The alert name already exists'))
+              }
+            }).catch((err) => {
+              callback(new Error('error happened ,caused by: ' + err))
+            })
+          }else{
+            callback()
+          }
         }
-      }
-    },
-
-    handleCheckAlertName(rule, alertName, callback) {
-      if (alertName === null || alertName === undefined || alertName === '') {
-        callback(new Error('Alert Name is required'))
-      } else {
-        if(!this.alertId){
-          existsAlert({'alertName': alertName}).then((resp) => {
-            if (!resp.data) {
-              callback()
-            } else {
-              callback(new Error('Alert Name must be unique. The alert name already exists'))
-            }
-          }).catch((err) => {
-            callback(new Error('error happened ,caused by: ' + err))
-          })
-        }else{
-          callback()
+      },
+
+      handleChangeAlertType(value) {
+        this.alertType = value
+      },
+
+      handleEditAlertType(value) {
+        this.alertType.push(value)
+      },
+
+      handleChangeMode(mode) {
+        this.executionMode = mode
+      },
+
+      handleSettingAll() {
+        all({}).then((resp) => {
+          this.settings = resp.data
+        })
+      },
+
+      handleChangeProcess(value) {
+        this.totalItems = value
+      },
+      handleEdit(setting) {
+        if (!setting.editable) {
+          setting.submitting = true
         }
-      }
-    },
-
-    handleChangeAlertType(value) {
-      this.alertType = value
-    },
-
-    handleEditAlertType(value) {
-      this.alertType.push(value)
-    },
-
-    handleChangeMode(mode) {
-      this.executionMode = mode
-    },
-
-    handleSettingAll() {
-      all({}).then((resp) => {
-        this.settings = resp.data
-      })
-    },
-
-    handleChangeProcess(value) {
-      this.totalItems = value
-    },
-    handleEdit(setting) {
-      if (!setting.editable) {
-        setting.submitting = true
-      }
-      setting.editable = !setting.editable
-    },
-
-    handleIsStart(item) {
-     /**
-      集群刚创建但未启动
-      CREATED(0),
-      集群已启动
-      STARTED(1),
-      集群已停止
-      STOPED(2);
-    */
-      return this.optionClusters.starting.get(item.id)
-    },
-
-    handleDeployCluser(item){
-      this.$swal.fire({
-        icon: 'success',
-        title: 'The current cluster is starting',
-        showConfirmButton: false,
-        timer: 2000
-      }).then((r) => {
+        setting.editable = !setting.editable
+      },
+
+      handleIsStart(item) {
+        /**
+         集群刚创建但未启动
+         CREATED(0),
+         集群已启动
+         STARTED(1),
+         集群已停止
+         STOPED(2);
+         */
+        return this.optionClusters.starting.get(item.id)
+      },
+
+      handleDeployCluser(item){
+        this.$swal.fire({
+          icon: 'success',
+          title: 'The current cluster is starting',
+          showConfirmButton: false,
+          timer: 2000
+        }).then((r) => {
           startCluster({id: item.id}).then((resp)=>{
             if(resp.data.status){
               this.optionClusters.starting.set(item.id,new Date().getTime())
@@ -1226,31 +1164,55 @@
               })
             } else {
               this.$swal.fire({
-                  title: 'Failed',
-                  icon: 'error',
-                  width: this.exceptionPropWidth(),
-                  html: '<pre class="propsException">' + resp.data.msg + '</pre>',
-                  showCancelButton: true,
-                  confirmButtonColor: '#55BDDDFF',
-                  confirmButtonText: 'OK',
-                  cancelButtonText: 'Close'
-                })
+                title: 'Failed',
+                icon: 'error',
+                width: this.exceptionPropWidth(),
+                html: '<pre class="propsException">' + resp.data.msg + '</pre>',
+                showCancelButton: true,
+                confirmButtonColor: '#55BDDDFF',
+                confirmButtonText: 'OK',
+                cancelButtonText: 'Close'
+              })
             }
-        })
-      })
-    },
-
-    handleShutdownCluster(item){
-      this.$swal.fire({
-        icon: 'success',
-        title: 'The current cluster is canceling',
-        showConfirmButton: false,
-        timer: 2000
-      }).then((result) => {
-        shutdownCluster({id: item.id}).then((resp) => {
+          })
+        })
+      },
+
+      handleShutdownCluster(item){
+        this.$swal.fire({
+          icon: 'success',
+          title: 'The current cluster is canceling',
+          showConfirmButton: false,
+          timer: 2000
+        }).then((result) => {
+          shutdownCluster({id: item.id}).then((resp) => {
+            if(resp.data.status){
+              this.optionClusters.starting.delete(item.id)
+              this.handleMapUpdate('starting')
+            }else{
+              this.$swal.fire({
+                title: 'Failed',
+                icon: 'error',
+                width: this.exceptionPropWidth(),
+                html: '<pre class="propsException">' + resp.data.msg + '</pre>',
+                showCancelButton: true,
+                confirmButtonColor: '#55BDDDFF',
+                confirmButtonText: 'OK',
+                cancelButtonText: 'Close'
+              })
+            }
+          })
+        })
+      },
+
+      handleDelete(item){
+        removeCluster({
+          id: item.id
+        }).then((resp) => {
           if(resp.data.status){
             this.optionClusters.starting.delete(item.id)
             this.handleMapUpdate('starting')
+            this.handleClusterAll()
           }else{
             this.$swal.fire({
               title: 'Failed',
@@ -1264,216 +1226,234 @@
             })
           }
         })
-      })
-    },
-
-    handleDelete(item){
-      removeCluster({
-        id: item.id
-      }).then((resp) => {
-        if(resp.data.status){
-          this.optionClusters.starting.delete(item.id)
-          this.handleMapUpdate('starting')
-          this.handleClusterAll()
-        }else{
-          this.$swal.fire({
-            title: 'Failed',
-            icon: 'error',
-            width: this.exceptionPropWidth(),
-            html: '<pre class="propsException">' + resp.data.msg + '</pre>',
-            showCancelButton: true,
-            confirmButtonColor: '#55BDDDFF',
-            confirmButtonText: 'OK',
-            cancelButtonText: 'Close'
+      },
+
+      handleMapUpdate(type) {
+        const map = this.optionClusters[type]
+        this.optionClusters[type] = new Map(map)
+      },
+
+      handleSubmit(setting) {
+        setting.submitting = false
+        setting.editable = false
+        const className = setting.key.replace(/\./g, '_')
+        const elem = document.querySelector('.' + className)
+        const value = elem.value
+        update({
+          key: setting.key,
+          value: value
+        }).then((resp) => {
+          this.handleSettingAll()
+        })
+      },
+
+      handleFlinkFormVisible(flag) {
+        this.versionId = null
+        this.flinkFormVisible = flag
+        this.flinkForm.resetFields()
+      },
+
+      handleAlertFormVisible(flag) {
+        this.alertId = null
+        this.alertFormVisible = flag
+        this.alertType = []
+        this.dingtalkIsAtAll = false
+        this.dingtalkSecretEnable = false
+        this.larkIsAtAll = false
+        this.larkSecretEnable = false
+        this.alertForm.resetFields()
+      },
+
+      handleEditFlink(item) {
+        this.versionId = item.id
+        this.flinkFormVisible = true
+        this.$nextTick(() => {
+          this.flinkForm.setFieldsValue({
+            'flinkName': item.flinkName,
+            'flinkHome': item.flinkHome,
+            'description': item.description || null
           })
+        })
+      },
+
+      handleEditAlertConf(item){
+        this.alertId = item.id
+        this.alertFormVisible = true
+        const emailParams = JSON.parse(item.emailParams)
+        const dingTalkParams = JSON.parse(item.dingTalkParams)
+        const weComParams = JSON.parse(item.weComParams)
+        const larkParams = JSON.parse(item.larkParams)
+        const alertType = this.computeAlertType(item.alertType)
+
+        console.log('告警类型：' + JSON.stringify(alertType))
+        alertType.forEach((value,i) => {
+          this.handleEditAlertType(value)
+        })
+        this.dingtalkIsAtAll = dingTalkParams.isAtAll
+        this.dingtalkSecretEnable = dingTalkParams.secretEnable
+        this.larkIsAtAll = larkParams.isAtAll
+        this.larkSecretEnable = larkParams.secretEnable
+        this.$nextTick(() => {
+          this.alertForm.setFieldsValue({
+            'alertName': item.alertName,
+            'alertType': alertType,
+            'alertEmail': emailParams.contacts,
+            'alertDingURL': dingTalkParams.alertDingURL,
+            'dingtalkToken': dingTalkParams.token,
+            'dingtalkSecretToken': dingTalkParams.secretToken,
+            'alertDingUser': dingTalkParams.contacts,
+            'dingtalkIsAtAll': dingTalkParams.isAtAll,
+            'dingtalkSecretEnable': dingTalkParams.secretEnable,
+            'weToken': weComParams.token,
+            'larkToken': larkParams.token,
+            'larkIsAtAll': larkParams.isAtAll,
+            'larkSecretEnable':larkParams.secretEnable,
+            'larkSecretToken':larkParams.secretToken
+          })
+        })
+      },
+
+      handleDeleteAlertConf(item) {
+        removeAlert({'id': item.id}).then((resp) => {
+          if (resp.data) {
+            this.$swal.fire({
+              icon: 'success',
+              title: 'Delete Alert Config  successful!',
+              showConfirmButton: false,
+              timer: 2000
+            })
+          } else {
+            this.$swal.fire(
+              'Failed delete AlertConfig',
+              resp['message'].replaceAll(/\[StreamX]/g, ''),
+              'error'
+            )
+          }
+          this.handleAlertConfigAll()
+        })
+      },
+
+      handleClusterFormVisible(flag) {
+        this.clusterId = null
+        this.flinkClusterVisible = flag
+        this.clusterForm.resetFields()
+      },
+      handleFlinkAll() {
+        listFlink({}).then((resp) => {
+          this.flinks = resp.data
+        })
+      },
+
+      handleClusterAll() {
+        listCluster({}).then((resp) => {
+          this.clusters = resp.data
+          let c
+          for(c in resp.data){
+            const cluster = resp.data[c]
+            if(resp.data[c].clusterState === 0){
+              this.optionClusters.created.set(cluster.id,new Date().getTime())
+            }else if(resp.data[c].clusterState === 1){
+              this.optionClusters.starting.set(cluster.id,new Date().getTime())
+            }else{
+              this.optionClusters.stoped.set(cluster.id,new Date().getTime())
+            }
+          }
+        })
+      },
+
+
+      computeAlertType(level){
+        if (level === null) {
+          level = 0
         }
-      })
-    },
-
-    handleMapUpdate(type) {
-      const map = this.optionClusters[type]
-      this.optionClusters[type] = new Map(map)
-    },
-
-    handleSubmit(setting) {
-      setting.submitting = false
-      setting.editable = false
-      const className = setting.key.replace(/\./g, '_')
-      const elem = document.querySelector('.' + className)
-      const value = elem.value
-      update({
-        key: setting.key,
-        value: value
-      }).then((resp) => {
-        this.handleSettingAll()
-      })
-    },
-
-    handleFlinkFormVisible(flag) {
-      this.versionId = null
-      this.flinkFormVisible = flag
-      this.flinkForm.resetFields()
-    },
-
-    handleAlertFormVisible(flag) {
-      this.alertId = null
-      this.alertFormVisible = flag
-      this.alertType = []
-      this.isAll = false
-      this.secretEnable = false
-      this.alertForm.resetFields()
-    },
-
-    handleEditFlink(item) {
-      this.versionId = item.id
-      this.flinkFormVisible = true
-      this.$nextTick(() => {
-        this.flinkForm.setFieldsValue({
-          'flinkName': item.flinkName,
-          'flinkHome': item.flinkHome,
-          'description': item.description || null
-        })
-      })
-    },
-
-    handleEditAlertConf(item){
-      this.alertId = item.id
-      this.alertFormVisible = true
-      const alertType = []
-      const emailParams = JSON.parse(item.emailParams)
-      const dingTalkParams = JSON.parse(item.dingTalkParams)
-      const weComParams = JSON.parse(item.weComParams)
-
-      if (item.alertType === 1  || item.alertType === 3 || item.alertType === 5 || item.alertType === 9 || item.alertType === 7 || item.alertType === 13 || item.alertType === 15) {
-        alertType.push(1)
-      }
-      if (item.alertType === 2 || item.alertType === 3 || item.alertType === 6 || item.alertType === 10 || item.alertType === 7 || item.alertType === 14 || item.alertType === 15) {
-        alertType.push(2)
-      }
-      if (item.alertType === 4 || item.alertType === 5 || item.alertType === 6 || item.alertType === 12 || item.alertType === 7 || item.alertType === 14 || item.alertType === 15) {
-        alertType.push(4)
-      }
-      if (item.alertType === 8 || item.alertType === 9 || item.alertType === 10 || item.alertType === 12 || item.alertType === 11 || item.alertType === 14 || item.alertType === 15) {
-        alertType.push(8)
-      }
-      // console.log('当前告警：' + JSON.stringify(item))
-      console.log(JSON.stringify(alertType))
-      alertType.forEach((value,i) => {
-        this.handleEditAlertType(value)
-      })
-      this.isAll = dingTalkParams.isAtAll
-      this.secretEnable = dingTalkParams.secretEnable
-      this.$nextTick(() => {
-        this.alertForm.setFieldsValue({
-          'alertName': item.alertName,
-          'alertType': alertType,
-          'alertEmail': emailParams.contacts,
-          'alertDingURL': dingTalkParams.alertDingURL,
-          'token': dingTalkParams.token,
-          'alertSecretToken': dingTalkParams.secretToken,
-          'alertDingUser': dingTalkParams.contacts,
-          'weToken': weComParams.token
-        })
-      })
-    },
-
-    handleDeleteAlertConf(item) {
-      removeAlert({'id': item.id}).then((resp) => {
-        if (resp.data) {
-          this.$swal.fire({
-            icon: 'success',
-            title: 'Delete Alert Config  successful!',
-            showConfirmButton: false,
-            timer: 2000
-          })
-        } else {
-          this.$swal.fire(
-            'Failed delete AlertConfig',
-            resp['message'].replaceAll(/\[StreamX]/g, ''),
-            'error'
-          )
+        const result = new Array()
+        while (level != 0) {
+          // 获取最低位的 1
+          const code = level & -level
+          result.push(code)
+          // 将最低位置 0
+          level ^= code
         }
-        this.handleAlertConfigAll()
-      })
-    },
-
-    handleClusterFormVisible(flag) {
-      this.clusterId = null
-      this.flinkClusterVisible = flag
-      this.clusterForm.resetFields()
-    },
-    handleFlinkAll() {
-      listFlink({}).then((resp) => {
-        this.flinks = resp.data
-      })
-    },
-
-    handleClusterAll() {
-      listCluster({}).then((resp) => {
-        this.clusters = resp.data
-        let c
-        for(c in resp.data){
-          const cluster = resp.data[c]
-          if(resp.data[c].clusterState === 0){
-              this.optionClusters.created.set(cluster.id,new Date().getTime())
-          }else if(resp.data[c].clusterState === 1){
-              this.optionClusters.starting.set(cluster.id,new Date().getTime())
-          }else{
-              this.optionClusters.stoped.set(cluster.id,new Date().getTime())
+        return result
+      },
+
+      handleAlertConfigAll() {
+        listWithOutPageAlert({}).then((resp) => {
+          console.log('获取告警列表：' + JSON.stringify(resp.data))
+          this.alerts = resp.data
+        })
+      },
+
+      handleSubmitAlertSetting(e) {
+        e.preventDefault()
+        this.alertForm.validateFields((err, values) => {
+          const param = {
+            id: this.alertId,
+            alertName: values.alertName,
+            userId: storage.get('USER_INFO').userId,
+            alertType: eval(values.alertType.join('+')),
+            emailParams: {contacts: values.alertEmail},
+            dingTalkParams: {
+              token: values.dingtalkToken,
+              contacts: values.alertDingUser,
+              isAtAll: values.dingtalkIsAtAll,
+              alertDingURL: values.alertDingURL,
+              secretEnable: values.dingtalkSecretEnable,
+              secretToken: values.dingtalkSecretToken
+            },
+            weComParams:{
+              token:values.weToken
+            },
+            larkParams:{
+              token: values.larkToken,
+              isAtAll: values.larkIsAtAll,
+              secretEnable: values.larkSecretEnable,
+              secretToken: values.larkSecretToken
+            }
           }
-        }
-      })
-    },
-
-    handleAlertConfigAll() {
-      listWithOutPageAlert({}).then((resp) => {
-        this.alerts = resp.data
-      })
-    },
-
-    handleSubmitAlertSetting(e) {
-      e.preventDefault()
-      this.alertForm.validateFields((err, values) => {
-        const param = {
-          id: this.alertId,
-          alertName: values.alertName,
-          userId: storage.get('USER_INFO').userId,
-          alertType: eval(values.alertType.join('+')),
-          emailParams: {contacts: values.alertEmail},
-          dingTalkParams: {
-            token: values.token,
-            contacts: values.alertDingUser,
-            isAtAll: values.isAll,
-            alertDingURL: values.alertDingURL,
-            secretEnable: values.secretEnable,
-            secretToken: values.alertSecretToken
-          },
-          weComParams:{
-            token:values.weToken
-          }
-        }
-        console.log('提交告警参数：' + JSON.stringify(param))
-        if (!err) {
-          if(!param.id){//添加新告警
-            existsAlert({'alertName': param.alertName}).then((resp)=>{
-              if(resp.data){
-                this.$swal.fire(
-                  'Failed create AlertConfig',
-                  'alertName ' + param.alertName + ' is already exists!',
-                  'error'
-                )
-              }else{
-                addAlert(param).then((resp) => {
-                if (!resp.data) {//告警添加失败
+          console.log('提交告警参数：' + JSON.stringify(param))
+          if (!err) {
+            if(!param.id){//添加新告警
+              existsAlert({'alertName': param.alertName}).then((resp)=>{
+                if(resp.data){
                   this.$swal.fire(
                     'Failed create AlertConfig',
+                    'alertName ' + param.alertName + ' is already exists!',
+                    'error'
+                  )
+                }else{
+                  addAlert(param).then((resp) => {
+                    if (!resp.data) {//告警添加失败
+                      this.$swal.fire(
+                        'Failed create AlertConfig',
+                        resp['message'].replaceAll(/\[StreamX]/g, ''),
+                        'error'
+                      )
+                    } else {//告警添加成功
+                      this.$swal.fire({
+                        icon: 'success',
+                        title: 'Create AlertConfig successful!',
+                        showConfirmButton: false,
+                        timer: 2000
+                      })
+                      this.alertFormVisible = false
+                      this.handleAlertConfigAll()
+                    }
+                  })
+                }
+              })
+            }else{//根据告警id更新告警参数
+              updateAlert(param).then((resp) => {
+                if (!resp.data) {//告警更新失败
+                  this.$swal.fire(
+                    'Failed update AlertConfig',
                     resp['message'].replaceAll(/\[StreamX]/g, ''),
                     'error'
                   )
-                } else {//告警添加成功
+                } else {//告警更新成功
                   this.$swal.fire({
                     icon: 'success',
-                    title: 'Create AlertConfig successful!',
+                    title: 'Update AlertConfig successful!',
                     showConfirmButton: false,
                     timer: 2000
                   })
@@ -1481,277 +1461,262 @@
                   this.handleAlertConfigAll()
                 }
               })
-              }
-            })
-          }else{//根据告警id更新告警参数
-            updateAlert(param).then((resp) => {
-              if (!resp.data) {//告警更新失败
-                this.$swal.fire(
-                  'Failed update AlertConfig',
-                  resp['message'].replaceAll(/\[StreamX]/g, ''),
-                  'error'
-                )
-              } else {//告警更新成功
-                this.$swal.fire({
-                  icon: 'success',
-                  title: 'Update AlertConfig successful!',
-                  showConfirmButton: false,
-                  timer: 2000
-                })
-                this.alertFormVisible = false
-                this.handleAlertConfigAll()
+            }
+
+          }
+        }).catch((err) => {
+          callback(new Error('提交表单异常' + err))
+        })
+        this.alertId = null
+      },
+
+      handleSubmitFlink(e) {
+        e.preventDefault()
+        this.flinkForm.validateFields((err, values) => {
+          if (!err) {
+            existsEnv({
+              id: this.versionId,
+              flinkName: values.flinkName,
+              flinkHome: values.flinkHome
+            }).then((resp) => {
+              if (resp.data) {
+                if (this.versionId == null) {
+                  createFlink(values).then((resp) => {
+                    if (resp.data) {
+                      this.flinkFormVisible = false
+                      this.handleFlinkAll()
+                    } else {
+                      this.$swal.fire(
+                        'Failed',
+                        resp['message'].replaceAll(/\[StreamX]/g, ''),
+                        'error'
+                      )
+                    }
+                  })
+                } else {
+                  updateFlink({
+                    id: this.versionId,
+                    flinkName: values.flinkName,
+                    flinkHome: values.flinkHome,
+                    description: values.description || null
+                  }).then((resp) => {
+                    if (resp.data) {
+                      this.flinkFormVisible = false
+                      this.$swal.fire({
+                        icon: 'success',
+                        title: values.flinkName.concat(' update successful!'),
+                        showConfirmButton: false,
+                        timer: 2000
+                      })
+                      this.handleFlinkAll()
+                    } else {
+                      this.$swal.fire(
+                        'Failed',
+                        resp['message'].replaceAll(/\[StreamX]/g, ''),
+                        'error'
+                      )
+                    }
+                  })
+                }
+              } else {
+                if (resp.status === 'error') {
+                  this.$swal.fire(
+                    'Failed',
+                    'can no found flink-dist or found multiple flink-dist, FLINK_HOME error.',
+                    'error'
+                  )
+                } else {
+                  this.$swal.fire(
+                    'Failed',
+                    'flink name is already exists',
+                    'error'
+                  )
+                }
               }
             })
           }
-<<<<<<< HEAD
-          
-=======
-
->>>>>>> 5135e4f0
-        }
-      }).catch((err) => {
-        callback(new Error('提交表单异常' + err))
-      })
-      this.alertId = null
-    },
-
-    handleSubmitFlink(e) {
-      e.preventDefault()
-      this.flinkForm.validateFields((err, values) => {
-        if (!err) {
-          existsEnv({
-            id: this.versionId,
-            flinkName: values.flinkName,
-            flinkHome: values.flinkHome
-          }).then((resp) => {
-            if (resp.data) {
-              if (this.versionId == null) {
-                createFlink(values).then((resp) => {
-                  if (resp.data) {
-                    this.flinkFormVisible = false
-                    this.handleFlinkAll()
-                  } else {
-                    this.$swal.fire(
-                      'Failed',
-                      resp['message'].replaceAll(/\[StreamX]/g, ''),
-                      'error'
-                    )
-                  }
-                })
+        })
+      },
+
+      handleSubmitCluster(e) {
+        e.preventDefault()
+        this.clusterForm.validateFields((err, values) => {
+          if (!err) {
+            checkCluster({
+              id: this.clusterId,
+              clusterName: values.clusterName,
+              address: values.address
+            }).then((resp) => {
+              if (resp.data === 'success') {
+                if (this.clusterId == null) {
+                  createCluster({
+                    clusterName: values.clusterName,
+                    address: values.address,
+                    description: values.description || null
+                  }).then((resp) => {
+                    if (resp.data) {
+                      this.flinkClusterVisible = false
+                      this.handleClusterAll()
+                    } else {
+                      this.$swal.fire(
+                        'Failed',
+                        resp['message'].replaceAll(/\[StreamX]/g, ''),
+                        'error'
+                      )
+                    }
+                  })
+                } else {
+                  updateCluster({
+                    id: this.clusterId,
+                    clusterName: values.clusterName,
+                    address: values.address,
+                    description: values.description || null
+                  }).then((resp) => {
+                    if (resp.data) {
+                      this.clusterFormVisible = false
+                      this.$swal.fire({
+                        icon: 'success',
+                        title: values.clusterName.concat(' update successful!'),
+                        showConfirmButton: false,
+                        timer: 2000
+                      })
+                      this.handleClusterAll()
+                    } else {
+                      this.$swal.fire(
+                        'Failed',
+                        resp['message'].replaceAll(/\[StreamX]/g, ''),
+                        'error'
+                      )
+                    }
+                  })
+                }
               } else {
-                updateFlink({
-                  id: this.versionId,
-                  flinkName: values.flinkName,
-                  flinkHome: values.flinkHome,
-                  description: values.description || null
-                }).then((resp) => {
-                  if (resp.data) {
-                    this.flinkFormVisible = false
-                    this.$swal.fire({
-                      icon: 'success',
-                      title: values.flinkName.concat(' update successful!'),
-                      showConfirmButton: false,
-                      timer: 2000
-                    })
-                    this.handleFlinkAll()
-                  } else {
-                    this.$swal.fire(
-                      'Failed',
-                      resp['message'].replaceAll(/\[StreamX]/g, ''),
-                      'error'
-                    )
-                  }
-                })
+                if (resp.data === 'exists') {
+                  this.$swal.fire(
+                    'Failed',
+                    'the cluster name: ' + values.clusterName + ' is already exists,please check',
+                    'error'
+                  )
+                } else if (resp.data === 'fail') {
+                  this.$swal.fire(
+                    'Failed',
+                    'the address is invalid or connection failure, please check',
+                    'error'
+                  )
+                }
               }
-            } else {
-              if (resp.status === 'error') {
-                this.$swal.fire(
-                  'Failed',
-                  'can no found flink-dist or found multiple flink-dist, FLINK_HOME error.',
-                  'error'
-                )
-              } else {
-                this.$swal.fire(
-                  'Failed',
-                  'flink name is already exists',
-                  'error'
-                )
-              }
-            }
+            })
+          }
+        })
+      },
+
+      handleFlinkConf(flink) {
+        this.flinkConfVisible = true
+        this.versionId = flink.id
+        this.flinkName = flink.flinkName
+        getFlink({id: this.versionId}).then((resp) => {
+          this.flinkHome = resp.data.flinkHome
+          this.flinkConf = resp.data.flinkConf
+          this.handleInitEditor()
+        })
+      },
+
+      handleInitEditor() {
+        if (this.editor == null) {
+          this.editor = monaco.editor.create(document.querySelector('#conf'), this.getOption())
+          this.$nextTick(() => {
+            const elem = document.querySelector('#conf')
+            this.handleHeight(elem, 210)
           })
         }
-      })
-    },
-
-    handleSubmitCluster(e) {
-      e.preventDefault()
-      this.clusterForm.validateFields((err, values) => {
-        if (!err) {
-          checkCluster({
-            id: this.clusterId,
-            clusterName: values.clusterName,
-            address: values.address
-          }).then((resp) => {
-            if (resp.data === 'success') {
-              if (this.clusterId == null) {
-                createCluster({
-                  clusterName: values.clusterName,
-                  address: values.address,
-                  description: values.description || null
-                }).then((resp) => {
-                  if (resp.data) {
-                    this.flinkClusterVisible = false
-                    this.handleClusterAll()
-                  } else {
-                    this.$swal.fire(
-                      'Failed',
-                      resp['message'].replaceAll(/\[StreamX]/g, ''),
-                      'error'
-                    )
-                  }
-                })
-              } else {
-                updateCluster({
-                  id: this.clusterId,
-                  clusterName: values.clusterName,
-                  address: values.address,
-                  description: values.description || null
-                }).then((resp) => {
-                  if (resp.data) {
-                    this.clusterFormVisible = false
-                    this.$swal.fire({
-                      icon: 'success',
-                      title: values.clusterName.concat(' update successful!'),
-                      showConfirmButton: false,
-                      timer: 2000
-                    })
-                    this.handleClusterAll()
-                  } else {
-                    this.$swal.fire(
-                      'Failed',
-                      resp['message'].replaceAll(/\[StreamX]/g, ''),
-                      'error'
-                    )
-                  }
-                })
-              }
-            } else {
-              if (resp.data === 'exists') {
-                this.$swal.fire(
-                  'Failed',
-                  'the cluster name: ' + values.clusterName + ' is already exists,please check',
-                  'error'
-                )
-              } else if (resp.data === 'fail') {
-                this.$swal.fire(
-                  'Failed',
-                  'the address is invalid or connection failure, please check',
-                  'error'
-                )
-              }
-            }
-          })
-        }
-      })
-    },
-
-    handleFlinkConf(flink) {
-      this.flinkConfVisible = true
-      this.versionId = flink.id
-      this.flinkName = flink.flinkName
-      getFlink({id: this.versionId}).then((resp) => {
-        this.flinkHome = resp.data.flinkHome
-        this.flinkConf = resp.data.flinkConf
-        this.handleInitEditor()
-      })
-    },
-
-    handleInitEditor() {
-      if (this.editor == null) {
-        this.editor = monaco.editor.create(document.querySelector('#conf'), this.getOption())
         this.$nextTick(() => {
-          const elem = document.querySelector('#conf')
-          this.handleHeight(elem, 210)
-        })
-      }
-      this.$nextTick(() => {
-        this.editor.getModel().setValue(this.flinkConf)
-      })
-    },
-
-    handleSync() {
-      sync({id: this.versionId}).then((resp) => {
-        this.$swal.fire({
-          icon: 'success',
-          title: this.flinkName.concat(' conf sync successful!'),
-          showConfirmButton: false,
-          timer: 2000
-        })
-      })
-    },
-
-    handleSetDefault(item) {
-      if (item.isDefault) {
-        setDefault({id: item.id}).then((resp) => {
+          this.editor.getModel().setValue(this.flinkConf)
+        })
+      },
+
+      handleSync() {
+        sync({id: this.versionId}).then((resp) => {
           this.$swal.fire({
             icon: 'success',
-            title: item.flinkName.concat(' set default successful!'),
+            title: this.flinkName.concat(' conf sync successful!'),
             showConfirmButton: false,
             timer: 2000
           })
-          this.handleFlinkAll()
+        })
+      },
+
+      handleSetDefault(item) {
+        if (item.isDefault) {
+          setDefault({id: item.id}).then((resp) => {
+            this.$swal.fire({
+              icon: 'success',
+              title: item.flinkName.concat(' set default successful!'),
+              showConfirmButton: false,
+              timer: 2000
+            })
+            this.handleFlinkAll()
+          })
+        }
+      },
+
+      handleSetDingtalkSecretEnable(checked) {
+        console.log('DingtalkSecretEnable是否选中:' + checked)
+        this.dingtalkSecretEnable = checked
+      },
+
+      handleSetLarkSecretEnable(checked) {
+        console.log('LarkSecretEnable是否选中:' + checked)
+        this.larkSecretEnable = checked
+      },
+
+      handleDingtalkIsAtAll(checked) {
+        console.log('dingtalkIsAtAll是否选中:' + checked)
+        this.dingtalkIsAtAll = checked
+      },
+
+      handleLarkIsAtAll(checked) {
+        console.log('larkIsAtAll是否选中:' + checked)
+        this.larkIsAtAll = checked
+      },
+
+      handleCloseConf() {
+        this.flinkConfVisible = false
+      },
+
+      handleHeight(elem, h) {
+        const height = document.documentElement.offsetHeight || document.body.offsetHeight
+        $(elem).css('height', (height - h) + 'px')
+      },
+
+      handleSwitch(setting) {
+        update({
+          key: setting.key,
+          value: setting.value !== 'true'
+        }).then((resp) => {
+          this.handleSettingAll()
         })
       }
     },
 
-    handleSetSecretEnable(checked) {
-      console.log('SecretEnable是否选中:' + checked)
-      this.secretEnable = checked
+    watch: {
+      myTheme() {
+        if (this.editor != null) {
+          this.editor.updateOptions({
+            theme: this.ideTheme()
+          })
+        }
+      }
     },
 
-    handleIsAll(checked) {
-      console.log('isAll是否选中:' + checked)
-      this.isAll = checked
-    },
-
-    handleCloseConf() {
-      this.flinkConfVisible = false
-    },
-
-    handleHeight(elem, h) {
-      const height = document.documentElement.offsetHeight || document.body.offsetHeight
-      $(elem).css('height', (height - h) + 'px')
-    },
-
-    handleSwitch(setting) {
-      update({
-        key: setting.key,
-        value: setting.value !== 'true'
-      }).then((resp) => {
-        this.handleSettingAll()
-      })
+  }
+</script>
+
+<style lang="less">
+  @import "View";
+
+  .ant-divider-inner-text {
+    .svg-icon-middle {
+      vertical-align: top;
     }
-  },
-
-  watch: {
-    myTheme() {
-      if (this.editor != null) {
-        this.editor.updateOptions({
-          theme: this.ideTheme()
-        })
-      }
-    }
-  },
-
-}
-</script>
-
-<style lang="less">
-@import "View";
-
-.ant-divider-inner-text {
-  .svg-icon-middle {
-    vertical-align: top;
   }
-}
 </style>