<template>
  <div>
    <a-tabs type="card" class="setting" v-model="activeKey">
      <a-tab-pane key="system" tab="System Setting">
        <a-card
          :bordered="false"
          class="system_setting">
          <a-collapse class="collapse" v-model="collapseActive">
            <a-collapse-panel key="1" header="Maven Setting.">
              <a-list>
                <a-list-item v-for="(item,index) in settings" :key="index" v-if="item.key.indexOf('streamx.maven') > -1">
                  <a-list-item-meta style="width: 50%">
                    <svg-icon
                      class="avatar"
                      name="maven"
                      size="large"
                      slot="avatar"
                      v-if="item.key === 'streamx.maven.central.repository'"></svg-icon>
                    <svg-icon
                      class="avatar"
                      name="user"
                      size="large"
                      slot="avatar"
                      v-if="item.key === 'streamx.maven.auth.user'"></svg-icon>
                    <svg-icon
                      class="avatar"
                      name="mvnpass"
                      size="large"
                      slot="avatar"
                      v-if="item.key === 'streamx.maven.auth.password'"></svg-icon>
                    <span slot="title">{{ item.title }}</span>
                    <span slot="description">{{ item.description }}</span>
                  </a-list-item-meta>
                  <div class="list-content" style="width: 50%">
                    <div class="list-content-item" style="width: 100%">
                      <template v-if="item.type === 1">
                        <input
                          :type="item.key === 'streamx.maven.auth.password' ? 'password': 'text'"
                          v-if="item.editable"
                          :value="item.value"
                          :class="item.key.replace(/\./g,'_')"
                          class="ant-input"/>
                        <div v-else style="width: 100%;text-align: right">
                          <span v-if="item.key === 'streamx.maven.auth.password' && item.value !== null"> ******** </span>
                          <span v-else>{{ item.value }}</span>
                        </div>
                      </template>
                      <template v-else>
                        <a-switch
                          checked-children="ON"
                          un-checked-children="OFF"
                          style="float: right;margin-right: 30px"
                          :default-checked="item.value === 'true'"
                          @change="handleSwitch(item)"/>
                      </template>
                    </div>
                  </div>
                  <div slot="actions" v-if="item.type === 1">
                    <a v-if="!item.submitting" @click="handleEdit(item)">Edit</a>
                    <a v-else @click="handleSubmit(item)">Submit</a>
                  </div>
                </a-list-item>
              </a-list>
            </a-collapse-panel>
            <a-collapse-panel key="2" header="Docker Setting.">
              <a-list>
                <a-list-item v-for="(item,index) in settings" :key="index" v-if="item.key.indexOf('docker.register') > -1">
                  <a-list-item-meta style="width: 50%">
                    <svg-icon
                      class="avatar"
                      name="docker"
                      size="large"
                      slot="avatar"
                      v-if="item.key === 'docker.register.address'"></svg-icon>
                    <svg-icon
                      class="avatar"
                      name="namespace"
                      size="large"
                      slot="avatar"
                      v-if="item.key === 'docker.register.namespace'"></svg-icon>
                    <svg-icon
                      class="avatar"
                      name="auth"
                      size="large"
                      slot="avatar"
                      v-if="item.key === 'docker.register.user'"></svg-icon>
                    <svg-icon
                      class="avatar"
                      name="password"
                      size="large"
                      slot="avatar"
                      v-if="item.key === 'docker.register.password'"></svg-icon>
                    <span slot="title">{{ item.title }}</span>
                    <span slot="description">{{ item.description }}</span>
                  </a-list-item-meta>
                  <div class="list-content" style="width: 50%">
                    <div class="list-content-item" style="width: 100%">
                      <template v-if="item.type === 1">
                        <input
                          :type="item.key === 'docker.register.password' ? 'password': 'text'"
                          v-if="item.editable"
                          :value="item.value"
                          :class="item.key.replace(/\./g,'_')"
                          class="ant-input"/>
                        <div v-else style="width: 100%;text-align: right">
                          <span v-if="item.key === 'docker.register.password' && item.value !== null"> ******** </span>
                          <span v-else>{{ item.value }}</span>
                        </div>
                      </template>
                      <template v-else>
                        <a-switch
                          checked-children="ON"
                          un-checked-children="OFF"
                          style="float: right;margin-right: 30px"
                          :default-checked="item.value === 'true'"
                          @change="handleSwitch(item)"/>
                      </template>
                    </div>
                  </div>
                  <div slot="actions" v-if="item.type === 1">
                    <a v-if="!item.submitting" @click="handleEdit(item)">Edit</a>
                    <a v-else @click="handleSubmit(item)">Submit</a>
                  </div>
                </a-list-item>
              </a-list>
            </a-collapse-panel>
            <a-collapse-panel key="3" header="Sender Email Setting.">
              <a-list>
                <a-list-item v-for="(item,index) in settings" :key="index" v-if="item.key.indexOf('alert.email') > -1">
                  <a-list-item-meta style="width: 50%">
                    <svg-icon
                      class="avatar"
                      name="host"
                      size="large"
                      slot="avatar"
                      v-if="item.key === 'alert.email.host'"></svg-icon>
                    <svg-icon
                      class="avatar"
                      name="port"
                      size="large"
                      slot="avatar"
                      v-if="item.key === 'alert.email.port'"></svg-icon>
                    <svg-icon
                      class="avatar"
                      name="mail"
                      size="large"
                      slot="avatar"
                      v-if="item.key === 'alert.email.from'"></svg-icon>
                    <svg-icon
                      class="avatar"
                      name="user"
                      size="large"
                      slot="avatar"
                      v-if="item.key === 'alert.email.userName'"></svg-icon>
                    <svg-icon
                      class="avatar"
                      name="keys"
                      size="large"
                      slot="avatar"
                      v-if="item.key === 'alert.email.password'"></svg-icon>
                    <svg-icon
                      class="avatar"
                      name="ssl"
                      size="large"
                      slot="avatar"
                      v-if="item.key === 'alert.email.ssl'"></svg-icon>
                    <span slot="title">{{ item.title }}</span>
                    <span slot="description">{{ item.description }}</span>
                  </a-list-item-meta>
                  <div class="list-content" style="width: 50%">
                    <div class="list-content-item" style="width: 100%">
                      <template v-if="item.type === 1">
                        <input
                          :type="item.key === 'alert.email.password' ? 'password': 'text'"
                          v-if="item.editable"
                          :value="item.value"
                          :class="item.key.replace(/\./g,'_')"
                          class="ant-input"/>
                        <div v-else style="width: 100%;text-align: right">
                          <span v-if="item.key === 'alert.email.password' && item.value !== null"> ******** </span>
                          <span v-else>{{ item.value }}</span>
                        </div>
                      </template>
                      <template v-else>
                        <a-switch
                          checked-children="ON"
                          un-checked-children="OFF"
                          style="float: right;margin-right: 30px"
                          :default-checked="item.value === 'true'"
                          @change="handleSwitch(item)"/>
                      </template>
                    </div>
                  </div>
                  <div slot="actions" v-if="item.type === 1">
                    <a v-if="!item.submitting" @click="handleEdit(item)">Edit</a>
                    <a v-else @click="handleSubmit(item)">Submit</a>
                  </div>
                </a-list-item>
              </a-list>
            </a-collapse-panel>
            <a-collapse-panel key="4" header="Console Setting.">
              <a-list>
                <a-list-item v-for="(item,index) in settings" :key="index" v-if="item.key.indexOf('streamx.console') > -1">
                  <a-list-item-meta style="width: 50%">
                    <svg-icon
                      class="avatar"
                      name="http"
                      size="large"
                      slot="avatar"
                      v-if="item.key === 'streamx.console.webapp.address'"></svg-icon>
                    <span slot="title">{{ item.title }}</span>
                    <span slot="description">{{ item.description }}</span>
                  </a-list-item-meta>
                  <div class="list-content" style="width: 50%">
                    <div class="list-content-item" style="width: 100%">
                      <template v-if="item.type === 1">
                        <input
                          type="text"
                          v-if="item.editable"
                          :value="item.value"
                          :class="item.key.replace(/\./g,'_')"
                          class="ant-input"/>
                        <div v-else style="width: 100%;text-align: right">
                          <span>{{ item.value }}</span>
                        </div>
                      </template>
                      <template v-else>
                        <a-switch
                          checked-children="ON"
                          un-checked-children="OFF"
                          style="float: right;margin-right: 30px"
                          :default-checked="item.value === 'true'"
                          @change="handleSwitch(item)"/>
                      </template>
                    </div>
                  </div>
                  <div slot="actions" v-if="item.type === 1">
                    <a v-if="!item.submitting" @click="handleEdit(item)">Edit</a>
                    <a v-else @click="handleSubmit(item)">Submit</a>
                  </div>
                </a-list-item>
              </a-list>
            </a-collapse-panel>
          </a-collapse>
        </a-card>
      </a-tab-pane>
      <a-tab-pane key="alert" tab="Alert Setting">
        <a-card
          :bordered="false"
          class="system_setting">
          <div
            v-permit="'project:create'">
            <a-button
              type="dashed"
              style="width: 100%;margin-top: 20px"
              icon="plus"
              @click="handleAlertFormVisible(true)">
              Add New
            </a-button>
          </div>

          <a-list>
            <a-list-item v-for="(item,index) in alerts" :key="index">
              <a-list-item-meta style="width: 40%">
                <svg-icon class="avatar" name="flink" size="large" slot="avatar"></svg-icon>
                <span slot="title">{{ item.alertName }}</span>
              </a-list-item-meta>

              <div class="list-content" style="width: 40%">
                <span slot="title" text-align center>Alert Type</span><br><br>
                <svg-icon role="img" name="mail" size="middle" v-if="computeAlertType(item.alertType).indexOf(1) > -1 "/>
                <svg-icon role="img" name="dingtalk" size="middle" v-if="computeAlertType(item.alertType).indexOf(2) > -1 "/>
                <svg-icon role="img" name="wecom" size="middle" v-if="computeAlertType(item.alertType).indexOf(4) > -1 "/>
                <svg-icon role="img" name="message" size="middle" v-if="computeAlertType(item.alertType).indexOf(8) > -1 "/>
                <svg-icon role="img" name="lark" size="middle" v-if="computeAlertType(item.alertType).indexOf(16) > -1 "/>
              </div>

              <div slot="actions">
                <a-tooltip title="Alert Test">
                  <a-button
                    @click.native="handleTestAlarm(item)"
                    shape="circle"
                    size="large"
                    style="margin-left: 3px"
                    class="control-button ctl-btn-color">
<<<<<<< HEAD
                    <svg-icon role="img" name="testalarm" size="middle"/>
=======
                    <a-icon type="thunderbolt" />
>>>>>>> addb74ca
                  </a-button>
                </a-tooltip>
                <a-tooltip title="Edit Alert Config">
                  <a-button
                    @click.native="handleEditAlertConf(item)"
                    shape="circle"
                    size="large"
                    style="margin-left: 3px"
                    class="control-button ctl-btn-color">
                    <a-icon type="edit"/>
                  </a-button>
                </a-tooltip>
                <template>
                  <a-popconfirm
                    title="Are you sure delete this alert conf ?"
                    cancel-text="No"
                    ok-text="Yes"
                    @confirm="handleDeleteAlertConf(item)">
                    <a-button
                      type="danger"
                      shape="circle"
                      size="large"
                      style="margin-left: 3px"
                      class="control-button">
                      <a-icon type="delete"/>
                    </a-button>
                  </a-popconfirm>
                </template>
              </div>
            </a-list-item>
          </a-list>

        </a-card>
      </a-tab-pane>
      <a-tab-pane key="flink" tab="Flink Home">
        <a-card
          :bordered="false"
          class="system_setting">
          <div
            v-permit="'project:create'">
            <a-button
              type="dashed"
              style="width: 100%;margin-top: 20px"
              icon="plus"
              @click="handleFlinkFormVisible(true)">
              Add New
            </a-button>
          </div>
          <a-list>
            <a-list-item v-for="(item,index) in flinks" :key="index">
              <a-list-item-meta style="width: 60%">
                <svg-icon class="avatar" name="flink" size="large" slot="avatar"></svg-icon>
                <span slot="title">{{ item.flinkName }}</span>
                <span slot="description">{{ item.description }}</span>
              </a-list-item-meta>

              <div class="list-content" style="width: 40%">
                <div class="list-content-item" style="width: 60%">
                  <span>Flink Home</span>
                  <p style="margin-top: 10px">
                    {{ item.flinkHome }}
                  </p>
                </div>
                <div
                  class="list-content-item"
                  style="width: 30%">
                  <span>Default</span>
                  <p style="margin-top: 10px">
                    <a-switch :disabled="item.isDefault" @click="handleSetDefault(item)" v-model="item.isDefault">
                      <a-icon slot="checkedChildren" type="check"/>
                      <a-icon slot="unCheckedChildren" type="close"/>
                    </a-switch>
                  </p>
                </div>
              </div>

              <div slot="actions">
                <a @click="handleEditFlink(item)">Edit</a>
                <a-divider type="vertical"/>
                <a @click="handleFlinkConf(item)">Flink Conf</a>
              </div>

            </a-list-item>
          </a-list>
        </a-card>
      </a-tab-pane>
      <a-tab-pane key="cluster" tab="Flink Cluster">
        <a-card
          :bordered="false"
          class="system_setting">
          <div
            v-permit="'project:create'">
            <a-button
              type="dashed"
              style="width: 100%;margin-top: 20px"
              icon="plus"
              @click="handleAdd">
              Add New
            </a-button>
          </div>
          <a-list>
            <a-list-item v-for="(item,index) in clusters" :key="index">
              <a-list-item-meta style="width: 60%">
                <svg-icon class="avatar" name="flink" size="large" slot="avatar"></svg-icon>
                <span slot="title">{{ item.clusterName }}</span>
                <span slot="description">{{ item.description }}</span>
              </a-list-item-meta>
              <div class="list-content" style="width: 10%">
                <div class="list-content-item" style="width: 60%">
                  <span>ExecutionMode</span>
                  <p style="margin-top: 10px">
                    {{ item.executionModeEnum.toLowerCase() }}
                  </p>
                </div>
              </div>
              <div class="list-content" style="width: 15%">
                <div class="list-content-item" style="width: 80%">
                  <span>ClusterId</span>
                  <p style="margin-top: 10px">
                    {{ item.clusterId }}
                  </p>
                </div>
              </div>
              <div class="list-content" style="width: 20%">
                <div class="list-content-item" style="width: 60%">
                  <span>Address</span>
                  <p style="margin-top: 10px">
                    {{ item.address }}
                  </p>
                </div>
              </div>
              <div slot="actions">
                <a-tooltip title="Edit Cluster">
                  <a-button
                    v-if="handleIsStart(item) && (item.executionMode === 3  || item.executionMode === 3)"
                    v-permit="'app:update'"
                    :disabled="true"
                    @click.native="handleEditCluster(item)"
                    shape="circle"
                    size="large"
                    style="margin-left: 3px"
                    class="control-button ctl-btn-color">
                    <a-icon type="edit"/>
                  </a-button>
                  <a-button
                    v-if="!handleIsStart(item) || item.executionMode === 1"
                    v-permit="'app:update'"
                    @click.native="handleEditCluster(item)"
                    shape="circle"
                    size="large"
                    style="margin-left: 3px"
                    class="control-button ctl-btn-color">
                    <a-icon type="edit"/>
                  </a-button>
                </a-tooltip>

                <a-tooltip title="Start Cluster">
                  <a-button
                    v-if="item.executionMode === 3 || item.executionMode === 5"
                    v-show="!handleIsStart(item)"
                    v-permit="'cluster:create'"
                    @click.native="handleDeployCluser(item)"
                    shape="circle"
                    size="large"
                    style="margin-left: 3px"
                    class="control-button ctl-btn-color">
                    <a-icon type="play-circle"/>
                  </a-button>
                  <a-button
                    v-else
                    :disabled="true"
                    v-show="!handleIsStart(item)"
                    v-permit="'cluster:create'"
                    shape="circle"
                    size="large"
                    style="margin-left: 3px"
                    class="control-button ctl-btn-color">
                    <a-icon type="play-circle"/>
                  </a-button>
                </a-tooltip>

                <a-tooltip title="Stop Cluster">
                  <a-button
                    v-if="item.executionMode === 3 || item.executionMode === 5"
                    v-show="handleIsStart(item)"
                    v-permit="'cluster:create'"
                    @click.native="handleShutdownCluster(item)"
                    shape="circle"
                    size="large"
                    style="margin-left: 3px"
                    class="control-button ctl-btn-color">
                    <a-icon type="pause-circle"/>
                  </a-button>
                  <a-button
                    v-else
                    :disabled="true"
                    v-show="handleIsStart(item)"
                    v-permit="'cluster:create'"
                    shape="circle"
                    size="large"
                    style="margin-left: 3px"
                    class="control-button ctl-btn-color">
                    <a-icon type="pause-circle"/>
                  </a-button>
                </a-tooltip>
                <a-tooltip title="View Cluster Detail">
                  <a-button
                    v-if="!handleIsStart(item)"
                    v-permit="'app:detail'"
                    :disabled="true"
                    shape="circle"
                    size="large"
                    style="margin-left: 3px"
                    class="control-button ctl-btn-color">
                    <a-icon type="eye"/>
                  </a-button>
                  <a-button
                    v-if="handleIsStart(item)"
                    v-permit="'app:detail'"
                    shape="circle"
                    size="large"
                    style="margin-left: 3px"
                    class="control-button ctl-btn-color"
                    :href="item.address"
                    target="_blank">
                    <a-icon type="eye"/>
                  </a-button>
                </a-tooltip>
                <template>
                  <a-popconfirm
                    title="Are you sure delete this cluster ?"
                    cancel-text="No"
                    ok-text="Yes"
                    @confirm="handleDelete(item)">
                    <a-button
                      type="danger"
                      shape="circle"
                      size="large"
                      style="margin-left: 3px"
                      class="control-button">
                      <a-icon type="delete"/>
                    </a-button>
                  </a-popconfirm>
                </template>
              </div>
            </a-list-item>
          </a-list>
        </a-card>
      </a-tab-pane>
    </a-tabs>

    <a-drawer
      :mask-closable="false"
      width="calc(100% - 40%)"
      placement="right"
      :visible="flinkConfVisible"
      :centered="true"
      :keyboard="false"
      :body-style="{ paddingBottom: '80px' }"
      title="Flink Conf"
      @close="handleCloseConf()">
      <a-col style="font-size: 0.9rem">
        <div style="padding-bottom: 15px">
          Flink Home: &nbsp;&nbsp; {{ flinkHome }}
        </div>
        <div>
          Flink Conf:
          <div style="padding: 15px 0">
            <div id="conf"></div>
            <a-button
              type="primary"
              style="float:right;margin-top: 10px;margin-right: 130px"
              @click.native="handleSync">
              <a-icon type="sync"/>
              Sync Conf
            </a-button>
          </div>
        </div>
      </a-col>
    </a-drawer>

    <a-modal
      v-model="flinkFormVisible">
      <template
        slot="title">
        <svg-icon
          slot="icon"
          name="flink"/>
        Add Flink
      </template>

      <a-form
        :form="flinkForm">
        <a-form-item
          label="Flink Name"
          style="margin-bottom: 10px"
          :label-col="{lg: {span: 7}, sm: {span: 7}}"
          :wrapper-col="{lg: {span: 16}, sm: {span: 4} }">
          <a-input
            type="text"
            placeholder="Please enter flink name"
            v-decorator="['flinkName',{ rules: [{ required: true } ]}]"/>
          <span
            class="conf-switch"
            style="color:darkgrey">the flink name, e.g: flink-1.12 </span>
        </a-form-item>

        <a-form-item
          label="Flink Home"
          :label-col="{lg: {span: 7}, sm: {span: 7}}"
          :wrapper-col="{lg: {span: 16}, sm: {span: 4} }">
          <a-input
            type="text"
            placeholder="Please enter flink home"
            v-decorator="['flinkHome',{ rules: [{ required: true } ]}]"/>
          <span
            class="conf-switch"
            style="color:darkgrey">The absolute path of the FLINK_HOME</span>
        </a-form-item>

        <a-form-item
          label="Description"
          :label-col="{lg: {span: 7}, sm: {span: 7}}"
          :wrapper-col="{lg: {span: 16}, sm: {span: 4} }">
          <a-textarea
            rows="4"
            name="description"
            placeholder="Please enter description"
            v-decorator="['description']"/>
        </a-form-item>

      </a-form>

      <template slot="footer">
        <a-button
          key="back"
          @click="handleFlinkFormVisible(false)">
          Cancel
        </a-button>
        <a-button
          key="submit"
          @click="handleSubmitFlink"
          type="primary">
          Submit
        </a-button>
      </template>
    </a-modal>


    <a-modal
      v-model="alertFormVisible"
      width="850px"
      class="full-modal">
      <template
        slot="title">
        <svg-icon
          slot="icon"
          size="middle"
          name="alarm"/>
        Alert Setting
      </template>

      <a-form
        :form="alertForm">
        <a-form-item
          label="Alert Name"
          style="margin-bottom: 10px"
          :label-col="{lg: {span: 5}, sm: {span: 7}}"
          :wrapper-col="{lg: {span: 16}, sm: {span: 4} }">
          <a-input
            type="text"
            allowClear
            placeholder="Please enter alert name"
            v-decorator="['alertName',{ rules: [{validator: handleCheckAlertName,required: true , message: 'Alert Name is required'}]} ]"/>
          <span
            class="conf-switch"
            style="color:darkgrey">the alert name, e.g: streamx team alert </span>
        </a-form-item>

        <a-form-item
          label="Fault Alert Type"
          :label-col="{lg: {span: 5}, sm: {span: 7}}"
          :wrapper-col="{lg: {span: 16}, sm: {span: 4} }">
          <a-select
            placeholder="Alert Type"
            mode="multiple"
            @change="handleChangeAlertType"
            v-decorator="[ 'alertType', {rules: [{ required: true, message: 'Alert Type is required' }] }]">
            <a-select-option
              v-for="(o,index) in alertTypes"
              :key="`alertType_${index}`"
              :disabled="o.disabled"
              :value="o.value">
              <svg-icon role="img" v-if="o.value === 1" name="mail"/>
              <svg-icon role="img" v-if="o.value === 2" name="dingtalk"/>
              <svg-icon role="img" v-if="o.value === 4" name="wecom"/>
              <svg-icon role="img" v-if="o.value === 8" name="message"/>
              <svg-icon role="img" v-if="o.value === 16" name="lark"/>
              {{ o.name }}
            </a-select-option>
          </a-select>
        </a-form-item>

        <a-divider v-if="alertType.indexOf(1)>-1"><svg-icon role="img" name="mail" size="middle"/>  E-mail </a-divider>
        <a-form-item
          v-if="alertType.indexOf(1)>-1"
          label="Alert Email"
          :label-col="{lg: {span: 5}, sm: {span: 7}}"
          :wrapper-col="{lg: {span: 16}, sm: {span: 4} }">
          <a-input
            type="text"
            placeholder="Please enter email,separate multiple emails with comma(,)"
            allowClear
            v-decorator="[ 'alertEmail', {rules: [{ required: true, message: 'email address is required' }]} ]">
          </a-input>
        </a-form-item>

        <a-divider v-if="alertType.indexOf(2)>-1"><svg-icon role="img" name="dingtalk" size="middle"/> Ding Talk </a-divider>

        <a-form-item
          v-if="alertType.indexOf(2)>-1"
          label="DingTalk Url"
          defaultValue="https://oapi.dingtalk.com/robot/send"
          :label-col="{lg: {span: 5}, sm: {span: 7}}"
          :wrapper-col="{lg: {span: 16}, sm: {span: 4} }">
          <a-input
            type="text"
            placeholder="Please enter DingTask Url"
            allowClear
            v-decorator="[ 'alertDingURL', {rules: [{ required: false, message: 'DingTalk Url is required' }]} ]"/>
        </a-form-item>

        <a-form-item
          v-if="alertType.indexOf(2)>-1"
          label="Access Token"
          :label-col="{lg: {span: 5}, sm: {span: 7}}"
          :wrapper-col="{lg: {span: 16}, sm: {span: 4} }">
          <a-input
            type="text"
            placeholder="Please enter the access token of DingTalk"
            allowClear
            v-decorator="[ 'dingtalkToken', {rules: [{ required: true, message: 'Access token is required' }]} ]"/>
        </a-form-item>

        <a-form-item
          label="Secret Enable"
          :label-col="{lg: {span: 5}, sm: {span: 7}}"
          :wrapper-col="{lg: {span: 16}, sm: {span: 17} }"
          v-show="alertType.indexOf(2)>-1">
          <a-tooltip title="DingTalk ecretToken is enable">
            <a-switch
              checked-children="ON"
              un-checked-children="OFF"
              :checked="dingtalkSecretEnable"
              allowClear
              @change="handleSetDingtalkSecretEnable"
              v-decorator="[ 'dingtalkSecretEnable' ]" />
          </a-tooltip>
        </a-form-item>

        <a-form-item
          v-if="alertType.indexOf(2)>-1"
          label="Secret Token"
          :label-col="{lg: {span: 5}, sm: {span: 7}}"
          :wrapper-col="{lg: {span: 16}, sm: {span: 4} }">
          <a-input
            :disabled="!dingtalkSecretEnable"
            type="text"
            placeholder="Please enter DingTalk SecretToken"
            allowClear
            v-decorator="[ 'dingtalkSecretToken', {rules: [{ required: dingtalkSecretEnable, message: 'DingTalk SecretToken is required' }]} ]"/>
        </a-form-item>

        <a-form-item
          v-if="alertType.indexOf(2)>-1"
          label="DingTalk User"
          :label-col="{lg: {span: 5}, sm: {span: 7}}"
          :wrapper-col="{lg: {span: 16}, sm: {span: 4} }">
          <a-input
            type="text"
            placeholder="Please enter DingTalk receive user"
            allowClear
            v-decorator="[ 'alertDingUser', {rules: [{ required: false, message: 'DingTalk receive user is required' }]} ]"/>
        </a-form-item>

        <a-form-item
          label="At All User"
          :label-col="{lg: {span: 5}, sm: {span: 7}}"
          :wrapper-col="{lg: {span: 16}, sm: {span: 17} }"
          v-show="alertType.indexOf(2)>-1">
          <a-tooltip title="Whether Notify All">
            <a-switch
              checked-children="ON"
              un-checked-children="OFF"
              allowClear
              :checked="dingtalkIsAtAll"
              @change="handleDingtalkIsAtAll"
              v-decorator="[ 'dingtalkIsAtAll' ]"/>
          </a-tooltip>
        </a-form-item>

        <a-divider v-if="alertType.indexOf(4)>-1"><svg-icon role="img" name="wecom" size="middle"/> WeChat </a-divider>

        <a-form-item
          v-if="alertType.indexOf(4)>-1"
          label="WeChat token"
          :label-col="{lg: {span: 5}, sm: {span: 7}}"
          :wrapper-col="{lg: {span: 16}, sm: {span: 4} }">
          <a-textarea
            rows="4"
            placeholder="Please enter WeChart Token"
            v-decorator="['weToken', {rules: [{ required: true, message: 'WeChat Token is required' }]} ]"/>
        </a-form-item>

        <a-divider v-if="alertType.indexOf(8)>-1"><svg-icon role="img" name="message" size="middle"/> SMS </a-divider>

        <a-form-item
          v-if="alertType.indexOf(8)>-1"
          label="SMS"
          :label-col="{lg: {span: 5}, sm: {span: 7}}"
          :wrapper-col="{lg: {span: 16}, sm: {span: 4} }">
          <a-input
            type="text"
            placeholder="Please enter mobile number"
            allowClear
            v-decorator="[ 'alertSms', {rules: [{ required: true, message: 'mobile number is required' }]} ]"/>
        </a-form-item>

        <a-form-item
          v-if="alertType.indexOf(8)>-1"
          label="SMS Template"
          :label-col="{lg: {span: 5}, sm: {span: 7}}"
          :wrapper-col="{lg: {span: 16}, sm: {span: 4} }">
          <a-textarea
            rows="4"
            placeholder="Please enter sms template"
            v-decorator="['alertSmsTemplate', {rules: [{ required: true, message: 'SMS Template is required' }]} ]"/>
        </a-form-item>

        <a-divider v-if="alertType.indexOf(16)>-1"><svg-icon role="img" name="lark" size="middle"/> Lark </a-divider>

        <a-form-item
          v-if="alertType.indexOf(16)>-1"
          label="Lark Token"
          :label-col="{lg: {span: 5}, sm: {span: 7}}"
          :wrapper-col="{lg: {span: 16}, sm: {span: 4} }">
          <a-input
            type="text"
            placeholder="Please enter the access token of LarkTalk"
            allowClear
            v-decorator="[ 'larkToken', {rules: [{ required: true, message: 'Lark token is required' }]} ]"/>
        </a-form-item>

        <a-form-item
          label="At All User"
          :label-col="{lg: {span: 5}, sm: {span: 7}}"
          :wrapper-col="{lg: {span: 16}, sm: {span: 17} }"
          v-show="alertType.indexOf(16)>-1">
          <a-tooltip title="Whether Notify All">
            <a-switch
              checked-children="ON"
              un-checked-children="OFF"
              allowClear
              :checked="larkIsAtAll"
              @change="handleLarkIsAtAll"
              v-decorator="[ 'larkIsAtAll' ]"/>
          </a-tooltip>
        </a-form-item>

        <a-form-item
          label="Secret Enable"
          :label-col="{lg: {span: 5}, sm: {span: 7}}"
          :wrapper-col="{lg: {span: 16}, sm: {span: 17} }"
          v-show="alertType.indexOf(16)>-1">
          <a-tooltip title="Lark secretToken is enable">
            <a-switch
              checked-children="ON"
              un-checked-children="OFF"
              :checked="larkSecretEnable"
              allowClear
              @change="handleSetLarkSecretEnable"
              v-decorator="[ 'larkSecretEnable' ]" />
          </a-tooltip>
        </a-form-item>

        <a-form-item
          v-if="alertType.indexOf(16)>-1 && larkSecretEnable === true"
          label="Lark Secret Token"
          :label-col="{lg: {span: 5}, sm: {span: 7}}"
          :wrapper-col="{lg: {span: 16}, sm: {span: 4} }">
          <a-input
            type="text"
            placeholder="Please enter Lark SecretToken"
            allowClear
            v-decorator="[ 'larkSecretToken', {rules: [{ required: true, message: 'Lark SecretToken is required' }]} ]"/>
        </a-form-item>

      </a-form>

      <template slot="footer">
        <a-button
          key="back"
          @click="handleAlertFormVisible(false)">
          Cancel
        </a-button>
        <a-button
          key="submit"
          @click="handleSubmitAlertSetting"
          type="primary">
          Submit
        </a-button>
      </template>
    </a-modal>
  </div>
</template>

<script>
import {all, update} from '@api/setting'
import {
  list as listFlink,
  create as createFlink,
  get as getFlink,
  update as updateFlink,
  exists as existsEnv,
  setDefault,
  sync
} from '@/api/flinkEnv'

import {
  list as listCluster,
  create as createCluster,
  get as getCluster,
  update as updateCluster,
  check as checkCluster,
  start as startCluster,
  shutdown as shutdownCluster,
  remove as removeCluster
} from '@/api/flinkCluster'

import {
  add as addAlert,
  exists as existsAlert,
  update as updateAlert,
  get as getAlert,
  listWithOutPage as listWithOutPageAlert,
  remove as removeAlert,
  send as sendAlert
} from '@/api/alert'

import SvgIcon from '@/components/SvgIcon'
import monaco from '@/views/flink/app/Monaco.yaml'
import addCluster from './AddCluster'
import { mapActions } from 'vuex'
import storage from '@/utils/storage'
import cluster from '@/store/modules/cluster'
import { Item } from 'ant-design-vue/es/vc-menu'

export default {
  name: 'Setting',
  components: {SvgIcon, addCluster},
  data() {
    return {
      collapseActive: ['1', '2', '3' , '4'],
      activeKey:'system',
      settings: [],
      flinks: [],
      alerts: [],
      clusters: [],
      cluster: null,
      flinkName: null,
      flinkHome: null,
      flinkConf: null,
      versionId: null,
      alertId: null,
      clusterId: null,
      optionClusters: {
        'starting': new Map(),
        'created': new Map(),
        'stoped': new Map()
      },
      flinkConfVisible: false,
      flinkFormVisible: false,
      alertFormVisible: false,
      flinkClusterVisible: false,
      executionMode: null,
      executionModes: [
        {mode: 'remote (standalone)', value: 1, disabled: false},
        {mode: 'yarn session', value: 3, disabled: false},
        {mode: 'kubernetes session', value: 5, disabled: false}
      ],
      resolveOrder: [
        {name: 'parent-first', order: 0},
        {name: 'child-first', order: 1}
      ],
      alert: true,
      alertTypes: [
        {name: 'E-mail', value: 1, disabled: false},
        {name: 'Ding Talk', value: 2, disabled: false},
        {name: 'Wechat', value: 4, disabled: false},
        {name: 'SMS', value: 8, disabled: true},
        {name: 'Lark', value: 16, disabled: false}
      ],
      alertType: [],
      dingtalkIsAtAll: false,
      larkIsAtAll: false,
      dingtalkSecretEnable: false,
      larkSecretEnable: false,
      totalItems: [],
      editor: null,
      flinkForm: null,
      alertForm: null,
      clusterForm: null,
      buttonAddVisiable: false
    }
  },

  computed: {
    myTheme() {
      return this.$store.state.app.theme
    },
    dynamicOptions() {
      return function (group) {
        return this.options.filter(x => x.group === group)
      }
    },
    getRestUrl(item){
      return item.address
    }
  },

  mounted() {
    this.flinkForm = this.$form.createForm(this)
    this.alertForm = this.$form.createForm(this)
    this.clusterForm = this.$form.createForm(this)
    this.handleSettingAll()
    this.handleFlinkAll()
    this.handleClusterAll()
    this.handleAlertConfigAll()
    this.showtabs()
  },

  methods: {
    ...mapActions(['SetClusterId']),
    showtabs(){
      if(this.$route.query.activeKey!=null){
          this.activeKey = this.$route.query.activeKey
      }
    },
    changeVisble(){
      console.log('---zouguo-')
      this.buttonAddVisiable = false
      this.handleClusterAll()
    },
    handleAdd() {
      this.$router.push({'path': '/flink/setting/add_cluster'})
    },
    handleEditCluster(item) {
      this.SetClusterId(item.id)
      this.$router.push({'path': '/flink/setting/edit_cluster'})
    },
    getOption() {
      return {
        theme: this.ideTheme(),
        language: 'yaml',
        selectOnLineNumbers: false,
        foldingStrategy: 'indentation', // 代码分小段折叠
        overviewRulerBorder: false, // 不要滚动条边框
        autoClosingBrackets: true,
        tabSize: 2, // tab 缩进长度
        readOnly: true,
        inherit: true,
        scrollBeyondLastLine: false,
        lineNumbersMinChars: 5,
        lineHeight: 24,
        automaticLayout: true,
        cursorBlinking: 'line',
        cursorStyle: 'line',
        cursorWidth: 3,
        renderFinalNewline: true,
        renderLineHighlight: 'all',
        quickSuggestionsDelay: 100,  //代码提示延时
        scrollbar: {
          useShadows: false,
          vertical: 'visible',
          horizontal: 'visible',
          horizontalSliderSize: 5,
          verticalSliderSize: 5,
          horizontalScrollbarSize: 15,
          verticalScrollbarSize: 15
        }
      }
    },
    handleCheckExecMode(rule, value, callback) {
      if (value === null || value === undefined || value === '') {
        callback(new Error('Execution Mode is required'))
      } else {
        if (value === 3) {
          checkHadoop().then((resp) => {
            if (resp.data) {
              callback()
            } else {
              callback(new Error('Hadoop environment initialization failed, please check the environment settings'))
            }
          }).catch((err) => {
            callback(new Error('Hadoop environment initialization failed, please check the environment settings'))
          })
        } else {
          callback()
        }
      }
    },

    handleCheckAlertName(rule, alertName, callback) {
      if (alertName === null || alertName === undefined || alertName === '') {
        callback(new Error('Alert Name is required'))
      } else {
        if(!this.alertId){
          existsAlert({'alertName': alertName}).then((resp) => {
            if (!resp.data) {
              callback()
            } else {
              callback(new Error('Alert Name must be unique. The alert name already exists'))
            }
          }).catch((err) => {
            callback(new Error('error happened ,caused by: ' + err))
          })
        }else{
          callback()
        }
      }
    },

    handleChangeAlertType(value) {
      this.alertType = value
    },

    handleEditAlertType(value) {
      this.alertType.push(value)
    },

    handleChangeMode(mode) {
      this.executionMode = mode
    },

    handleSettingAll() {
      all({}).then((resp) => {
        this.settings = resp.data
      })
    },

    handleChangeProcess(value) {
      this.totalItems = value
    },
    handleEdit(setting) {
      if (!setting.editable) {
        setting.submitting = true
      }
      setting.editable = !setting.editable
    },

    handleIsStart(item) {
     /**
      集群刚创建但未启动
      CREATED(0),
      集群已启动
      STARTED(1),
      集群已停止
      STOPED(2);
    */
      return this.optionClusters.starting.get(item.id)
    },

    handleDeployCluser(item){
      this.$swal.fire({
        icon: 'success',
        title: 'The current cluster is starting',
        showConfirmButton: false,
        timer: 2000
      }).then((r) => {
          startCluster({id: item.id}).then((resp)=>{
            if(resp.data.status){
              this.optionClusters.starting.set(item.id,new Date().getTime())
              this.handleMapUpdate('starting')
              this.handleClusterAll()
              this.$swal.fire({
                icon: 'success',
                title: 'The current cluster is started',
                showConfirmButton: false,
                timer: 2000
              })
            } else {
              this.$swal.fire({
                  title: 'Failed',
                  icon: 'error',
                  width: this.exceptionPropWidth(),
                  html: '<pre class="propsException">' + resp.data.msg + '</pre>',
                  showCancelButton: true,
                  confirmButtonColor: '#55BDDDFF',
                  confirmButtonText: 'OK',
                  cancelButtonText: 'Close'
                })
            }
        })
      })
    },

    handleShutdownCluster(item){
      this.$swal.fire({
        icon: 'success',
        title: 'The current cluster is canceling',
        showConfirmButton: false,
        timer: 2000
      }).then((result) => {
        shutdownCluster({id: item.id}).then((resp) => {
          if(resp.data.status){
            this.optionClusters.starting.delete(item.id)
            this.handleMapUpdate('starting')
          }else{
            this.$swal.fire({
              title: 'Failed',
              icon: 'error',
              width: this.exceptionPropWidth(),
              html: '<pre class="propsException">' + resp.data.msg + '</pre>',
              showCancelButton: true,
              confirmButtonColor: '#55BDDDFF',
              confirmButtonText: 'OK',
              cancelButtonText: 'Close'
            })
          }
        })
      })
    },

    handleDelete(item){
      removeCluster({
        id: item.id
      }).then((resp) => {
        if(resp.data.status){
          this.optionClusters.starting.delete(item.id)
          this.handleMapUpdate('starting')
          this.handleClusterAll()
        }
      })
    },

    handleMapUpdate(type) {
      const map = this.optionClusters[type]
      this.optionClusters[type] = new Map(map)
    },

    handleSubmit(setting) {
      setting.submitting = false
      setting.editable = false
      const className = setting.key.replace(/\./g, '_')
      const elem = document.querySelector('.' + className)
      const value = elem.value
      update({
        key: setting.key,
        value: value
      }).then((resp) => {
        this.handleSettingAll()
      })
    },

    handleFlinkFormVisible(flag) {
      this.versionId = null
      this.flinkFormVisible = flag
      this.flinkForm.resetFields()
    },

    handleAlertFormVisible(flag) {
      this.alertId = null
      this.alertFormVisible = flag
      this.alertType = []
      this.dingtalkIsAtAll = false
      this.dingtalkSecretEnable = false
      this.larkIsAtAll = false
      this.larkSecretEnable = false
      this.alertForm.resetFields()
    },

    handleEditFlink(item) {
      this.versionId = item.id
      this.flinkFormVisible = true
      this.$nextTick(() => {
        this.flinkForm.setFieldsValue({
          'flinkName': item.flinkName,
          'flinkHome': item.flinkHome,
          'description': item.description || null
        })
      })
    },

    handleTestAlarm(item){
<<<<<<< HEAD
      console.log('发送测试告警数据：' + JSON.stringify(item))

      sendAlert({'id':item.id}).then(resp=>{
=======
      sendAlert({ id : item.id }).then(resp=>{
>>>>>>> addb74ca
        if (resp.data) {
          this.$swal.fire({
            icon: 'success',
            title: 'Test Alert Config  successful!',
            showConfirmButton: false,
            timer: 2000
          })
<<<<<<< HEAD
        } else {
          this.$swal.fire(
            'The AlertConfig can\'t Trigger,plaese check you Conf',
            'error'
          )
        }
        this.handleAlertConfigAll()
      })
=======
        }
        this.handleAlertConfigAll()
      }).catch(err => {})
>>>>>>> addb74ca
    },

    handleEditAlertConf(item){
      this.alertId = item.id
      this.alertFormVisible = true
      const alertType = this.computeAlertType(item.alertType)
      alertType.forEach((value,i) => {
        this.handleEditAlertType(value)
      })
      var emailParams = {}
      var dingTalkParams = {}
      var weComParams = {}
      var larkParams = {}
      if (alertType.indexOf(1) > -1){
        emailParams = JSON.parse(item.emailParams)
      }
      if (alertType.indexOf(2) > -1) {
        dingTalkParams = JSON.parse(item.dingTalkParams)
        this.dingtalkIsAtAll = dingTalkParams.isAtAll
        this.dingtalkSecretEnable = dingTalkParams.secretEnable
      }
      if (alertType.indexOf(4) > -1) {
        weComParams = JSON.parse(item.weComParams)
      }
      if (alertType.indexOf(16) > -1) {
        larkParams = JSON.parse(item.larkParams)
        this.larkIsAtAll = larkParams.isAtAll
        this.larkSecretEnable = larkParams.secretEnable
      }

      console.log('告警参数：' + JSON.stringify(item))
      this.$nextTick(() => {
        this.alertForm.setFieldsValue({
          'alertName': item.alertName,
          'alertType': alertType,
          'alertEmail': emailParams.contacts,
          'alertDingURL': dingTalkParams.alertDingURL,
          'dingtalkToken': dingTalkParams.token,
          'dingtalkSecretToken': dingTalkParams.secretToken,
          'alertDingUser': dingTalkParams.contacts,
          'dingtalkIsAtAll': dingTalkParams.isAtAll,
          'dingtalkSecretEnable': dingTalkParams.secretEnable,
          'weToken': weComParams.token,
          'larkToken': larkParams.token,
          'larkIsAtAll': larkParams.isAtAll,
          'larkSecretEnable':larkParams.secretEnable,
          'larkSecretToken':larkParams.secretToken
        })
      })
    },

    handleDeleteAlertConf(item) {
      removeAlert({'id': item.id}).then((resp) => {
        if (resp.data) {
          this.$swal.fire({
            icon: 'success',
            title: 'Delete Alert Config  successful!',
            showConfirmButton: false,
            timer: 2000
          })
        } else {
          this.$swal.fire(
            'Failed delete AlertConfig',
            resp['message'].replaceAll(/\[StreamX]/g, ''),
            'error'
          )
        }
        this.handleAlertConfigAll()
      })
    },

    handleClusterFormVisible(flag) {
      this.clusterId = null
      this.flinkClusterVisible = flag
      this.clusterForm.resetFields()
    },
    handleFlinkAll() {
      listFlink({}).then((resp) => {
        this.flinks = resp.data
      })
    },

    handleClusterAll() {
      listCluster({}).then((resp) => {
        this.clusters = resp.data
        let c
        for(c in resp.data){
          const cluster = resp.data[c]
          if(resp.data[c].clusterState === 0){
              this.optionClusters.created.set(cluster.id,new Date().getTime())
          }else if(resp.data[c].clusterState === 1){
              this.optionClusters.starting.set(cluster.id,new Date().getTime())
          }else{
              this.optionClusters.stoped.set(cluster.id,new Date().getTime())
          }
        }
      })
    },


    computeAlertType(level){
        if (level === null) {
            level = 0
        }
        const result = new Array()
        while (level != 0) {
            // 获取最低位的 1
            const code = level & -level
            result.push(code)
            // 将最低位置 0
            level ^= code
        }
        return result
    },

    handleAlertConfigAll() {
      listWithOutPageAlert({}).then((resp) => {
        this.alerts = resp.data
      })
    },

    handleSubmitAlertSetting(e) {
      e.preventDefault()
      this.alertForm.validateFields((err, values) => {
        const param = {
          id: this.alertId,
          alertName: values.alertName,
          userId: storage.get('USER_INFO').userId,
          alertType: eval(values.alertType.join('+')),
          emailParams: {contacts: values.alertEmail},
          dingTalkParams: {
            token: values.dingtalkToken,
            contacts: values.alertDingUser,
            isAtAll: values.dingtalkIsAtAll,
            alertDingURL: values.alertDingURL,
            secretEnable: values.dingtalkSecretEnable,
            secretToken: values.dingtalkSecretToken
          },
          weComParams:{
            token:values.weToken
          },
          larkParams:{
            token: values.larkToken,
            isAtAll: values.larkIsAtAll,
            secretEnable: values.larkSecretEnable,
            secretToken: values.larkSecretToken
          }
        }
        console.log('更新告警参数：' + JSON.stringify(param))
        if (!err) {
          if(!param.id){//添加新告警
            existsAlert({'alertName': param.alertName}).then((resp)=>{
              if(resp.data){
                this.$swal.fire(
                  'Failed create AlertConfig',
                  'alertName ' + param.alertName + ' is already exists!',
                  'error'
                )
              }else{
                addAlert(param).then((resp) => {
                if (!resp.data) {//告警添加失败
                  this.$swal.fire(
                    'Failed create AlertConfig',
                    resp['message'].replaceAll(/\[StreamX]/g, ''),
                    'error'
                  )
                } else {//告警添加成功
                  this.$swal.fire({
                    icon: 'success',
                    title: 'Create AlertConfig successful!',
                    showConfirmButton: false,
                    timer: 2000
                  })
                  this.alertFormVisible = false
                  this.handleAlertConfigAll()
                }
              })
              }
            })
          }else{//根据告警id更新告警参数
            updateAlert(param).then((resp) => {
              if (!resp.data) {//告警更新失败
                this.$swal.fire(
                  'Failed update AlertConfig',
                  resp['message'].replaceAll(/\[StreamX]/g, ''),
                  'error'
                )
              } else {//告警更新成功
                this.$swal.fire({
                  icon: 'success',
                  title: 'Update AlertConfig successful!',
                  showConfirmButton: false,
                  timer: 2000
                })
                this.alertFormVisible = false
                this.handleAlertConfigAll()
              }
            })
          }

        }
      }).catch((err) => {
        callback(new Error('提交表单异常' + err))
      })
      this.alertId = null
    },

    handleSubmitFlink(e) {
      e.preventDefault()
      this.flinkForm.validateFields((err, values) => {
        if (!err) {
          existsEnv({
            id: this.versionId,
            flinkName: values.flinkName,
            flinkHome: values.flinkHome
          }).then((resp) => {
            if (resp.data) {
              if (this.versionId == null) {
                createFlink(values).then((resp) => {
                  if (resp.data) {
                    this.flinkFormVisible = false
                    this.handleFlinkAll()
                  } else {
                    this.$swal.fire(
                      'Failed',
                      resp['message'].replaceAll(/\[StreamX]/g, ''),
                      'error'
                    )
                  }
                })
              } else {
                updateFlink({
                  id: this.versionId,
                  flinkName: values.flinkName,
                  flinkHome: values.flinkHome,
                  description: values.description || null
                }).then((resp) => {
                  if (resp.data) {
                    this.flinkFormVisible = false
                    this.$swal.fire({
                      icon: 'success',
                      title: values.flinkName.concat(' update successful!'),
                      showConfirmButton: false,
                      timer: 2000
                    })
                    this.handleFlinkAll()
                  } else {
                    this.$swal.fire(
                      'Failed',
                      resp['message'].replaceAll(/\[StreamX]/g, ''),
                      'error'
                    )
                  }
                })
              }
            } else {
              if (resp.status === 'error') {
                this.$swal.fire(
                  'Failed',
                  'can no found flink-dist or found multiple flink-dist, FLINK_HOME error.',
                  'error'
                )
              } else {
                this.$swal.fire(
                  'Failed',
                  'flink name is already exists',
                  'error'
                )
              }
            }
          })
        }
      })
    },

    handleSubmitCluster(e) {
      e.preventDefault()
      this.clusterForm.validateFields((err, values) => {
        if (!err) {
          checkCluster({
            id: this.clusterId,
            clusterName: values.clusterName,
            address: values.address
          }).then((resp) => {
            if (resp.data === 'success') {
              if (this.clusterId == null) {
                createCluster({
                  clusterName: values.clusterName,
                  address: values.address,
                  description: values.description || null
                }).then((resp) => {
                  if (resp.data) {
                    this.flinkClusterVisible = false
                    this.handleClusterAll()
                  } else {
                    this.$swal.fire(
                      'Failed',
                      resp['message'].replaceAll(/\[StreamX]/g, ''),
                      'error'
                    )
                  }
                })
              } else {
                updateCluster({
                  id: this.clusterId,
                  clusterName: values.clusterName,
                  address: values.address,
                  description: values.description || null
                }).then((resp) => {
                  if (resp.data) {
                    this.clusterFormVisible = false
                    this.$swal.fire({
                      icon: 'success',
                      title: values.clusterName.concat(' update successful!'),
                      showConfirmButton: false,
                      timer: 2000
                    })
                    this.handleClusterAll()
                  } else {
                    this.$swal.fire(
                      'Failed',
                      resp['message'].replaceAll(/\[StreamX]/g, ''),
                      'error'
                    )
                  }
                })
              }
            } else {
              if (resp.data === 'exists') {
                this.$swal.fire(
                  'Failed',
                  'the cluster name: ' + values.clusterName + ' is already exists,please check',
                  'error'
                )
              } else if (resp.data === 'fail') {
                this.$swal.fire(
                  'Failed',
                  'the address is invalid or connection failure, please check',
                  'error'
                )
              }
            }
          })
        }
      })
    },

    handleFlinkConf(flink) {
      this.flinkConfVisible = true
      this.versionId = flink.id
      this.flinkName = flink.flinkName
      getFlink({id: this.versionId}).then((resp) => {
        this.flinkHome = resp.data.flinkHome
        this.flinkConf = resp.data.flinkConf
        this.handleInitEditor()
      })
    },

    handleInitEditor() {
      if (this.editor == null) {
        this.editor = monaco.editor.create(document.querySelector('#conf'), this.getOption())
        this.$nextTick(() => {
          const elem = document.querySelector('#conf')
          this.handleHeight(elem, 210)
        })
      }
      this.$nextTick(() => {
        this.editor.getModel().setValue(this.flinkConf)
      })
    },

    handleSync() {
      sync({id: this.versionId}).then((resp) => {
        getFlink({id: this.versionId}).then((resp) => {
          this.flinkHome = resp.data.flinkHome
          this.flinkConf = resp.data.flinkConf
          this.handleInitEditor()
        }),
        this.$swal.fire({
          icon: 'success',
          title: this.flinkName.concat(' conf sync successful!'),
          showConfirmButton: false,
          timer: 2000
        })
      })
    },

    handleSetDefault(item) {
      if (item.isDefault) {
        setDefault({id: item.id}).then((resp) => {
          this.$swal.fire({
            icon: 'success',
            title: item.flinkName.concat(' set default successful!'),
            showConfirmButton: false,
            timer: 2000
          })
          this.handleFlinkAll()
        })
      }
    },

    handleSetDingtalkSecretEnable(checked) {
      this.dingtalkSecretEnable = checked
    },

    handleSetLarkSecretEnable(checked) {
      this.larkSecretEnable = checked
    },

    handleDingtalkIsAtAll(checked) {
      this.dingtalkIsAtAll = checked
    },

    handleLarkIsAtAll(checked) {
      this.larkIsAtAll = checked
    },

    handleCloseConf() {
      this.flinkConfVisible = false
    },

    handleHeight(elem, h) {
      const height = document.documentElement.offsetHeight || document.body.offsetHeight
      $(elem).css('height', (height - h) + 'px')
    },

    handleSwitch(setting) {
      update({
        key: setting.key,
        value: setting.value !== 'true'
      }).then((resp) => {
        this.handleSettingAll()
      })
    }
  },

  watch: {
    myTheme() {
      if (this.editor != null) {
        this.editor.updateOptions({
          theme: this.ideTheme()
        })
      }
    }
  },

}
</script>

<style lang="less">
@import "View";

.ant-divider-inner-text {
  .svg-icon-middle {
    vertical-align: top;
  }
}
</style><|MERGE_RESOLUTION|>--- conflicted
+++ resolved
@@ -283,11 +283,7 @@
                     size="large"
                     style="margin-left: 3px"
                     class="control-button ctl-btn-color">
-<<<<<<< HEAD
-                    <svg-icon role="img" name="testalarm" size="middle"/>
-=======
                     <a-icon type="thunderbolt" />
->>>>>>> addb74ca
                   </a-button>
                 </a-tooltip>
                 <a-tooltip title="Edit Alert Config">
@@ -1282,13 +1278,7 @@
     },
 
     handleTestAlarm(item){
-<<<<<<< HEAD
-      console.log('发送测试告警数据：' + JSON.stringify(item))
-
-      sendAlert({'id':item.id}).then(resp=>{
-=======
       sendAlert({ id : item.id }).then(resp=>{
->>>>>>> addb74ca
         if (resp.data) {
           this.$swal.fire({
             icon: 'success',
@@ -1296,20 +1286,9 @@
             showConfirmButton: false,
             timer: 2000
           })
-<<<<<<< HEAD
-        } else {
-          this.$swal.fire(
-            'The AlertConfig can\'t Trigger,plaese check you Conf',
-            'error'
-          )
-        }
-        this.handleAlertConfigAll()
-      })
-=======
         }
         this.handleAlertConfigAll()
       }).catch(err => {})
->>>>>>> addb74ca
     },
 
     handleEditAlertConf(item){
