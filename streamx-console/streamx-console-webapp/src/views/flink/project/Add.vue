<template>
  <a-card
    :body-style="{padding: '24px 32px'}"
    :bordered="false">
    <a-form
      @submit="handleSubmit"
      :form="form">
      <a-form-item
        label="Project Name"
        :label-col="{lg: {span: 5}, sm: {span: 7}}"
        :wrapper-col="{lg: {span: 16}, sm: {span: 17} }">
        <a-input
          type="text"
          placeholder="the project name"
          v-decorator="['name',{ rules: [{ validator: handleCheckName,required: true}]}]" />
      </a-form-item>

      <a-form-item
        label="Project Type"
        :label-col="{lg: {span: 5}, sm: {span: 7}}"
        :wrapper-col="{lg: {span: 16}, sm: {span: 17} }">
        <a-select
          show-search
          option-filter-prop="children"
          :filter-option="filterOption"
          placeholder="the project type"
          ref="types"
          @change="handleType"
          v-decorator="[ 'type', {rules: [{ required: true, message: 'Project Type is required'}]} ]">
          <a-select-option
            v-for="p in options.types"
            :disabled="p.id === 2"
            :key="p.id"
            :value="p.id">
            {{ p.name }}
          </a-select-option>
        </a-select>
      </a-form-item>

      <a-form-item
        label="CVS"
        :label-col="{lg: {span: 5}, sm: {span: 7}}"
        :wrapper-col="{lg: {span: 16}, sm: {span: 17} }">
        <a-select
          show-search
          option-filter-prop="children"
          :filter-option="filterOption"
          placeholder="CVS"
          ref="repository"
          @change="handleResp"
          v-decorator="[ 'repository', {rules: [{ required: true, message: 'CVS is required'}]} ]">
          <a-select-option
            v-for="p in options.repository"
            :disabled="p.id === 2"
            :key="p.id"
            :value="p.id">
            {{ p.name }}
          </a-select-option>
        </a-select>
      </a-form-item>
      <div v-if="repository!=3">
        <a-form-item
          label="Repository URL"
          :label-col="{lg: {span: 5}, sm: {span: 7}}"
          :wrapper-col="{lg: {span: 16}, sm: {span: 17} }">
          <a-input
            type="text"
            placeholder="The Repository URL for this project"
            @change="handleSchema"
            @blur="handleBranches"
            v-decorator="['url',{ rules: [{ required: true, message: 'Repository URL is required'} ]}]" />
        </a-form-item>

<<<<<<< HEAD
        <a-form-item
          label="UserName"
          :label-col="{lg: {span: 5}, sm: {span: 7}}"
          :wrapper-col="{lg: {span: 16}, sm: {span: 17} }">
          <a-input
            type="text"
            placeholder="UserName for this project"
            @blur="handleBranches"
            v-decorator="['username']" />
        </a-form-item>

        <a-form-item
          label="Password"
          :label-col="{lg: {span: 5}, sm: {span: 7}}"
          :wrapper-col="{lg: {span: 16}, sm: {span: 17} }">
          <a-input
            type="password"
            @blur="handleBranches"
            placeholder="Password for this project"
            v-decorator="['password']" />
        </a-form-item>

        <a-form-item
          label="Branches"
          :label-col="{lg: {span: 5}, sm: {span: 7}}"
          :wrapper-col="{lg: {span: 16}, sm: {span: 17} }">
          <a-select
            show-search
            placeholder="Select a branche"
            option-filter-prop="children"
            :filter-option="filterOption"
            allow-clear
            v-decorator="['branches',{ rules: [{ required: true } ]}]">
            <a-select-option
              v-for="(k ,i) in brancheList"
              :key="i"
              :value="k">
              {{ k }}
            </a-select-option>
          </a-select>
        </a-form-item>
=======
      <a-form-item
        label="Repository URL"
        :label-col="{lg: {span: 5}, sm: {span: 7}}"
        :wrapper-col="{lg: {span: 16}, sm: {span: 17} }">
        <a-input
          type="text"
          placeholder="The Repository URL for this project"
          @change="handleSchema"
          v-decorator="['url',{ rules: [{ required: true, message: 'Repository URL is required'} ]}]" />
      </a-form-item>

      <a-form-item
        label="UserName"
        :label-col="{lg: {span: 5}, sm: {span: 7}}"
        :wrapper-col="{lg: {span: 16}, sm: {span: 17} }">
        <a-input
          type="text"
          placeholder="UserName for this project"
          v-decorator="['userName']" />
      </a-form-item>

      <a-form-item
        label="Password"
        :label-col="{lg: {span: 5}, sm: {span: 7}}"
        :wrapper-col="{lg: {span: 16}, sm: {span: 17} }">
        <a-input
          type="password"
          placeholder="Password for this project"
          v-decorator="['password']" />
      </a-form-item>
>>>>>>> 9ae2660a

        <a-form-item
          label="POM"
          :label-col="{lg: {span: 5}, sm: {span: 7}}"
          :wrapper-col="{lg: {span: 16}, sm: {span: 17} }">
          <a-input
            type="text"
            placeholder="By default,lookup pom.xml in root path,You can manually specify the module to compile pom.xml"
            v-decorator="['pom',{ rules: [{ message: 'Specifies the module to compile pom.xml If it is not specified, it is found under the root path pom.xml' } ]}]" />
        </a-form-item>
      </div>
      <a-form-item
        label="Jar"
        :label-col="{lg: {span: 5}, sm: {span: 7}}"
<<<<<<< HEAD
        :wrapper-col="{lg: {span: 16}, sm: {span: 17} }"
        v-if="repository==3">
        <a-upload-dragger
          name="file"
          :multiple="true"
          @change="handleUploadJar"
          :showUploadList="loading"
          :customRequest="handleCustomRequest"
          :beforeUpload="handleBeforeUpload">
          <div style="height: 266px">
            <p
              class="ant-upload-drag-icon"
              style="padding-top: 40px">
              <a-icon
                type="inbox"
                :style="{ fontSize: '70px' }"/>
            </p>
            <p
              class="ant-upload-text"
              style="height: 45px">
              Click or drag jar to this area to upload
            </p>
            <p
              class="ant-upload-hint"
              style="height: 45px">
              Support for a single or bulk upload. You can upload a local jar here to support for current Job.
            </p>
          </div>
        </a-upload-dragger>
        <div
          v-if="uploadJars.length > 0"
          class="dependency-box">
          <a-alert
            class="dependency-item"
            v-for="(value, index) in uploadJars"
            :key="`upload_jars_${index}`"
            type="info"
            closable>
            <template slot="message">
              <span><a-tag class="tag-dependency" color="#108ee9">JAR</a-tag>{{ value }}</span>
              <a-icon type="close" class="icon-close" @click="handleRemoveJar(value)"/>
            </template>
          </a-alert>
        </div>
=======
        :wrapper-col="{lg: {span: 16}, sm: {span: 17} }">
        <a-select
          show-search
          placeholder="Select a branche"
          option-filter-prop="children"
          :filter-option="filterOption"
          allow-clear
          @click.native="handleBranches"
          v-decorator="['branches',{ rules: [{ required: true } ]}]">
          <a-select-option
            v-for="(k ,i) in brancheList"
            :key="i"
            :value="k">
            {{ k }}
          </a-select-option>
        </a-select>
>>>>>>> 9ae2660a
      </a-form-item>
      <a-form-item
        label="Build Argument"
        :label-col="{lg: {span: 5}, sm: {span: 7}}"
        :wrapper-col="{lg: {span: 16}, sm: {span: 17} }">
        <a-textarea
          rows="2"
          name="buildArgs"
          placeholder="Build Argument, e.g: -Pprod"
          v-decorator="['buildArgs']" />
      </a-form-item>

      <a-form-item
        label="Description"
        :label-col="{lg: {span: 5}, sm: {span: 7}}"
        :wrapper-col="{lg: {span: 16}, sm: {span: 17} }">
        <a-textarea
          rows="4"
          name="description"
          placeholder="Description for this project"
          v-decorator="['description']" />
      </a-form-item>

      <a-form-item
        :wrapper-col="{ span: 24 }"
        style="text-align: center">
        <a-button
          @click="handleGoBack">
          Back
        </a-button>
        <a-button
          html-type="submit"
          type="primary"
          style="margin-left: 15px">
          Submit
        </a-button>
      </a-form-item>
    </a-form>
  </a-card>
</template>

<script>

import { create,branches,gitcheck,exists } from '@api/project'
import { uploadAddProject} from '@api/application'
export default {
  name: 'BaseForm',
  data () {
    return {
      brancheList: [],
      searchBranche: false,
      cvs:'',
      uploadJars:[],
      dependencyJar:new Map(),
      loading:false,
      options: {
        repository: [
          { id: 1, name: 'GitHub/GitLab', default: true },
          { id: 2, name: 'Subversion', default: false },
          { id: 3, name: 'Jar', default: false }
        ],
        types: [
          {id: 1, name: 'apache flink',default: true },
          {id: 2, name: 'apache spark',default: false }
        ]
      }
    }
  },

  beforeMount () {
    this.form = this.$form.createForm(this)
  },
  methods: {
    handleRemoveJar(jar) {
      this.dependencyJar.delete(jar)
      const jars=[]
      this.dependencyJar.forEach((v, k, item) => {
        jars.push(v)
      })
      this.uploadJars = jars
    },
    handleUploadJar(info) {
      const status = info.file.status
      if (status === 'done') {
        this.loading = false
      } else if (status === 'error') {
        this.loading = false
        this.$message.error(`${info.file.name} file upload failed.`)
      }
    },
    handleCustomRequest(data) {
        const formData = new FormData()
        formData.append('file', data.file)
        formData.append('repository', this.repository)
        formData.append('name', this.form.getFieldValue('name'))
        uploadAddProject(formData).then((resp) => {
          this.loading = false
          if(resp.status=='success'){
            this.dependencyJar.set(data.file.name, data.file.name)
            const jars=[]
            this.dependencyJar.forEach((v, k, item) => {
              jars.push(v)
            })
            this.uploadJars = jars
          }

        }).catch((error) => {
          this.$message.error(error.message)
          this.loading = false
        })
    },
    handleBeforeUpload(file) {
      if (file.type !== 'application/java-archive') {
        if (!/\.(jar|JAR)$/.test(file.name)) {
          this.loading = false
          this.$message.error('Only jar files can be uploaded! please check your file.')
          return false
        }
      }
      this.loading = true
      return true
    },
    filterOption (input, option) {
      return option.componentOptions.children[0].text.toLowerCase().indexOf(input.toLowerCase()) >= 0
    },

    handleResp (selected) {
      this.repository = selected
    },

    handleType (selected) {
      this.types = selected
    },

    handleSchema () {
      console.log(this.url)
    },

    handleCheckName(rule, value, callback) {
      if (value === null || value === undefined || value === '') {
        callback(new Error('The Project Name is required'))
      } else {
        exists({ name: value }).then((resp) => {
          const flag = resp.data
          if (flag) {
            callback(new Error('The Project Name is already exists. Please check'))
          } else {
            callback()
          }
        })
      }
    },

    // handler
    handleSubmit: function (e) {
      e.preventDefault()
      this.form.validateFields((err, values) => {
        if (!err) {
          if(this.repository==3){
            create({
              name: values.name,
              url: values.url,
              repository: values.repository,
              type: values.type,
              branches: values.branches,
              username: values.username,
              password: values.password,
              pom: values.pom,
              description: values.description
            }).then((resp) => {
              const created = resp.data
              if (created) {
                this.$router.push({ path: '/flink/project' })
              } else {
                this.$swal.fire(
                  'Failed',
                  'Project save failed ..>﹏<.. <br><br>' + resp['message'],
                  'error'
                )
              }
            }).catch((error) => {
              this.$message.error(error.message)
            })
            return
          }
          gitcheck({
            url: values.url,
            branches: values.branches,
            userName: values.userName || null,
            password: values.password || null,
          }).then((resp) => {
            if ( resp.data === 0 ) {
              if (this.brancheList.length === 0) {
                this.handleBranches()
              }
              if (this.brancheList.indexOf(values.branches) === -1) {
                this.$swal.fire(
                  'Failed',
                  'branch [' + values.branches + '] does not exist<br>or authentication error,please check',
                  'error'
                )
              } else {
                create({
                  name: values.name,
                  url: values.url,
                  repository: values.repository,
                  type: values.type,
                  branches: values.branches,
                  userName: values.userName,
                  password: values.password,
                  pom: values.pom,
                  buildArgs: values.buildArgs,
                  description: values.description
                }).then((resp) => {
                  const created = resp.data
                  if (created) {
                    this.$router.push({ path: '/flink/project' })
                  } else {
                    this.$swal.fire(
                      'Failed',
                      'Project save failed ..>﹏<.. <br><br>' + resp['message'],
                      'error'
                    )
                  }
                }).catch((error) => {
                  this.$message.error(error.message)
                })
              }
            } else {
              this.$swal.fire(
                'Failed',
                (resp.data === 1?
                  'not authorized ..>﹏<.. <br><br> userName and password is required'
                  : 'authentication error ..>﹏<.. <br><br> please check userName and password'
                ),
                'error'
              )
            }
          })
        }
      })
    },

    handleBranches() {
      this.searchBranche = true
      const form = this.form
      const url = form.getFieldValue('url')
      if (url) {
        const userName = form.getFieldValue('userName') || null
        const password = form.getFieldValue('password') || null
        const userNull = userName === null || userName === undefined || userName === ''
        const passNull = password === null || password === undefined || password === ''
        if ( (userNull && passNull) || (!userNull && !passNull) ) {
          branches({
            url: url,
            userName: userName ,
            password: password
          }).then((resp) => {
            this.brancheList = resp.data
            this.searchBranche = false
          }).catch((error) => {
            this.searchBranche = false
            this.$message.error(error.message)
          })
        }
      }
    },

    handleGoBack () {
      this.$router.go(-1)
    }
  }
}
</script>

<style scoped>
.ant-list-item-meta-description {
  margin-left: 20px;
}

.ant-list-item-content {
  margin-right: 20px;
}

.conf_item {
  margin-bottom: 0px;
}

.conf-desc {
  color: darkgrey;
  margin-bottom: 0px
}

.conf-switch {
  color: darkgrey;
  margin-left: 5px;
}

.ant-input-number {
  width: 100%;
}

.ant-form-explain {
  margin-top: -5px;
}
</style><|MERGE_RESOLUTION|>--- conflicted
+++ resolved
@@ -71,7 +71,6 @@
             v-decorator="['url',{ rules: [{ required: true, message: 'Repository URL is required'} ]}]" />
         </a-form-item>
 
-<<<<<<< HEAD
         <a-form-item
           label="UserName"
           :label-col="{lg: {span: 5}, sm: {span: 7}}"
@@ -89,7 +88,6 @@
           :wrapper-col="{lg: {span: 16}, sm: {span: 17} }">
           <a-input
             type="password"
-            @blur="handleBranches"
             placeholder="Password for this project"
             v-decorator="['password']" />
         </a-form-item>
@@ -113,38 +111,6 @@
             </a-select-option>
           </a-select>
         </a-form-item>
-=======
-      <a-form-item
-        label="Repository URL"
-        :label-col="{lg: {span: 5}, sm: {span: 7}}"
-        :wrapper-col="{lg: {span: 16}, sm: {span: 17} }">
-        <a-input
-          type="text"
-          placeholder="The Repository URL for this project"
-          @change="handleSchema"
-          v-decorator="['url',{ rules: [{ required: true, message: 'Repository URL is required'} ]}]" />
-      </a-form-item>
-
-      <a-form-item
-        label="UserName"
-        :label-col="{lg: {span: 5}, sm: {span: 7}}"
-        :wrapper-col="{lg: {span: 16}, sm: {span: 17} }">
-        <a-input
-          type="text"
-          placeholder="UserName for this project"
-          v-decorator="['userName']" />
-      </a-form-item>
-
-      <a-form-item
-        label="Password"
-        :label-col="{lg: {span: 5}, sm: {span: 7}}"
-        :wrapper-col="{lg: {span: 16}, sm: {span: 17} }">
-        <a-input
-          type="password"
-          placeholder="Password for this project"
-          v-decorator="['password']" />
-      </a-form-item>
->>>>>>> 9ae2660a
 
         <a-form-item
           label="POM"
@@ -159,7 +125,6 @@
       <a-form-item
         label="Jar"
         :label-col="{lg: {span: 5}, sm: {span: 7}}"
-<<<<<<< HEAD
         :wrapper-col="{lg: {span: 16}, sm: {span: 17} }"
         v-if="repository==3">
         <a-upload-dragger
@@ -204,24 +169,6 @@
             </template>
           </a-alert>
         </div>
-=======
-        :wrapper-col="{lg: {span: 16}, sm: {span: 17} }">
-        <a-select
-          show-search
-          placeholder="Select a branche"
-          option-filter-prop="children"
-          :filter-option="filterOption"
-          allow-clear
-          @click.native="handleBranches"
-          v-decorator="['branches',{ rules: [{ required: true } ]}]">
-          <a-select-option
-            v-for="(k ,i) in brancheList"
-            :key="i"
-            :value="k">
-            {{ k }}
-          </a-select-option>
-        </a-select>
->>>>>>> 9ae2660a
       </a-form-item>
       <a-form-item
         label="Build Argument"
