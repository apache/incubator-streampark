import axios from 'axios'
import $qs from 'qs'
import notification from 'ant-design-vue/es/notification'
import {INVALID, TOKEN} from '@/store/mutation-types'
import storage from '@/utils/storage'
import store from '@/store'
import moment from 'moment'
import {message, Modal} from 'ant-design-vue'

import {baseUrl} from '@/api/baseUrl'

const http = axios.create({
    baseURL: baseUrl(),
    withCredentials: false,
    timeout: 1000 * 10, // 请求超时时间
    responseType: 'json',
    validateStatus(status) {
        // 200 外的状态码都认定为失败
        return status === 200
    }
})

// request interceptor
http.interceptors.request.use(config => {
    const expire = store.getters.expire
    const now = moment().format('YYYYMMDDHHmmss')
    // 让token早10秒种过期，提升“请重新登录”弹窗体验
    if (now - expire >= -10) {
        Modal.error({
            title: 'Sign in expired',
            content: 'Sorry, Sign in has expired. Please Sign in again',
            okText: 'Sign in',
            mask: false,
            onOk: () => {
                return new Promise((resolve, reject) => {
                    storage.clear()
                    location.reload()
                })
            }
        })
    }
    config.headers = {
        'X-Requested-With': 'XMLHttpRequest',
        'Content-Type': config.headers['Content-Type'] || 'application/x-www-form-urlencoded; charset=UTF-8',
        'Access-Control-Allow-Origin': '*'
    }
    const token = storage.get(TOKEN)
    if (token) {
        config.headers['Authorization'] = token
    }
    config.transformRequest = [function (data) {
        // 在请求之前对data传参进行格式转换
        if (data.sortField && data.sortOrder) {
            data.sortOrder = data.sortOrder === 'descend' ? 'desc' : 'asc'
        } else {
            delete data.sortField
            delete data.sortOrder
        }
        if (config.method === 'get') {
            data = { params: data }
        } else if (config.method === 'delete') {
            data = { data: $qs.stringify(data) }
<<<<<<< HEAD
        } else if (config.type !== 'upload') {
            data = $qs.stringify(data)
=======
        } else if (config.headers['Content-Type'] !== 'multipart/form-data') {
          data = $qs.stringify(data)
>>>>>>> 16fee3a9
        }
        return data
    }]
    return config
}, error => {
    return Promise.reject(error)
})

// response interceptor
http.interceptors.response.use((response) => {
    return response.data
}, error => {
    if (error.response) {
        const errorMessage = error.response.data === null ? 'System error，Please contact the administrator' : error.response.data.message
        switch (error.response.status) {
            case 404:
                notification.error({
                    message: 'Sorry, resource not found',
                    duration: 4
                })
                break
            case 403:
            case 401:
                //避免在某些页面有密集的ajax请求数据时反复的弹窗
                if (!storage.get(INVALID, false)) {
                    storage.set(INVALID, true)
                    notification.warn({
                        message: 'Sorry, you can\'t access. May be because you don\'t have permissions or the Sign In is invalid',
                        duration: 4
                    })
                    store.dispatch('SignOut', {}).then((resp) => {
                        storage.clear()
                        location.reload()
                    })
                }
                break
            default:
                notification.error({
                    message: errorMessage,
                    duration: 4
                })
                break
        }
    }
    return Promise.reject(error)
})

const respBlob = (content, fileName) => {
    const blob = new Blob([content])
    fileName = fileName || `${new Date().getTime()}_export.xlsx`
    if ('download' in document.createElement('a')) {
        const link = document.createElement('a')
        link.download = fileName
        link.style.display = 'none'
        link.href = URL.createObjectURL(blob)
        document.body.appendChild(link)
        link.click()
        URL.revokeObjectURL(link.href)
        document.body.removeChild(link)
    } else {
        navigator.msSaveBlob(blob, fileName)
    }
}

const blobTimeout = 1000 * 60 * 10
export default {
    get (url, data = {}) {
        return http.get(url, data)
    },
    post (url, data = {}) {
        return http.post(url, data)
    },
    put (url, data = {}) {
        return http.put(url, data)
    },
    delete (url, params = {}) {
        return http.delete(url, params)
    },
    patch (url, data = {}) {
        return http.patch(url, data)
    },
    download (url, params, filename) {
        message.loading('File transfer in progress')
        return http.post(url, params, {
            responseType: 'blob',
            timeout: blobTimeout // 上传文件超时10分钟
        }).then((resp) => {
            respBlob(resp, filename)
        }).catch((r) => {
            console.error(r)
            message.error('下载失败')
        })
    },
    upload (url, params) {
        return http.post(url, params, {
            headers: {
                'Content-Type': 'multipart/form-data'
            },
            type: 'upload',
            timeout: blobTimeout // 上传文件超时10分钟
        })
    },
    export (url, params = {}, blobCallback, msg) {
        if (blobCallback == null) {
            blobCallback = respBlob
        }
        msg = msg == null ? {} : msg
        message.loading(msg.loading || '导入文件中...')
        return http.post(url, params, {
            responseType: 'blob'
        }).then((resp) => {
            blobCallback(resp)
        }).catch((r) => {
            console.error(r)
            message.error(msg.error || '导出文件失败!')
        })
    },

}<|MERGE_RESOLUTION|>--- conflicted
+++ resolved
@@ -60,13 +60,8 @@
             data = { params: data }
         } else if (config.method === 'delete') {
             data = { data: $qs.stringify(data) }
-<<<<<<< HEAD
-        } else if (config.type !== 'upload') {
-            data = $qs.stringify(data)
-=======
         } else if (config.headers['Content-Type'] !== 'multipart/form-data') {
           data = $qs.stringify(data)
->>>>>>> 16fee3a9
         }
         return data
     }]
