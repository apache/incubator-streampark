--- conflicted
+++ resolved
@@ -1,9 +1,5 @@
 # Node
 node_modules/
 dist/
-<<<<<<< HEAD
 node/
-=======
-node/
-package-lock.json
->>>>>>> 2c756a3e
+package-lock.json