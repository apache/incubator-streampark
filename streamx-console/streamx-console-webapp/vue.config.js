/*
 * Copyright (c) 2019 The StreamX Project
 * <p>
 * Licensed to the Apache Software Foundation (ASF) under one
 * or more contributor license agreements. See the NOTICE file
 * distributed with this work for additional information
 * regarding copyright ownership. The ASF licenses this file
 * to you under the Apache License, Version 2.0 (the
 * "License"); you may not use this file except in compliance
 * with the License. You may obtain a copy of the License at
 * <p>
 * http://www.apache.org/licenses/LICENSE-2.0
 * <p>
 * Unless required by applicable law or agreed to in writing,
 * software distributed under the License is distributed on an
 * "AS IS" BASIS, WITHOUT WARRANTIES OR CONDITIONS OF ANY
 * KIND, either express or implied. See the License for the
 * specific language governing permissions and limitations
 * under the License.
 */

const path = require('path')
const webpack = require('webpack')
const MonacoWebpackPlugin = require('monaco-editor-webpack-plugin')

const ThemeColorReplacer = require('webpack-theme-color-replacer')
const {getThemeColors, modifyVars} = require('./src/utils/themeUtil')
const {resolveCss} = require('./src/utils/theme-color-replacer-extend')
const isProd = process.env.NODE_ENV === 'production'

function resolve (dir) {
  return path.join(__dirname, dir)
}

// vue.config.js
module.exports = {

  devServer: {
<<<<<<< HEAD
    // development server port 8000
    port: 10000,
    proxy: {
      '/api': {
        target: 'http://172.16.1.192:10000/',
        ws: false,
        changeOrigin: true,
        pathRewrite: { '^/api': '' }
      }
    }
=======
    port: process.env['VUE_APP_PORT']
>>>>>>> b0f87c70
  },

  pluginOptions: {
    'style-resources-loader': {
      preProcessor: 'less',
      patterns: [path.resolve(__dirname, './src/theme/theme.less')],
    }
  },

  configureWebpack: {

    resolve : {
      alias: {
        'jQuery':	path.join(__dirname, 'node_modules', 'jquery')
      }
    },

    plugins: [
      // Ignore all locale files of moment.js
      new webpack.IgnorePlugin({
        resourceRegExp: /^\.\/locale$/,
        contextRegExp: /moment$/
      }),

      new webpack.ProvidePlugin({
        $: 'jquery',
        jQuery: 'jquery',
        'windows.jQuery': 'jquery',
      }),
      new MonacoWebpackPlugin(),
      new ThemeColorReplacer({
        fileName: 'css/theme-colors-[contenthash:8].css',
        matchColors: getThemeColors(),
        injectCss: true,
        resolveCss
      }),
      new webpack.DefinePlugin({
        'process.env.NODE_VIEW': JSON.stringify(process.env.NODE_VIEW)
      }),
    ]
  },

  chainWebpack: (config) => {
    config.resolve.alias
      .set('@$', resolve('src'))
      .set('@api', resolve('src/api'))
      .set('@assets', resolve('src/assets'))
      .set('@comp', resolve('src/components'))
      .set('@views', resolve('src/views'))
      .set('@layout', resolve('src/layout'))
      .set('@static', resolve('src/static'))

    const svgRule = config.module.rule('svg')
    svgRule.uses.clear()
    svgRule
      .oneOf('inline')
      .resourceQuery(/inline/)
      .use('vue-svg-icon-loader')
      .loader('vue-svg-icon-loader')
      .end()
      .end()
      .oneOf('external')
      .use('file-loader')
      .loader('file-loader')
      .options({
        name: 'assets/[name].[hash:8].[ext]'
      })

    // 生产环境下关闭css压缩的 colormin 项，因为此项优化与主题色替换功能冲突
    if (isProd) {
      config.plugin('optimize-css')
        .tap(args => {
          args[0].cssnanoOptions.preset[1].colormin = false
          return args
        })
    }
  },

  css: {
    loaderOptions: {
      less: {
        lessOptions: {
          modifyVars: modifyVars(),
          javascriptEnabled: true
        }
      }
    }
  },

  lintOnSave: undefined,
  // babel-loader no-ignore node_modules/*
  transpileDependencies: [],
  publicPath: '/',
  productionSourceMap: false
}<|MERGE_RESOLUTION|>--- conflicted
+++ resolved
@@ -36,20 +36,7 @@
 module.exports = {
 
   devServer: {
-<<<<<<< HEAD
-    // development server port 8000
-    port: 10000,
-    proxy: {
-      '/api': {
-        target: 'http://172.16.1.192:10000/',
-        ws: false,
-        changeOrigin: true,
-        pathRewrite: { '^/api': '' }
-      }
-    }
-=======
     port: process.env['VUE_APP_PORT']
->>>>>>> b0f87c70
   },
 
   pluginOptions: {
@@ -85,10 +72,7 @@
         matchColors: getThemeColors(),
         injectCss: true,
         resolveCss
-      }),
-      new webpack.DefinePlugin({
-        'process.env.NODE_VIEW': JSON.stringify(process.env.NODE_VIEW)
-      }),
+      })
     ]
   },
 
@@ -144,4 +128,4 @@
   transpileDependencies: [],
   publicPath: '/',
   productionSourceMap: false
-}+}
