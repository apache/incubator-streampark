--- conflicted
+++ resolved
@@ -62,166 +62,4 @@
   fi
 fi
 
-<<<<<<< HEAD
-#check java exists.
-$RUNJAVA >/dev/null 2>&1
-
-if [[ $? -ne 1 ]];then
-  echo_r "ERROR: java is not install,please install java first!"
-  exit 1;
-fi
-
-# Add on extra jar files to CLASSPATH
-# shellcheck disable=SC2236
-if [[ ! -z "$CLASSPATH" ]] ; then
-  CLASSPATH="$CLASSPATH":
-fi
-CLASSPATH="$CLASSPATH"
-
-# Bugzilla 37848: When no TTY is available, don't output to console
-have_tty=0
-# shellcheck disable=SC2006
-if [[ "`tty`" != "not a tty" ]]; then
-    have_tty=1
-fi
-
-# Bugzilla 37848: When no TTY is available, don't output to console
-have_tty=0
-# shellcheck disable=SC2006
-if [[ "`tty`" != "not a tty" ]]; then
-    have_tty=1
-fi
-
-# For Cygwin, switch paths to Windows format before running java
-if ${cygwin}; then
-  # shellcheck disable=SC2006
-  JAVA_HOME=`cygpath --absolute --windows "$JAVA_HOME"`
-  # shellcheck disable=SC2006
-  JRE_HOME=`cygpath --absolute --windows "$JRE_HOME"`
-  # shellcheck disable=SC2006
-  APP_HOME=`cygpath --absolute --windows "$APP_HOME"`
-  # shellcheck disable=SC2006
-  APP_BASE=`cygpath --absolute --windows "$APP_BASE"`
-  # shellcheck disable=SC2006
-  CLASSPATH=`cygpath --path --windows "$CLASSPATH"`
-fi
-
-# ----- Execute The Requested Command -----------------------------------------
-
-# Bugzilla 37848: only output this if we have a TTY
-if [[ ${have_tty} -eq 1 ]]; then
-  echo_w "Using APP_BASE:   $APP_BASE"
-  echo_w "Using APP_HOME:   $APP_HOME"
-  if [[ "$1" = "debug" ]] ; then
-    echo_w "Using JAVA_HOME:   $JAVA_HOME"
-  else
-    echo_w "Using JRE_HOME:   $JRE_HOME"
-  fi
-  # shellcheck disable=SC2236
-  if [[ ! -z "$APP_PID" ]]; then
-    echo_w "Using APP_PID:   $APP_PID"
-  fi
-fi
-
-if [[ $# -eq 0 ]]; then
-  #default application.yml
-  PROPER="${APP_CONF}/application.yml"
-  if [[ ! -f "$PROPER" ]] ; then
-     PROPER="${APP_CONF}/application.properties"
-      if [[ ! -f "$PROPER" ]] ; then
-        echo_r "Usage: properties file (application.properties|application.yml) not found! ";
-      else
-        echo_g "Usage: properties file:application.properties ";
-      fi
-  else
-     echo_g "Usage: properties file:application.yml ";
-  fi
-else
-  #Solve the path problem, arbitrary path, ignore prefix, only take the content after conf/
-  PROPER=$(echo "$1"|awk -F 'conf/' '{print $2}')
-  PROPER=${APP_CONF}/$PROPER
-fi
-
-# shellcheck disable=SC2126
-ymlFile=$(echo "${PROPER}"|grep "\.yml$"|wc -l)
-if [[ $ymlFile -eq 1 ]]; then
-   #source yaml.sh
-    # shellcheck disable=SC1090
-    source "${APP_BIN}"/yaml.sh
-    yaml_get "${PROPER}"
-    # shellcheck disable=SC2046
-    # shellcheck disable=SC2116
-    # shellcheck disable=SC2154
-    PROFILE=$(echo "${spring_profiles_active}")
-    if [[ ! "${PROFILE}" == "" ]];then
-      PROFILE="${APP_CONF}/application-${PROFILE}.yml"
-      PROPER="${PROFILE},${PROPER}"
-    fi
-else
-    PROFILE=$(grep 'spring.profiles.active' "${PROPER}" | grep -v '^#' | awk -F'=' '{print $2}')
-    if [[ ! "${PROFILE}" == "" ]];then
-      PROPER="${APP_CONF}/application-${PROFILE}.properties"
-      PROPER="${PROFILE},${PROPER}"
-    fi
-fi
-
-if [ "${HADOOP_HOME}"x != ""x ]; then
-  echo_w "Using HADOOP_HOME:   ${HADOOP_HOME}"
-fi
-
-#
-# classpath options:
-# 1): java env (lib and jre/lib)
-# 2): Streamx
-# 3): hadoop conf
-
-APP_CLASSPATH=".:${JAVA_HOME}/lib:${JAVA_HOME}/jre/lib"
-# shellcheck disable=SC2206
-# shellcheck disable=SC2010
-JARS=$(ls "$APP_LIB"/*.jar | grep -v "$APP_LIB/streamx-flink-shims_.*.jar$")
-# shellcheck disable=SC2128
-for jar in $JARS;do
-   APP_CLASSPATH=$APP_CLASSPATH:$jar
-done
-
-if [[ -n "${HADOOP_CONF_DIR}" ]] && [[ -d "${HADOOP_CONF_DIR}" ]]; then
-  echo_r "Using HADOOP_CONF_DIR:   ${HADOOP_CONF_DIR}"
-  APP_CLASSPATH+=":${HADOOP_CONF_DIR}"
-else
-  APP_CLASSPATH+=":${HADOOP_HOME}/etc/hadoop"
-fi
-
-PARAM_CLI="com.streamxhub.streamx.flink.core.scala.conf.ParameterCli"
-# shellcheck disable=SC2034
-# shellcheck disable=SC2006
-vmOption=`$RUNJAVA -cp "$APP_CLASSPATH" $PARAM_CLI --vmopt`
-# StreamX main
-MAIN="com.streamxhub.streamx.console.StreamXConsole"
-
-JAVA_OPTS="""
-$vmOption
--ea
--server
--Xms1024m
--Xmx1024m
--Xmn256m
--XX:NewSize=100m
--XX:+UseConcMarkSweepGC
--XX:CMSInitiatingOccupancyFraction=70
--XX:ThreadStackSize=512
--Xloggc:${APP_HOME}/logs/gc.log
-"""
-
-eval "${RUNJAVA}" \
-  $JAVA_OPTS \
-  -cp "${APP_CLASSPATH}" \
-  -Dapp.home="${APP_HOME}" \
-  -Dpid="${APP_PID}" \
-  -Dspring.config.location="${PROPER}" \
-  $MAIN >/dev/null 2>&1  &
-
-
-exit 0;
-=======
-exec "$PRG_DIR"/"$EXECUTABLE" start "$@"
->>>>>>> e0fad5dc
+exec "$PRG_DIR"/"$EXECUTABLE" start "$@"