--- conflicted
+++ resolved
@@ -57,10 +57,6 @@
 COMMIT;
 
 SET FOREIGN_KEY_CHECKS = 1;
-<<<<<<< HEAD
-alter table t_flink_app add column name varchar(255);
-=======
 
 alter table t_flink_app add column name varchar(255);
-alter table t_flink_app add column alert_phone_number varchar(255);
->>>>>>> 139a0d18
+alter table t_flink_app add column alert_phone_number varchar(255);