SET FOREIGN_KEY_CHECKS = 0;

ALTER TABLE `t_flink_app` ADD COLUMN `K8S_HADOOP_INTEGRATION` tinyint(1) default 0 AFTER `K8S_TM_POD_TEMPLATE`;

ALTER TABLE `t_flink_app` ADD COLUMN `RESOURCE_FROM` tinyint(1) NULL AFTER `EXECUTION_MODE`;

ALTER TABLE `t_flink_app` ADD COLUMN `JAR_CHECK_SUM` bigint NULL AFTER `JAR`;

update `t_flink_app` set `RESOURCE_FROM` = 1 where `JOB_TYPE` = 1;

-- ----------------------------
-- Table of t_app_build_pipe
-- ----------------------------
DROP TABLE IF EXISTS `t_app_build_pipe`;
CREATE TABLE `t_app_build_pipe`
(
    `APP_ID`          BIGINT PRIMARY KEY,
    `PIPE_TYPE`       TINYINT,
    `PIPE_STATUS`     TINYINT,
    `CUR_STEP`        SMALLINT,
    `TOTAL_STEP`      SMALLINT,
    `STEPS_STATUS`    TEXT,
    `STEPS_STATUS_TS` TEXT,
    `ERROR`           TEXT,
    `BUILD_RESULT`    TEXT,
    `UPDATE_TIME`     DATETIME
) ENGINE = InnoDB
  DEFAULT CHARSET = utf8mb4
  COLLATE = utf8mb4_general_ci;

<<<<<<< HEAD
SET FOREIGN_KEY_CHECKS = 1;
alter table t_flink_app add column name varchar(255);
=======
BEGIN;
delete from `t_role_menu` where id > 36 AND id < 55;

INSERT INTO `t_role_menu` VALUES (37, 2, 14);
INSERT INTO `t_role_menu` VALUES (38, 2, 16);
INSERT INTO `t_role_menu` VALUES (39, 2, 17);
INSERT INTO `t_role_menu` VALUES (40, 2, 18);
INSERT INTO `t_role_menu` VALUES (41, 2, 19);
INSERT INTO `t_role_menu` VALUES (42, 2, 20);
INSERT INTO `t_role_menu` VALUES (43, 2, 21);
INSERT INTO `t_role_menu` VALUES (44, 2, 22);
INSERT INTO `t_role_menu` VALUES (45, 2, 25);
INSERT INTO `t_role_menu` VALUES (46, 2, 26);
INSERT INTO `t_role_menu` VALUES (47, 2, 27);
INSERT INTO `t_role_menu` VALUES (48, 2, 28);
INSERT INTO `t_role_menu` VALUES (49, 2, 29);
INSERT INTO `t_role_menu` VALUES (50, 2, 30);
INSERT INTO `t_role_menu` VALUES (51, 2, 31);
INSERT INTO `t_role_menu` VALUES (52, 2, 32);
INSERT INTO `t_role_menu` VALUES (53, 2, 33);
INSERT INTO `t_role_menu` VALUES (54, 2, 34);
COMMIT;

SET FOREIGN_KEY_CHECKS = 1;
>>>>>>> 5f321c2c
<|MERGE_RESOLUTION|>--- conflicted
+++ resolved
@@ -28,10 +28,6 @@
   DEFAULT CHARSET = utf8mb4
   COLLATE = utf8mb4_general_ci;
 
-<<<<<<< HEAD
-SET FOREIGN_KEY_CHECKS = 1;
-alter table t_flink_app add column name varchar(255);
-=======
 BEGIN;
 delete from `t_role_menu` where id > 36 AND id < 55;
 
@@ -56,4 +52,4 @@
 COMMIT;
 
 SET FOREIGN_KEY_CHECKS = 1;
->>>>>>> 5f321c2c
+alter table t_flink_app add column name varchar(255);