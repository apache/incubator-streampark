/*
 * Copyright 2019 The StreamX Project
 *
 * Licensed under the Apache License, Version 2.0 (the "License");
 * you may not use this file except in compliance with the License.
 * You may obtain a copy of the License at
 *
 *     http://www.apache.org/licenses/LICENSE-2.0
 *
 * Unless required by applicable law or agreed to in writing, software
 * distributed under the License is distributed on an "AS IS" BASIS,
 * WITHOUT WARRANTIES OR CONDITIONS OF ANY KIND, either express or implied.
 * See the License for the specific language governing permissions and
 * limitations under the License.
 */

set names utf8mb4;
set foreign_key_checks = 0;

-- ----------------------------
-- table structure for t_app_backup
-- ----------------------------
drop table if exists `t_app_backup`;
create table `t_app_backup` (
  `id` bigint not null auto_increment,
  `app_id` bigint default null,
  `sql_id` bigint default null,
  `config_id` bigint default null,
  `version` int default null,
  `path` varchar(255) collate utf8mb4_general_ci default null,
  `description` varchar(255) collate utf8mb4_general_ci default null,
  `create_time` datetime default null,
  primary key (`id`) using btree
) engine=innodb auto_increment=100000 default charset=utf8mb4 collate=utf8mb4_general_ci;


-- ----------------------------
-- table structure for t_flame_graph
-- ----------------------------
drop table if exists `t_flame_graph`;
create table `t_flame_graph` (
  `id` bigint not null auto_increment,
  `app_id` bigint default null,
  `profiler` varchar(255) collate utf8mb4_general_ci default null,
  `timeline` datetime default null,
  `content` text collate utf8mb4_general_ci,
  primary key (`id`) using btree,
  key `inx_time` (`timeline`),
  key `inx_appid` (`app_id`)
) engine=innodb auto_increment=100000 default charset=utf8mb4 collate=utf8mb4_general_ci;


-- ----------------------------
-- Table structure for t_flink_app
-- ----------------------------
drop table if exists `t_flink_app`;
create table `t_flink_app` (
  `id` bigint not null auto_increment,
  `job_type` tinyint default null,
  `execution_mode` tinyint default null,
  `resource_from` tinyint default null,
  `project_id` varchar(64) collate utf8mb4_general_ci default null,
  `job_name` varchar(255) collate utf8mb4_general_ci default null,
  `module` varchar(255) collate utf8mb4_general_ci default null,
  `jar` varchar(255) collate utf8mb4_general_ci default null,
  `jar_check_sum` bigint default null,
  `main_class` varchar(255) collate utf8mb4_general_ci default null,
  `args` text collate utf8mb4_general_ci,
  `options` text collate utf8mb4_general_ci,
  `hot_params` text collate utf8mb4_general_ci,
  `user_id` bigint default null,
  `app_id` varchar(255) collate utf8mb4_general_ci default null,
  `app_type` tinyint default null,
  `duration` bigint default null,
  `job_id` varchar(64) collate utf8mb4_general_ci default null,
  `version_id` bigint default null,
  `cluster_id` varchar(255) collate utf8mb4_general_ci default null,
  `k8s_namespace` varchar(255) collate utf8mb4_general_ci default null,
  `flink_image` varchar(255) collate utf8mb4_general_ci default null,
  `state` varchar(50) collate utf8mb4_general_ci default null,
  `restart_size` int default null,
  `restart_count` int default null,
  `cp_threshold` int default null,
  `cp_max_failure_interval` int default null,
  `cp_failure_rate_interval` int default null,
  `cp_failure_action` tinyint default null,
  `dynamic_options` text collate utf8mb4_general_ci,
  `description` varchar(255) collate utf8mb4_general_ci default null,
  `resolve_order` tinyint default null,
  `k8s_rest_exposed_type` tinyint default null,
  `flame_graph` tinyint default 0,
  `jm_memory` int default null,
  `tm_memory` int default null,
  `total_task` int default null,
  `total_tm` int default null,
  `total_slot` int default null,
  `available_slot` int default null,
  `option_state` tinyint default null,
  `tracking` tinyint default null,
  `create_time` datetime default null,
  `modify_time` datetime not null default current_timestamp on update current_timestamp,
  `option_time` datetime default null,
  `launch` tinyint default 1,
  `build` boolean default 1,
  `start_time` datetime default null,
  `end_time` datetime default null,
  `alert_id` bigint default null,
  `k8s_pod_template` text collate utf8mb4_general_ci,
  `k8s_jm_pod_template` text collate utf8mb4_general_ci,
  `k8s_tm_pod_template` text collate utf8mb4_general_ci,
  `k8s_hadoop_integration` boolean default 0,
  `flink_cluster_id` bigint default null,
  `ingress_template` text collate utf8mb4_general_ci,
  `default_mode_ingress` text collate utf8mb4_general_ci,
  `team_id` bigint not null default 1,
  primary key (`id`) using btree,
  key `inx_state` (`state`) using btree,
  key `inx_job_type` (`job_type`) using btree,
  key `inx_track` (`tracking`) using btree
) engine=innodb auto_increment=100000 default charset=utf8mb4 collate=utf8mb4_general_ci;


-- ----------------------------
-- table structure for t_flink_config
-- ----------------------------
drop table if exists `t_flink_config`;
create table `t_flink_config` (
  `id` bigint not null auto_increment,
  `app_id` bigint not null,
  `format` tinyint not null default 0,
  `version` int not null,
  `latest` boolean not null default 0,
  `content` text collate utf8mb4_general_ci not null,
  `create_time` datetime default null,
  primary key (`id`) using btree
) engine=innodb auto_increment=100000 default charset=utf8mb4 collate=utf8mb4_general_ci;


-- ----------------------------
-- table structure for t_flink_effective
-- ----------------------------
drop table if exists `t_flink_effective`;
create table `t_flink_effective` (
  `id` bigint not null auto_increment,
  `app_id` bigint not null,
  `target_type` tinyint not null comment '1) config 2) flink sql',
  `target_id` bigint not null comment 'configid or sqlid',
  `create_time` datetime default null,
  primary key (`id`) using btree,
  unique key `un_effective_inx` (`app_id`,`target_type`) using btree
) engine=innodb auto_increment=100000 default charset=utf8mb4 collate=utf8mb4_general_ci;


-- ----------------------------
-- table structure for t_flink_env
-- ----------------------------
drop table if exists `t_flink_env`;
create table `t_flink_env` (
  `id` bigint not null auto_increment comment 'id',
  `flink_name` varchar(128) collate utf8mb4_general_ci not null comment 'flink instance name',
  `flink_home` varchar(255) collate utf8mb4_general_ci not null comment 'flink home path',
<<<<<<< HEAD
  `version` varchar(50) collate utf8mb4_general_ci not null comment 'flink version',
  `scala_version` varchar(50) collate utf8mb4_general_ci not null comment 'scala version of flink',
  `flink_conf` text collate utf8mb4_general_ci not null comment 'flink-conf',
  `is_default` tinyint not null default 0 comment 'whether default version or not',
=======
  `version` varchar(50) collate utf8mb4_general_ci not null comment 'the version number corresponding to flink',
  `scala_version` varchar(50) collate utf8mb4_general_ci not null comment 'the scala version number corresponding to flink',
  `flink_conf` text collate utf8mb4_general_ci not null comment 'flink conf configuration content',
  `is_default` boolean not null default 0 comment 'is default',
>>>>>>> 3237b004
  `description` varchar(255) collate utf8mb4_general_ci default null comment 'description',
  `create_time` datetime not null comment 'create time',
  primary key (`id`) using btree,
  unique key `un_env_name` (`flink_name`) using btree
) engine=innodb auto_increment=100000 default charset=utf8mb4 collate=utf8mb4_general_ci;


-- ----------------------------
-- table structure for t_flink_log
-- ----------------------------
drop table if exists `t_flink_log`;
create table `t_flink_log` (
  `id` bigint not null auto_increment,
  `app_id` bigint default null,
  `yarn_app_id` varchar(50) collate utf8mb4_general_ci default null,
  `success` tinyint default null,
  `exception` text collate utf8mb4_general_ci,
  `option_time` datetime default null,
  primary key (`id`) using btree
) engine=innodb auto_increment=100000 default charset=utf8mb4 collate=utf8mb4_general_ci;


-- ----------------------------
-- table structure for t_flink_project
-- ----------------------------
drop table if exists `t_flink_project`;
create table `t_flink_project` (
  `id` bigint not null auto_increment,
  `name` varchar(255) collate utf8mb4_general_ci default null,
  `url` varchar(1000) collate utf8mb4_general_ci default null,
  `branches` varchar(1000) collate utf8mb4_general_ci default null,
  `user_name` varchar(255) collate utf8mb4_general_ci default null,
  `password` varchar(255) collate utf8mb4_general_ci default null,
  `pom` varchar(255) collate utf8mb4_general_ci default null,
  `build_args` varchar(255) default null,
  `type` tinyint default null,
  `repository` tinyint default null,
  `last_build` datetime default null,
  `description` varchar(255) collate utf8mb4_general_ci default null,
  `build_state` tinyint default -1,
  `team_id` bigint not null default 1,
  `create_time` datetime default null,
  `modify_time` datetime default null,
  primary key (`id`) using btree
) engine=innodb auto_increment=100000 default charset=utf8mb4 collate=utf8mb4_general_ci;


-- ----------------------------
-- Table structure for t_flink_savepoint
-- ----------------------------
drop table if exists `t_flink_savepoint`;
create table `t_flink_savepoint` (
  `id` bigint not null auto_increment,
  `app_id` bigint not null,
  `chk_id` bigint default null,
  `type` tinyint default null,
  `path` varchar(255) collate utf8mb4_general_ci default null,
  `latest` boolean not null default 1,
  `trigger_time` datetime default null,
  `create_time` datetime default null,
  primary key (`id`) using btree
) engine=innodb auto_increment=100000 default charset=utf8mb4 collate=utf8mb4_general_ci;


-- ----------------------------
-- Table structure for t_flink_sql
-- ----------------------------
drop table if exists `t_flink_sql`;
create table `t_flink_sql` (
  `id` bigint not null auto_increment,
  `app_id` bigint default null,
  `sql` text collate utf8mb4_general_ci,
  `dependency` text collate utf8mb4_general_ci,
  `version` int default null,
  `candidate` tinyint not null default 1,
  `create_time` datetime default null,
  primary key (`id`) using btree
) engine=innodb auto_increment=100000 default charset=utf8mb4 collate=utf8mb4_general_ci;


-- ----------------------------
-- Table structure for t_flink_tutorial
-- ----------------------------
drop table if exists `t_flink_tutorial`;
create table `t_flink_tutorial` (
  `id` int not null auto_increment,
  `type` tinyint default null,
  `name` varchar(255) collate utf8mb4_general_ci default null,
  `content` text collate utf8mb4_general_ci,
  `create_time` datetime default null,
  primary key (`id`) using btree
) engine=innodb auto_increment=100000 default charset=utf8mb4 collate=utf8mb4_general_ci;


-- ----------------------------
-- Table structure for t_menu
-- ----------------------------
drop table if exists `t_menu`;
create table `t_menu` (
  `menu_id` bigint not null auto_increment comment 'menu/button id',
  `parent_id` bigint not null comment 'parent menu id',
  `menu_name` varchar(50) collate utf8mb4_general_ci not null comment 'menu button name',
  `path` varchar(255) collate utf8mb4_general_ci default null comment 'routing path',
  `component` varchar(255) collate utf8mb4_general_ci default null comment 'routing component component',
  `perms` varchar(50) collate utf8mb4_general_ci default null comment 'authority id',
  `icon` varchar(50) collate utf8mb4_general_ci default null comment 'icon',
  `type` char(2) collate utf8mb4_general_ci default null comment 'type 0:menu 1:button',
  `display` boolean collate utf8mb4_general_ci not null default 1 comment 'whether the menu is displayed',
  `order_num` int default null comment 'sort',
  `create_time` datetime not null comment 'create time',
  `modify_time` datetime default null comment 'modify time',
  primary key (`menu_id`) using btree
) engine=innodb auto_increment=100000 default charset=utf8mb4 collate=utf8mb4_general_ci;


-- ----------------------------
-- Table structure for t_message
-- ----------------------------
drop table if exists `t_message`;
create table `t_message` (
  `id` bigint not null auto_increment,
  `app_id` bigint default null,
  `user_id` bigint default null,
  `type` tinyint default null,
  `title` varchar(255) collate utf8mb4_general_ci default null,
  `context` text collate utf8mb4_general_ci,
  `readed` boolean default 0,
  `create_time` datetime default null,
  primary key (`id`) using btree,
  key `inx_mes_user` (`user_id`) using btree
) engine=innodb auto_increment=100000 default charset=utf8mb4 collate=utf8mb4_general_ci;


-- ----------------------------
-- Table structure for t_role
-- ----------------------------
drop table if exists `t_role`;
create table `t_role` (
  `role_id` bigint not null auto_increment comment 'user id',
  `role_name` varchar(50) collate utf8mb4_general_ci not null comment 'user name',
  `remark` varchar(100) collate utf8mb4_general_ci default null comment 'remark',
  `create_time` datetime not null comment 'create time',
  `modify_time` datetime default null comment 'modify time',
  `role_code` varchar(255) collate utf8mb4_general_ci default null comment 'role code',
  primary key (`role_id`) using btree
) engine=innodb auto_increment=100000 default charset=utf8mb4 collate=utf8mb4_general_ci;


-- ----------------------------
-- Table structure for t_role_menu
-- ----------------------------
drop table if exists `t_role_menu`;
create table `t_role_menu` (
  `id` bigint not null auto_increment,
  `role_id` bigint not null,
  `menu_id` bigint not null,
  primary key (`id`) using btree,
  unique key `un_role_menu_inx` (`role_id`,`menu_id`) using btree
) engine=innodb auto_increment=100000 default charset=utf8mb4 collate=utf8mb4_general_ci;


-- ----------------------------
-- Table structure for t_setting
-- ----------------------------
drop table if exists `t_setting`;
create table `t_setting` (
  `order_num` int default null,
  `setting_key` varchar(50) collate utf8mb4_general_ci not null,
  `setting_value` text collate utf8mb4_general_ci default null,
  `setting_name` varchar(255) collate utf8mb4_general_ci default null,
  `description` varchar(255) collate utf8mb4_general_ci default null,
  `type` tinyint not null comment '1: input 2: boolean 3: number',
  primary key (`setting_key`) using btree
) engine=innodb default charset=utf8mb4 collate=utf8mb4_general_ci;


-- ----------------------------
-- Table structure for t_user
-- ----------------------------
drop table if exists `t_user`;
create table `t_user` (
  `user_id` bigint not null auto_increment comment 'user id',
  `username` varchar(255) collate utf8mb4_general_ci default null comment 'user name',
  `nick_name` varchar(50) collate utf8mb4_general_ci not null comment 'nick name',
  `salt` varchar(255) collate utf8mb4_general_ci default null comment 'salt',
  `password` varchar(128) collate utf8mb4_general_ci not null comment 'password',
  `email` varchar(128) collate utf8mb4_general_ci default null comment 'email',
  `status` char(1) collate utf8mb4_general_ci not null comment 'status 0:locked 1:active',
  `create_time` datetime not null comment 'create time',
  `modify_time` datetime default null comment 'change time',
  `last_login_time` datetime default null comment 'last login time',
  `sex` char(1) collate utf8mb4_general_ci default null comment 'gender 0:male 1:female 2:confidential',
  `avatar` varchar(100) collate utf8mb4_general_ci default null comment 'avatar',
  `description` varchar(100) collate utf8mb4_general_ci default null comment 'description',
  primary key (`user_id`) using btree,
  unique key `un_username` (`nick_name`) using btree
) engine=innodb auto_increment=100000 default charset=utf8mb4 collate=utf8mb4_general_ci;


-- ----------------------------
-- Table structure for t_user_role
-- ----------------------------
drop table if exists `t_user_role`;
create table `t_user_role` (
  `id` bigint not null auto_increment,
  `user_id` bigint default null comment 'user id',
  `role_id` bigint default null comment 'role id',
  primary key (`id`) using btree,
  unique key `un_user_role_inx` (`user_id`,`role_id`) using btree
) engine=innodb auto_increment=100000 default charset=utf8mb4 collate=utf8mb4_general_ci;


-- ----------------------------
-- Table of t_app_build_pipe
-- ----------------------------
drop table if exists `t_app_build_pipe`;
create table `t_app_build_pipe`(
  `app_id` bigint,
  `pipe_type` tinyint,
  `pipe_status` tinyint,
  `cur_step` smallint,
  `total_step` smallint,
  `steps_status` text,
  `steps_status_ts` text,
  `error` text,
  `build_result` text,
  `modify_time` datetime,
  primary key (`app_id`) using btree
) engine = innodb auto_increment=100000 default charset = utf8mb4 collate = utf8mb4_general_ci;


-- ----------------------------
-- Table of t_flink_cluster
-- ----------------------------
drop table if exists `t_flink_cluster`;
create table `t_flink_cluster` (
  `id` bigint not null auto_increment,
  `address` varchar(255) default null comment 'url address of jobmanager',
  `cluster_id` varchar(255) default null comment 'clusterid of session mode(yarn-session:application-id,k8s-session:cluster-id)',
  `cluster_name` varchar(255) not null comment 'cluster name',
  `options` text comment 'json form of parameter collection ',
  `yarn_queue` varchar(100) default null comment 'the yarn queue where the task is located',
  `execution_mode` tinyint not null default 1 comment 'k8s execution session mode(1:remote,3:yarn-session,5:kubernetes-session)',
  `version_id` bigint not null comment 'flink version id',
  `k8s_namespace` varchar(255) default 'default' comment 'k8s namespace',
  `service_account` varchar(50) default null comment 'k8s service account',
  `description` varchar(255) default null,
  `user_id` bigint default null,
  `flink_image` varchar(255) default null comment 'flink image',
  `dynamic_options` text comment 'dynamic parameters',
  `k8s_rest_exposed_type` tinyint default 2 comment 'k8s export(0:loadbalancer,1:clusterip,2:nodeport)',
  `k8s_hadoop_integration` boolean default 0,
  `flame_graph` boolean default 0 comment 'flameGraph enable，default disable',
  `k8s_conf` varchar(255) default null comment 'the path where the k 8 s configuration file is located',
  `resolve_order` int default null,
  `exception` text comment 'exception information',
  `cluster_state` tinyint default 0 comment 'cluster status (0: created but not started, 1: started, 2: stopped)',
  `create_time` datetime default null comment 'creattion time',
  primary key (`id`,`cluster_name`),
  unique key `id` (`cluster_id`,`address`,`execution_mode`)
) engine=innodb auto_increment=100000 default charset=utf8mb4 collate=utf8mb4_general_ci;


-- ----------------------------
-- Table of t_access_token definition
-- ----------------------------
drop table if exists `t_access_token`;
create table `t_access_token` (
  `id` int not null auto_increment comment 'key',
  `user_id` bigint,
  `token` varchar(1024) character set utf8mb4 collate utf8mb4_general_ci default null comment 'token',
  `expire_time` datetime default null comment 'expiration',
  `description` varchar(512) character set utf8mb4 collate utf8mb4_general_ci default null comment 'description',
  `status` tinyint default null comment '1:enable,0:disable',
  `create_time` datetime default null comment 'create time',
  `modify_time` datetime default null comment 'modify time',
  primary key (`id`) using btree
) engine=innodb auto_increment=100000 default charset=utf8mb4 collate=utf8mb4_general_ci;


-- ----------------------------
-- Table of t_alert_config
-- ----------------------------
drop table if exists `t_alert_config`;
create table `t_alert_config` (
  `id` bigint not null auto_increment primary key,
  `user_id` bigint default null,
  `alert_name` varchar(128) collate utf8mb4_general_ci default null comment 'alert group name',
  `alert_type` int default 0 comment 'alert type',
  `email_params` varchar(255) collate utf8mb4_general_ci comment 'email params',
  `sms_params` text collate utf8mb4_general_ci comment 'sms params',
  `ding_talk_params` text collate utf8mb4_general_ci comment 'ding talk params',
  `we_com_params` varchar(255) collate utf8mb4_general_ci comment 'wechat params',
  `http_callback_params` text collate utf8mb4_general_ci comment 'http callback params',
  `lark_params` text collate utf8mb4_general_ci comment 'lark params',
  `create_time` datetime not null default current_timestamp comment 'create time',
  `modify_time` datetime not null default current_timestamp on update current_timestamp comment 'change time',
  index `inx_alert_user` (`user_id`) using btree
) engine = innodb default charset = utf8mb4 collate = utf8mb4_general_ci;


-- ----------------------------
-- Table of t_team
-- ----------------------------
drop table if exists `t_team`;
create table `t_team`(
  `team_id` bigint not null auto_increment comment 'id',
  `team_code` varchar(255) not null comment 'team ID, which could be used for queue and resource isolation',
  `team_name` varchar(255) not null comment 'team name',
  `create_time` datetime not null comment 'create time',
  primary key (`team_id`) using btree,
  unique key `team_code` (team_code) using btree
) engine=innodb default charset=utf8mb4 collate=utf8mb4_general_ci;


-- ----------------------------
-- Table of t_team_user
-- ----------------------------
drop table if exists `t_team_user`;
create table `t_team_user`(
  `team_id` bigint not null,
  `user_id` bigint not null,
  `create_time` datetime not null,
  unique key `group_user` (`team_id`,`user_id`) using btree
) engine=innodb default charset=utf8mb4 collate=utf8mb4_general_ci;

set foreign_key_checks = 1;
<|MERGE_RESOLUTION|>--- conflicted
+++ resolved
@@ -159,17 +159,10 @@
   `id` bigint not null auto_increment comment 'id',
   `flink_name` varchar(128) collate utf8mb4_general_ci not null comment 'flink instance name',
   `flink_home` varchar(255) collate utf8mb4_general_ci not null comment 'flink home path',
-<<<<<<< HEAD
   `version` varchar(50) collate utf8mb4_general_ci not null comment 'flink version',
   `scala_version` varchar(50) collate utf8mb4_general_ci not null comment 'scala version of flink',
   `flink_conf` text collate utf8mb4_general_ci not null comment 'flink-conf',
   `is_default` tinyint not null default 0 comment 'whether default version or not',
-=======
-  `version` varchar(50) collate utf8mb4_general_ci not null comment 'the version number corresponding to flink',
-  `scala_version` varchar(50) collate utf8mb4_general_ci not null comment 'the scala version number corresponding to flink',
-  `flink_conf` text collate utf8mb4_general_ci not null comment 'flink conf configuration content',
-  `is_default` boolean not null default 0 comment 'is default',
->>>>>>> 3237b004
   `description` varchar(255) collate utf8mb4_general_ci default null comment 'description',
   `create_time` datetime not null comment 'create time',
   primary key (`id`) using btree,
