--- conflicted
+++ resolved
@@ -159,17 +159,10 @@
   `id` bigint not null auto_increment comment 'id',
   `flink_name` varchar(128) collate utf8mb4_general_ci not null comment 'flink instance name',
   `flink_home` varchar(255) collate utf8mb4_general_ci not null comment 'flink home path',
-<<<<<<< HEAD
-  `version` varchar(50) collate utf8mb4_general_ci not null comment 'the version number corresponding to flink',
-  `scala_version` varchar(50) collate utf8mb4_general_ci not null comment 'the scala version number corresponding to flink',
-  `flink_conf` text collate utf8mb4_general_ci not null comment 'flink conf configuration content',
-  `is_default` tinyint not null default 0 comment 'is default',
-=======
   `version` varchar(50) collate utf8mb4_general_ci not null comment 'flink version',
   `scala_version` varchar(50) collate utf8mb4_general_ci not null comment 'scala version of flink',
   `flink_conf` text collate utf8mb4_general_ci not null comment 'flink-conf',
   `is_default` tinyint not null default 0 comment 'whether default version or not',
->>>>>>> 5d15325a
   `description` varchar(255) collate utf8mb4_general_ci default null comment 'description',
   `create_time` datetime not null comment 'create time',
   primary key (`id`) using btree,
@@ -227,11 +220,7 @@
   `chk_id` bigint default null,
   `type` tinyint default null,
   `path` varchar(255) collate utf8mb4_general_ci default null,
-<<<<<<< HEAD
   `latest` tinyint not null default 1,
-=======
-  `latest` boolean not null default 1,
->>>>>>> 5d15325a
   `trigger_time` datetime default null,
   `create_time` datetime default null,
   primary key (`id`) using btree
@@ -281,11 +270,7 @@
   `perms` varchar(50) collate utf8mb4_general_ci default null comment 'authority id',
   `icon` varchar(50) collate utf8mb4_general_ci default null comment 'icon',
   `type` char(2) collate utf8mb4_general_ci default null comment 'type 0:menu 1:button',
-<<<<<<< HEAD
   `display` tinyint collate utf8mb4_general_ci not null default 1 comment 'whether the menu is displayed',
-=======
-  `display` boolean collate utf8mb4_general_ci not null default 1 comment 'whether the menu is displayed',
->>>>>>> 5d15325a
   `order_num` int default null comment 'sort',
   `create_time` datetime not null comment 'create time',
   `modify_time` datetime default null comment 'modify time',
@@ -304,11 +289,7 @@
   `type` tinyint default null,
   `title` varchar(255) collate utf8mb4_general_ci default null,
   `context` text collate utf8mb4_general_ci,
-<<<<<<< HEAD
   `read` tinyint default 0,
-=======
-  `readed` boolean default 0,
->>>>>>> 5d15325a
   `create_time` datetime default null,
   primary key (`id`) using btree,
   key `inx_mes_user` (`user_id`) using btree
