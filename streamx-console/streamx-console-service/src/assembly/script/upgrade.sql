-- ------------------------------------- version: 1.2.1 START ---------------------------------------
SET NAMES utf8mb4;
SET FOREIGN_KEY_CHECKS = 0;

BEGIN;
-- ALTER TABLE `t_flink_app` ADD COLUMN `K8S_HADOOP_INTEGRATION` tinyint(1) default 0 AFTER `K8S_TM_POD_TEMPLATE`;

-- ALTER TABLE `t_flink_app` ADD COLUMN `RESOURCE_FROM` tinyint(1) NULL AFTER `EXECUTION_MODE`;

-- ALTER TABLE `t_flink_app` ADD COLUMN `JAR_CHECK_SUM` bigint NULL AFTER `JAR`;

-- ALTER TABLE `t_flink_app` ADD COLUMN `HOT_PARAMS` text NULL AFTER `OPTIONS`;

update `t_flink_app` set `RESOURCE_FROM` = 1 where `JOB_TYPE` = 1;

-- ALTER TABLE `t_user_role` ADD COLUMN `ID` bigint NOT NULL primary key AUTO_INCREMENT FIRST;
-- ----------------------------
-- Table of t_app_build_pipe
-- ----------------------------
DROP TABLE IF EXISTS `t_app_build_pipe`;
CREATE TABLE `t_app_build_pipe`(
`APP_ID`          BIGINT AUTO_INCREMENT,
`PIPE_TYPE`       TINYINT,
`PIPE_STATUS`     TINYINT,
`CUR_STEP`        SMALLINT,
`TOTAL_STEP`      SMALLINT,
`STEPS_STATUS`    TEXT,
`STEPS_STATUS_TS` TEXT,
`ERROR`           TEXT,
`BUILD_RESULT`    TEXT,
`UPDATE_TIME`     DATETIME,
PRIMARY KEY (`APP_ID`) USING BTREE
) ENGINE = InnoDB AUTO_INCREMENT=100000 DEFAULT CHARSET = utf8mb4 COLLATE = utf8mb4_general_ci;

-- ----------------------------
-- Table structure for t_role_menu
-- ----------------------------
DROP TABLE IF EXISTS `t_role_menu`;
CREATE TABLE `t_role_menu` (
`ID` bigint NOT NULL AUTO_INCREMENT,
`ROLE_ID` bigint NOT NULL,
`MENU_ID` bigint NOT NULL,
PRIMARY KEY (`ID`) USING BTREE,
UNIQUE KEY `UN_INX` (`ROLE_ID`,`MENU_ID`) USING BTREE
) ENGINE=InnoDB AUTO_INCREMENT=1 DEFAULT CHARSET=utf8mb4 COLLATE=utf8mb4_general_ci;

-- ----------------------------
-- Records of t_role_menu
-- ----------------------------
INSERT INTO `t_role_menu` VALUES (1, 1, 1);
INSERT INTO `t_role_menu` VALUES (2, 1, 2);
INSERT INTO `t_role_menu` VALUES (3, 1, 3);
INSERT INTO `t_role_menu` VALUES (4, 1, 4);
INSERT INTO `t_role_menu` VALUES (5, 1, 5);
INSERT INTO `t_role_menu` VALUES (6, 1, 6);
INSERT INTO `t_role_menu` VALUES (7, 1, 7);
INSERT INTO `t_role_menu` VALUES (8, 1, 8);
INSERT INTO `t_role_menu` VALUES (9, 1, 9);
INSERT INTO `t_role_menu` VALUES (10, 1, 10);
INSERT INTO `t_role_menu` VALUES (11, 1, 11);
INSERT INTO `t_role_menu` VALUES (12, 1, 12);
INSERT INTO `t_role_menu` VALUES (13, 1, 13);
INSERT INTO `t_role_menu` VALUES (14, 1, 14);
INSERT INTO `t_role_menu` VALUES (15, 1, 15);
INSERT INTO `t_role_menu` VALUES (16, 1, 16);
INSERT INTO `t_role_menu` VALUES (17, 1, 17);
INSERT INTO `t_role_menu` VALUES (18, 1, 18);
INSERT INTO `t_role_menu` VALUES (19, 1, 19);
INSERT INTO `t_role_menu` VALUES (20, 1, 20);
INSERT INTO `t_role_menu` VALUES (21, 1, 21);
INSERT INTO `t_role_menu` VALUES (22, 1, 22);
INSERT INTO `t_role_menu` VALUES (23, 1, 23);
INSERT INTO `t_role_menu` VALUES (24, 1, 24);
INSERT INTO `t_role_menu` VALUES (25, 1, 25);
INSERT INTO `t_role_menu` VALUES (26, 1, 26);
INSERT INTO `t_role_menu` VALUES (27, 1, 27);
INSERT INTO `t_role_menu` VALUES (28, 1, 28);
INSERT INTO `t_role_menu` VALUES (29, 1, 29);
INSERT INTO `t_role_menu` VALUES (30, 1, 30);
INSERT INTO `t_role_menu` VALUES (31, 1, 31);
INSERT INTO `t_role_menu` VALUES (32, 1, 32);
INSERT INTO `t_role_menu` VALUES (33, 1, 33);
INSERT INTO `t_role_menu` VALUES (34, 1, 34);
INSERT INTO `t_role_menu` VALUES (35, 1, 35);
INSERT INTO `t_role_menu` VALUES (36, 1, 36);
INSERT INTO `t_role_menu` VALUES (37, 1, 37);
INSERT INTO `t_role_menu` VALUES (38, 2, 14);
INSERT INTO `t_role_menu` VALUES (39, 2, 16);
INSERT INTO `t_role_menu` VALUES (40, 2, 17);
INSERT INTO `t_role_menu` VALUES (41, 2, 18);
INSERT INTO `t_role_menu` VALUES (42, 2, 19);
INSERT INTO `t_role_menu` VALUES (43, 2, 20);
INSERT INTO `t_role_menu` VALUES (44, 2, 21);
INSERT INTO `t_role_menu` VALUES (45, 2, 22);
INSERT INTO `t_role_menu` VALUES (46, 2, 25);
INSERT INTO `t_role_menu` VALUES (47, 2, 26);
INSERT INTO `t_role_menu` VALUES (48, 2, 27);
INSERT INTO `t_role_menu` VALUES (49, 2, 28);
INSERT INTO `t_role_menu` VALUES (50, 2, 29);
INSERT INTO `t_role_menu` VALUES (51, 2, 30);
INSERT INTO `t_role_menu` VALUES (52, 2, 31);
INSERT INTO `t_role_menu` VALUES (53, 2, 32);
INSERT INTO `t_role_menu` VALUES (54, 2, 33);
INSERT INTO `t_role_menu` VALUES (55, 2, 34);

COMMIT;

SET FOREIGN_KEY_CHECKS = 1;
-- ------------------------------------- version: 1.2.1 END ---------------------------------------


-- ------------------------------------- version: 1.2.2 START ---------------------------------------
SET NAMES utf8mb4;
SET FOREIGN_KEY_CHECKS = 0;

BEGIN;
-- menu
update `t_menu` set MENU_NAME='launch',PERMS='app:launch' where MENU_NAME='deploy';
-- change default value
UPDATE `t_setting` SET `KEY`='streamx.maven.central.repository' WHERE `KEY` = 'maven.central.repository';
COMMIT;

-- rename column
ALTER TABLE `t_flink_project`
    CHANGE COLUMN `USERNAME` `USER_NAME` varchar(255) CHARACTER SET utf8mb4 DEFAULT NULL AFTER `BRANCHES`,
    CHANGE COLUMN `LASTBUILD` `LAST_BUILD` datetime(0) NULL DEFAULT NULL AFTER `DATE`,
    CHANGE COLUMN `BUILDSTATE` `BUILD_STATE` tinyint(4) NULL DEFAULT -1 AFTER `DESCRIPTION`,
    ADD COLUMN `BUILD_ARGS` varchar(255) NULL AFTER `POM`;

-- rename column name DEPLOY to LAUNCH
ALTER TABLE `t_flink_app`
    CHANGE COLUMN `DEPLOY` `LAUNCH` tinyint NULL DEFAULT 2 AFTER `CREATE_TIME`,
    ADD COLUMN `BUILD` tinyint DEFAULT '1' AFTER `LAUNCH`,
    ADD COLUMN `FLINK_CLUSTER_ID` bigint DEFAULT NULL AFTER `K8S_HADOOP_INTEGRATION`;

-- change column id to AUTO_INCREMENT
ALTER TABLE `t_flink_sql`
    CHANGE COLUMN `id` `id` bigint NOT NULL AUTO_INCREMENT,
    MODIFY COLUMN `CANDIDATE` tinyint(4) NOT NULL DEFAULT 1;

ALTER TABLE `t_flink_log`
    CHANGE COLUMN `START_TIME` `OPTION_TIME` datetime(0) NULL DEFAULT NULL AFTER `EXCEPTION`;

-- change launch value
BEGIN;
update `t_flink_app` set launch = 0;
COMMIT;

-- change state value
BEGIN;
update `t_flink_app` set STATE = 0 where STATE in (1,2);
COMMIT;

BEGIN;
update `t_flink_app` set STATE = STATE - 2 where STATE > 1;
COMMIT;

-- t_setting
BEGIN;
update `t_setting` set `NUM` = `NUM` + 2 where `NUM` > 1;
COMMIT;

BEGIN;
INSERT INTO `t_setting` VALUES (2, 'streamx.maven.auth.user', NULL, 'Maven Central Repository Auth User', 'Maven 私服认证用户名', 1);
INSERT INTO `t_setting` VALUES (3, 'streamx.maven.auth.password', NULL, 'Maven Central Repository Auth Password', 'Maven 私服认证密码', 1);
COMMIT;

-- change table AUTO_INCREMENT to 100000
BEGIN;
ALTER TABLE t_app_backup AUTO_INCREMENT = 100000 ;
ALTER TABLE t_flame_graph AUTO_INCREMENT = 100000 ;
ALTER TABLE t_flink_app AUTO_INCREMENT = 100000 ;
ALTER TABLE t_flink_config AUTO_INCREMENT = 100000 ;
ALTER TABLE t_flink_effective AUTO_INCREMENT = 100000 ;
ALTER TABLE t_flink_env AUTO_INCREMENT = 100000 ;
ALTER TABLE t_flink_log AUTO_INCREMENT = 100000 ;
ALTER TABLE t_flink_project AUTO_INCREMENT = 100000 ;
ALTER TABLE t_flink_savepoint AUTO_INCREMENT = 100000 ;
ALTER TABLE t_flink_sql AUTO_INCREMENT = 100000 ;
ALTER TABLE t_flink_tutorial AUTO_INCREMENT = 100000 ;
ALTER TABLE t_menu AUTO_INCREMENT = 100037 ;
ALTER TABLE t_message AUTO_INCREMENT = 100000 ;
ALTER TABLE t_role AUTO_INCREMENT = 100003 ;
ALTER TABLE t_role_menu AUTO_INCREMENT = 100055 ;
ALTER TABLE t_user AUTO_INCREMENT = 100001 ;
ALTER TABLE t_user_role AUTO_INCREMENT = 100001 ;
ALTER TABLE t_app_build_pipe AUTO_INCREMENT = 100000 ;
COMMIT;
-- update table id
BEGIN;
UPDATE t_menu set PARENT_ID=PARENT_ID+99999 where PARENT_ID != '0';
UPDATE t_menu set MENU_ID=MENU_ID+99999;
UPDATE t_role set ROLE_ID=ROLE_ID+99999;
UPDATE t_role_menu set ID=ID+99999,ROLE_ID=ROLE_ID+99999,MENU_ID=MENU_ID+99999;
UPDATE t_user set USER_ID=USER_ID+99999;
UPDATE t_user_role set ID=ID+99999,ROLE_ID=ROLE_ID+99999,USER_ID=USER_ID+99999;
UPDATE t_flink_app set USER_ID = USER_ID+99999;
COMMIT;

-- ----------------------------
-- Table of t_flink_cluster
-- ----------------------------
DROP TABLE IF EXISTS `t_flink_cluster`;
CREATE TABLE `t_flink_cluster`(
`ID`              bigint NOT NULL AUTO_INCREMENT,
`CLUSTER_NAME`    varchar(255) COLLATE utf8mb4_general_ci DEFAULT NULL COMMENT '集群名称',
`ADDRESS`         text COLLATE utf8mb4_general_ci DEFAULT NULL COMMENT '集群地址,http://$host:$port多个地址用,分割',
`DESCRIPTION`     varchar(255) COLLATE utf8mb4_general_ci DEFAULT NULL,
`CREATE_TIME`     datetime DEFAULT NULL,
PRIMARY KEY (`ID`) USING BTREE
) ENGINE=InnoDB AUTO_INCREMENT=100000 DEFAULT CHARSET=utf8mb4 COLLATE=utf8mb4_general_ci;


BEGIN;
INSERT INTO `t_menu` VALUES (100037, 100013, 'Add Cluster', '/flink/setting/add_cluster', 'flink/setting/AddCluster', 'cluster:create', '', '0', '0', null, NOW(), NOW());
INSERT INTO `t_menu` VALUES (100038, 100013, 'Edit Cluster', '/flink/setting/edit_cluster', 'flink/setting/EditCluster', 'cluster:update', '', '0', '0', null, NOW(), NOW());
COMMIT;

SET FOREIGN_KEY_CHECKS = 1;
-- ------------------------------------- version: 1.2.2 END ---------------------------------------

-- ------------------------------------- version: 1.2.3 START ---------------------------------------
SET NAMES utf8mb4;
SET FOREIGN_KEY_CHECKS = 0;

BEGIN;

-- ----------------------------
-- Table of t_access_token definition
-- ----------------------------
DROP TABLE IF EXISTS `t_access_token`;
CREATE TABLE `t_access_token` (
`ID` int NOT NULL AUTO_INCREMENT COMMENT 'key',
`USER_ID`     bigint,
`TOKEN` varchar(1024) CHARACTER SET utf8mb4 COLLATE utf8mb4_general_ci DEFAULT NULL COMMENT 'TOKEN',
`EXPIRE_TIME` datetime DEFAULT NULL COMMENT '过期时间',
`DESCRIPTION` varchar(512) CHARACTER SET utf8mb4 COLLATE utf8mb4_general_ci DEFAULT NULL COMMENT '使用场景描述',
`STATUS` tinyint DEFAULT NULL COMMENT '1:enable,0:disable',
`CREATE_TIME` datetime DEFAULT NULL COMMENT 'create time',
`MODIFY_TIME` datetime DEFAULT NULL COMMENT 'modify time',
PRIMARY KEY (`ID`)
) ENGINE=InnoDB AUTO_INCREMENT=100000 DEFAULT CHARSET=utf8mb4 COLLATE=utf8mb4_general_ci;

-- ----------------------------
-- Table of t_flink_cluster
-- ----------------------------
ALTER TABLE `t_flink_cluster`
CHANGE COLUMN `ADDRESS` `ADDRESS` varchar(255) CHARACTER SET utf8mb4 NOT NULL,
ADD COLUMN  `CLUSTER_ID` varchar(255) DEFAULT NULL COMMENT 'session模式的clusterId(yarn-session:application-id,k8s-session:cluster-id)',
ADD COLUMN  `OPTIONS` text COMMENT '参数集合json形式',
ADD COLUMN  `YARN_QUEUE` varchar(100) DEFAULT NULL COMMENT '任务所在yarn队列',
ADD COLUMN  `EXECUTION_MODE` tinyint(4) NOT NULL DEFAULT '1' COMMENT 'session类型(1:remote,3:yarn-session,5:kubernetes-session)',
ADD COLUMN  `VERSION_ID` bigint(20) NOT NULL COMMENT 'flink对应id',
ADD COLUMN  `K8S_NAMESPACE` varchar(255) DEFAULT 'default' COMMENT 'k8s namespace',
ADD COLUMN  `SERVICE_ACCOUNT` varchar(50) DEFAULT NULL COMMENT 'k8s service account',
ADD COLUMN  `USER_ID` bigint(20) DEFAULT NULL,
ADD COLUMN  `FLINK_IMAGE` varchar(255) DEFAULT NULL COMMENT 'flink使用镜像',
ADD COLUMN  `DYNAMIC_OPTIONS` text COMMENT '动态参数',
ADD COLUMN  `K8S_REST_EXPOSED_TYPE` tinyint(4) DEFAULT '2' COMMENT 'k8s 暴露类型(0:LoadBalancer,1:ClusterIP,2:NodePort)',
ADD COLUMN  `K8S_HADOOP_INTEGRATION` tinyint(4) DEFAULT '0',
ADD COLUMN  `FLAME_GRAPH` tinyint(4) DEFAULT '0' COMMENT '是否开启火焰图，默认不开启',
ADD COLUMN  `K8S_CONF` varchar(255) DEFAULT NULL COMMENT 'k8s配置文件所在路径',
ADD COLUMN  `RESOLVE_ORDER` int(11) DEFAULT NULL,
ADD COLUMN  `EXCEPTION` text COMMENT '异常信息',
ADD COLUMN  `CLUSTER_STATE` tinyint(4) DEFAULT '0' COMMENT '集群状态(0:创建未启动,1:已启动,2:停止)',
ADD UNIQUE INDEX `INX_NAME`(`CLUSTER_NAME`),
ADD UNIQUE INDEX `INX_CLUSTER`(`CLUSTER_ID`, `ADDRESS`, `EXECUTION_MODE`);

INSERT INTO `t_menu` VALUES (100038, 100000, 'Token Management', '/system/token', 'system/token/Token', 'token:view', 'lock', '0', '1', 1.0, NOW(), NOW());
INSERT INTO `t_menu` VALUES (100039, 100038, 'add', NULL, NULL, 'token:add', NULL, '1', '1', NULL, NOW(), NULL);
INSERT INTO `t_menu` VALUES (100040, 100038, 'delete', NULL, NULL, 'token:delete', NULL, '1', '1', NULL, NOW(), NULL);
INSERT INTO `t_menu` VALUES (100041, 100013, 'Add Cluster', '/flink/setting/add_cluster', 'flink/setting/AddCluster', 'cluster:create', '', '0', '0', null, NOW(), NOW());
INSERT INTO `t_menu` VALUES (100042, 100013, 'Edit Cluster', '/flink/setting/edit_cluster', 'flink/setting/EditCluster', 'cluster:update', '', '0', '0', null, NOW(), NOW());

INSERT INTO `t_role_menu` VALUES (100057, 100000, 100038);
INSERT INTO `t_role_menu` VALUES (100058, 100000, 100039);
INSERT INTO `t_role_menu` VALUES (100059, 100000, 100040);
INSERT INTO `t_role_menu` VALUES (100060, 100000, 100041);
INSERT INTO `t_role_menu` VALUES (100061, 100000, 100042);

COMMIT;

SET FOREIGN_KEY_CHECKS = 1;

-- ------------------------------------- version: 1.2.4 START ---------------------------------------

DROP TABLE IF EXISTS `t_alert_config`;
<<<<<<< HEAD
CREATE TABLE `t_alert_config`
(
  `ID`                   bigint   NOT NULL AUTO_INCREMENT PRIMARY KEY,
  `USER_ID`              bigint                                  DEFAULT NULL,
  `ALERT_NAME`           varchar(128) COLLATE utf8mb4_general_ci DEFAULT NULL COMMENT '报警组名称',
  `ALERT_TYPE`           int                                     DEFAULT 0 COMMENT '报警类型',
=======
CREATE TABLE `t_alert_config` (
  `ID`                   bigint   NOT NULL AUTO_INCREMENT PRIMARY KEY,
  `USER_ID`              bigint   DEFAULT NULL,
  `ALERT_NAME`           varchar(128) COLLATE utf8mb4_general_ci DEFAULT NULL COMMENT '报警组名称',
  `ALERT_TYPE`           int DEFAULT 0 COMMENT '报警类型',
>>>>>>> 5135e4f0
  `EMAIL_PARAMS`         varchar(255) COLLATE utf8mb4_general_ci COMMENT '邮件报警配置信息',
  `SMS_PARAMS`           text COLLATE utf8mb4_general_ci COMMENT '短信报警配置信息',
  `DING_TALK_PARAMS`     text COLLATE utf8mb4_general_ci COMMENT '钉钉报警配置信息',
  `WE_COM_PARAMS`        varchar(255) COLLATE utf8mb4_general_ci COMMENT '企微报警配置信息',
  `HTTP_CALLBACK_PARAMS` text COLLATE utf8mb4_general_ci COMMENT '报警http回调配置信息',
<<<<<<< HEAD
  `CREATE_TIME`          datetime NOT NULL                       DEFAULT CURRENT_TIMESTAMP COMMENT '创建时间',
  `MODIFY_TIME`          datetime NOT NULL                       DEFAULT CURRENT_TIMESTAMP ON UPDATE CURRENT_TIMESTAMP COMMENT '修改时间',
=======
  `LARK_PARAMS`          text COLLATE utf8mb4_general_ci COMMENT '飞书报警配置信息',
  `CREATE_TIME`          datetime NOT NULL DEFAULT CURRENT_TIMESTAMP COMMENT '创建时间',
  `MODIFY_TIME`          datetime NOT NULL DEFAULT CURRENT_TIMESTAMP ON UPDATE CURRENT_TIMESTAMP COMMENT '修改时间',
>>>>>>> 5135e4f0
  INDEX `INX_USER_ID` (`USER_ID`) USING BTREE
) ENGINE = InnoDB
  DEFAULT CHARSET = utf8mb4
  COLLATE = utf8mb4_general_ci;

alter table t_flink_app add column ALERT_ID bigint after END_TIME;
alter table t_flink_app drop column ALERT_EMAIL;

ALTER TABLE `t_flink_app` ADD COLUMN `OPTION_TIME` datetime DEFAULT NULL AFTER `CREATE_TIME`;
ALTER TABLE t_setting modify column `VALUE` text ;
INSERT INTO `t_setting` VALUES (14, 'docker.register.namespace', NULL, 'Docker Register Image namespace', 'Docker命名空间', 1);
ALTER TABLE `t_flink_app` ADD COLUMN `INGRESS_TEMPLATE` text COLLATE utf8mb4_general_ci COMMENT 'ingress模版文件';
ALTER TABLE `t_flink_app` ADD COLUMN `DEFAULT_MODE_INGRESS` text COLLATE utf8mb4_general_ci COMMENT '配置ingress的域名';
ALTER TABLE `t_flink_app` ADD COLUMN `MODIFY_TIME` datetime NOT NULL DEFAULT CURRENT_TIMESTAMP ON UPDATE CURRENT_TIMESTAMP AFTER CREATE_TIME;
---------------------------------------- version: 1.2.4 END ---------------------------------------<|MERGE_RESOLUTION|>--- conflicted
+++ resolved
@@ -285,33 +285,19 @@
 -- ------------------------------------- version: 1.2.4 START ---------------------------------------
 
 DROP TABLE IF EXISTS `t_alert_config`;
-<<<<<<< HEAD
-CREATE TABLE `t_alert_config`
-(
-  `ID`                   bigint   NOT NULL AUTO_INCREMENT PRIMARY KEY,
-  `USER_ID`              bigint                                  DEFAULT NULL,
-  `ALERT_NAME`           varchar(128) COLLATE utf8mb4_general_ci DEFAULT NULL COMMENT '报警组名称',
-  `ALERT_TYPE`           int                                     DEFAULT 0 COMMENT '报警类型',
-=======
 CREATE TABLE `t_alert_config` (
   `ID`                   bigint   NOT NULL AUTO_INCREMENT PRIMARY KEY,
   `USER_ID`              bigint   DEFAULT NULL,
   `ALERT_NAME`           varchar(128) COLLATE utf8mb4_general_ci DEFAULT NULL COMMENT '报警组名称',
   `ALERT_TYPE`           int DEFAULT 0 COMMENT '报警类型',
->>>>>>> 5135e4f0
   `EMAIL_PARAMS`         varchar(255) COLLATE utf8mb4_general_ci COMMENT '邮件报警配置信息',
   `SMS_PARAMS`           text COLLATE utf8mb4_general_ci COMMENT '短信报警配置信息',
   `DING_TALK_PARAMS`     text COLLATE utf8mb4_general_ci COMMENT '钉钉报警配置信息',
   `WE_COM_PARAMS`        varchar(255) COLLATE utf8mb4_general_ci COMMENT '企微报警配置信息',
   `HTTP_CALLBACK_PARAMS` text COLLATE utf8mb4_general_ci COMMENT '报警http回调配置信息',
-<<<<<<< HEAD
-  `CREATE_TIME`          datetime NOT NULL                       DEFAULT CURRENT_TIMESTAMP COMMENT '创建时间',
-  `MODIFY_TIME`          datetime NOT NULL                       DEFAULT CURRENT_TIMESTAMP ON UPDATE CURRENT_TIMESTAMP COMMENT '修改时间',
-=======
   `LARK_PARAMS`          text COLLATE utf8mb4_general_ci COMMENT '飞书报警配置信息',
   `CREATE_TIME`          datetime NOT NULL DEFAULT CURRENT_TIMESTAMP COMMENT '创建时间',
   `MODIFY_TIME`          datetime NOT NULL DEFAULT CURRENT_TIMESTAMP ON UPDATE CURRENT_TIMESTAMP COMMENT '修改时间',
->>>>>>> 5135e4f0
   INDEX `INX_USER_ID` (`USER_ID`) USING BTREE
 ) ENGINE = InnoDB
   DEFAULT CHARSET = utf8mb4
