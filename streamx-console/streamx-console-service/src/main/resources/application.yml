server:
  port: 10000
  undertow:
    buffer-size: 1024
    direct-buffers: true
    threads:
      io: 4
      worker: 20

logging:
  level:
    root: info

spring:
  application.name: streamx
  mvc:
    pathmatch:
<<<<<<< HEAD
      matching-strategy=ant_path_matcher: ant_path_matcher
=======
      matching-strategy: ant_path_matcher
>>>>>>> 386e09ad
  devtools:
    restart:
      enabled: false
  servlet:
    multipart:
      enabled: true
      max-file-size: 500MB
      max-request-size: 500MB
  datasource:
    dynamic:
      # 是否开启 SQL日志输出，生产环境建议关闭，有性能损耗
      p6spy: false
      hikari:
        connection-timeout: 30000
        max-lifetime: 1800000
        max-pool-size: 15
        min-idle: 5
        connection-test-query: select 1
        pool-name: HikariCP-DS-POOL
      # 配置默认数据源
      primary: primary
      datasource:
        # 数据源-1，名称为 primary
        primary:
          username: root
          password: 123456
          driver-class-name: com.mysql.cj.jdbc.Driver
          url: jdbc:mysql://localhost:3306/streamx?useUnicode=true&characterEncoding=UTF-8&useJDBCCompliantTimezoneShift=true&useLegacyDatetimeCode=false&serverTimezone=GMT%2B8
  aop.proxy-target-class: true
  messages.encoding: utf-8
  jackson:
    date-format: yyyy-MM-dd HH:mm:ss
    time-zone: GMT+8
  main:
    allow-circular-references: true
    banner-mode: off


management:
  endpoints:
    web:
      exposure:
        include: [ 'httptrace', 'metrics' ]

#mybatis plus 设置
mybatis-plus:
  type-aliases-package: com.streamxhub.streamx.console.*.entity
  mapper-locations: classpath:mapper/*/*.xml
  configuration:
    jdbc-type-for-null: null
  global-config:
    db-config:
      id-type: auto
    # 关闭 mybatis-plus的 banner
    banner: false

streamx:
  # HADOOP_USER_NAME
  hadoop-user-name: hdfs
  # 本地的工作空间,用于存放项目源码,构建的目录等.
  workspace:
    local: /opt/streamx_workspace
    remote: hdfs:///streamx   # support hdfs:///streamx/ 、 /streamx 、hdfs://host:ip/streamx/

  # remote docker register namespace for streamx
  docker:
    register:
      image-namespace: streamx
    # instantiating DockerHttpClient
    http-client:
      max-connections: 100
      connection-timeout-sec: 100
      response-timeout-sec: 120

  # flink-k8s tracking configuration
  flink-k8s:
    tracking:
      silent-state-keep-sec: 10
      polling-task-timeout-sec:
        job-status: 120
        cluster-metric: 120
      polling-interval-sec:
        job-status: 2
        cluster-metric: 3

  # packer garbage resources collection configuration
  packer-gc:
    # maximum retention time for temporary build resources
    max-resource-expired-hours: 120
    # gc task running interval hours
    exec-cron: 0 0 0/6 * * ?

  shiro:
    # token有效期，单位秒
    jwtTimeOut: 86400
    # 后端免认证接口 url
    anonUrl: >
      /passport/**,
      /systemName,
      /user/check/**,
      /websocket/**,
      /metrics/**,
      /index.html,
      /assets/**,
      /css/**,
      /fonts/**,
      /img/**,
      /js/**,
      /loading/**,
      /*.js,
      /*.png,
      /*.jpg,
      /*.less,
      /
<|MERGE_RESOLUTION|>--- conflicted
+++ resolved
@@ -15,11 +15,7 @@
   application.name: streamx
   mvc:
     pathmatch:
-<<<<<<< HEAD
-      matching-strategy=ant_path_matcher: ant_path_matcher
-=======
       matching-strategy: ant_path_matcher
->>>>>>> 386e09ad
   devtools:
     restart:
       enabled: false
