--- conflicted
+++ resolved
@@ -8,19 +8,10 @@
                                               |/
                                               .
 
-<<<<<<< HEAD
-      ┌────────────────────────────────────────────────────┐
-      │   WebSite:  http://www.streamxhub.com              │
-      │   GitHub :  https://github.com/streamxhub/streamx  │
-      │   Gitee  :  https://gitee.com/benjobs/streamx      │
-      │   Ver    :  1.2.0                                  │
-      └────────────────────────────────────────────────────┘
-=======
         WebSite:  http://www.streamxhub.com
         GitHub :  https://github.com/streamxhub/streamx
         Gitee  :  https://gitee.com/benjobs/streamx
         Ver    :  1.2.0
->>>>>>> 1c2c76c0
 
         [StreamX] Make Flink|Spark easier ô‿ô!
 
