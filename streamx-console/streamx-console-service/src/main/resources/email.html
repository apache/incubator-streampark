--- conflicted
+++ resolved
@@ -762,11 +762,7 @@
                                                                                         style="padding: 5px 20px; font-family: Arial, Helvetica, sans-serif; font-size: 1em; font-weight: 400; color: rgb(222,222,222); text-align: left;"
                                                                                         class="tblCell">s
                                                                                         <div style="line-height: 150%; text-align: center;">
-<<<<<<< HEAD
                                                                                             <span style="font-size: 1rem; font-family: Tahoma, Arial, Helvetica, sans-serif; color: #f0f0f0; line-height: 150%;">Botech Streaming System</span>
-=======
-                                                                                            <span style="font-size: 1rem; font-family: Tahoma, Arial, Helvetica, sans-serif; color: #f0f0f0; line-height: 150%;">StreamX , Make stream processing easier!</span>
->>>>>>> 9ae2660a
                                                                                         </div>
                                                                                         <br>
                                                                                         <div style="line-height: 150%; text-align: center;">
