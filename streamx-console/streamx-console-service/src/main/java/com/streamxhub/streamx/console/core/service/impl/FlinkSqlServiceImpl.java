--- conflicted
+++ resolved
@@ -118,12 +118,12 @@
     public void setCandidate(Long appId, Long sqlId, CandidateType candidateType) {
         LambdaUpdateWrapper<FlinkSql> updateWrapper = new UpdateWrapper<FlinkSql>().lambda();
         updateWrapper.set(FlinkSql::getCandidate, 0)
-            .eq(FlinkSql::getAppId, appId);
+                .eq(FlinkSql::getAppId, appId);
         this.update(updateWrapper);
 
         updateWrapper = new UpdateWrapper<FlinkSql>().lambda();
         updateWrapper.set(FlinkSql::getCandidate, candidateType.get())
-            .eq(FlinkSql::getId, sqlId);
+                .eq(FlinkSql::getId, sqlId);
         this.update(updateWrapper);
     }
 
@@ -131,7 +131,7 @@
     public List<FlinkSql> history(Application application) {
         LambdaQueryWrapper<FlinkSql> wrapper = new QueryWrapper<FlinkSql>().lambda();
         wrapper.eq(FlinkSql::getAppId, application.getId())
-            .orderByDesc(FlinkSql::getVersion);
+                .orderByDesc(FlinkSql::getVersion);
 
         List<FlinkSql> sqlList = this.baseMapper.selectList(wrapper);
         FlinkSql effective = getEffective(application.getId(), false);
@@ -214,11 +214,7 @@
         FlinkVersion flinkVersion = flinkVersionService.getById(versionId);
         String version = flinkVersion.getLargeVersion();
         if (!shimsClassLoaderCache.containsKey(version)) {
-<<<<<<< HEAD
             String shimsRegex = "streamx-flink-shims_flink-(1.12|1.13|1.14)-(.*)-shaded.jar";
-=======
-            String shimsRegex = "streamx-flink-shims_flink-(1.12|1.13|1.14)-(.*).jar";
->>>>>>> e2cb3b82
             Pattern pattern = Pattern.compile(shimsRegex, Pattern.CASE_INSENSITIVE | Pattern.DOTALL);
 
             List<File> shimsJars = Arrays.stream(Objects.requireNonNull(new File(WebUtils.getAppDir("lib")).listFiles((pathname) -> {
