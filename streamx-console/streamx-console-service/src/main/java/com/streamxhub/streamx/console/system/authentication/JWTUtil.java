/*
 * Copyright (c) 2019 The StreamX Project
 *
 * Licensed to the Apache Software Foundation (ASF) under one or more
 * contributor license agreements.  See the NOTICE file distributed with
 * this work for additional information regarding copyright ownership.
 * The ASF licenses this file to You under the Apache License, Version 2.0
 * (the "License"); you may not use this file except in compliance with
 * the License.  You may obtain a copy of the License at
 *
 *    https://www.apache.org/licenses/LICENSE-2.0
 *
 * Unless required by applicable law or agreed to in writing, software
 * distributed under the License is distributed on an "AS IS" BASIS,
 * WITHOUT WARRANTIES OR CONDITIONS OF ANY KIND, either express or implied.
 * See the License for the specific language governing permissions and
 * limitations under the License.
 */

package com.streamxhub.streamx.console.system.authentication;

import com.streamxhub.streamx.console.base.properties.ShiroProperties;
import com.streamxhub.streamx.console.base.util.SpringContextUtils;

import com.auth0.jwt.JWT;
import com.auth0.jwt.JWTVerifier;
import com.auth0.jwt.algorithms.Algorithm;
import com.auth0.jwt.exceptions.JWTDecodeException;
import com.auth0.jwt.exceptions.TokenExpiredException;
import com.auth0.jwt.interfaces.DecodedJWT;
import lombok.extern.slf4j.Slf4j;
import org.apache.commons.lang3.StringUtils;
import org.apache.shiro.authc.AuthenticationException;

import java.util.Date;

/**
 * @author benjobs
 */
@Slf4j
public class JWTUtil {

<<<<<<< HEAD
=======
    private static final long JWT_TIME_OUT = SpringContextUtils.getBean(ShiroProperties.class).getJwtTimeOut() * 1000;

>>>>>>> 7e009acd
    /**
     * 校验 token是否正确
     *
     * @param token  密钥
     * @param secret 用户的密码
     * @return 是否正确
     */
    public static boolean verify(String token, String username, String secret) {
        try {
            Algorithm algorithm = Algorithm.HMAC256(secret);
            JWTVerifier verifier = JWT.require(algorithm).withClaim("username", username).build();
            verifier.verify(token);
            return true;
        } catch (TokenExpiredException e) {
            throw new AuthenticationException(e.getMessage());
        } catch (Exception e) {
            log.info("token is invalid:{} , e:{}", e.getMessage(), e.getClass());
            return false;
        }
    }

    /**
     * 从 token中获取用户名
     *
     * @return token中包含的用户名
     */
    public static String getUsername(String token) {
        try {
            DecodedJWT jwt = JWT.decode(token);
            return jwt.getClaim("username").asString();
        } catch (JWTDecodeException e) {
            log.info("error：{}", e.getMessage());
            return null;
        }
    }

    /**
     * 生成 token
     *
     * @param username 用户名
     * @param secret   用户的密码
     * @return token
     */
    public static String sign(String username, String secret) {
        return sign(username, secret, getExpireTime());
    }

    /**
     * 生成 token
     *
     * @param username     用户名
     * @param secret       用户的密码
     * @param expireTime   token过期时间
     * @return token
     */
    public static String sign(String username, String secret, Long expireTime) {
        try {
            username = StringUtils.lowerCase(username);
            Date date = new Date(expireTime);
            Algorithm algorithm = Algorithm.HMAC256(secret);
            return JWT.create().withClaim("username", username).withExpiresAt(date).sign(algorithm);
        } catch (Exception e) {
            log.info("error：{}", e);
            return null;
        }
    }

    /**
     * 获取用户登录token 失效时间
     */
<<<<<<< HEAD
    public static Long getExpireTime() {
        return System.currentTimeMillis() + SpringContextUtils.getBean(ShiroProperties.class).getJwtTimeOut() * 1000;
    }
=======
    private static Long getExpireTime() {
        return System.currentTimeMillis() + JWT_TIME_OUT;
    }

>>>>>>> 7e009acd
}<|MERGE_RESOLUTION|>--- conflicted
+++ resolved
@@ -40,11 +40,9 @@
 @Slf4j
 public class JWTUtil {
 
-<<<<<<< HEAD
-=======
+
     private static final long JWT_TIME_OUT = SpringContextUtils.getBean(ShiroProperties.class).getJwtTimeOut() * 1000;
 
->>>>>>> 7e009acd
     /**
      * 校验 token是否正确
      *
@@ -115,14 +113,8 @@
     /**
      * 获取用户登录token 失效时间
      */
-<<<<<<< HEAD
-    public static Long getExpireTime() {
-        return System.currentTimeMillis() + SpringContextUtils.getBean(ShiroProperties.class).getJwtTimeOut() * 1000;
-    }
-=======
     private static Long getExpireTime() {
         return System.currentTimeMillis() + JWT_TIME_OUT;
     }
 
->>>>>>> 7e009acd
 }