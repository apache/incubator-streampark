/*
 * Copyright (c) 2019 The StreamX Project
 * <p>
 * Licensed to the Apache Software Foundation (ASF) under one
 * or more contributor license agreements. See the NOTICE file
 * distributed with this work for additional information
 * regarding copyright ownership. The ASF licenses this file
 * to you under the Apache License, Version 2.0 (the
 * "License"); you may not use this file except in compliance
 * with the License. You may obtain a copy of the License at
 * <p>
 * http://www.apache.org/licenses/LICENSE-2.0
 * <p>
 * Unless required by applicable law or agreed to in writing,
 * software distributed under the License is distributed on an
 * "AS IS" BASIS, WITHOUT WARRANTIES OR CONDITIONS OF ANY
 * KIND, either express or implied. See the License for the
 * specific language governing permissions and limitations
 * under the License.
 */
package com.streamxhub.streamx.console.core.entity;

import com.baomidou.mybatisplus.annotation.FieldStrategy;
import com.baomidou.mybatisplus.annotation.TableField;
import com.baomidou.mybatisplus.annotation.TableName;
import com.fasterxml.jackson.annotation.JsonFormat;
import com.fasterxml.jackson.annotation.JsonIgnore;
import com.fasterxml.jackson.core.type.TypeReference;
import com.streamxhub.streamx.common.conf.Workspace;
import com.streamxhub.streamx.common.enums.DevelopmentMode;
import com.streamxhub.streamx.common.enums.ExecutionMode;
import com.streamxhub.streamx.common.enums.FlinkK8sRestExposedType;
import com.streamxhub.streamx.common.enums.StorageType;
import com.streamxhub.streamx.common.fs.FsOperator;
import com.streamxhub.streamx.common.util.HadoopUtils;
import com.streamxhub.streamx.common.util.HttpClientUtils;
import com.streamxhub.streamx.common.util.Utils;
import com.streamxhub.streamx.console.base.util.JsonUtils;
import com.streamxhub.streamx.console.base.util.ObjectUtils;
import com.streamxhub.streamx.console.core.enums.ApplicationType;
import com.streamxhub.streamx.console.core.enums.DeployState;
import com.streamxhub.streamx.console.core.enums.FlinkAppState;
import com.streamxhub.streamx.console.core.enums.ResourceFrom;
import com.streamxhub.streamx.console.core.metrics.flink.CheckPoints;
import com.streamxhub.streamx.console.core.metrics.flink.JobsOverview;
import com.streamxhub.streamx.console.core.metrics.flink.Overview;
import com.streamxhub.streamx.console.core.metrics.yarn.AppInfo;
import com.streamxhub.streamx.flink.kubernetes.model.K8sPodTemplates;
import com.streamxhub.streamx.flink.packer.maven.JarPackDeps;
import com.streamxhub.streamx.flink.packer.maven.MavenArtifact;
import lombok.Data;
import lombok.SneakyThrows;
import lombok.extern.slf4j.Slf4j;
import org.apache.commons.collections.MapUtils;
import org.apache.commons.lang3.StringUtils;

import javax.annotation.Nonnull;
import java.io.File;
import java.io.IOException;
import java.io.Serializable;
import java.util.*;
import java.util.stream.Collectors;

import static com.streamxhub.streamx.common.conf.ConfigurationOptions.KUBERNETES_NAMESPACE_DEFAULT_VALUE;
import static com.streamxhub.streamx.console.core.enums.FlinkAppState.of;

/**
 * @author benjobs
 */
@Data
@TableName("t_flink_app")
@Slf4j
public class Application implements Serializable {

    private Long id;

    /**
     * 1) custom code
     * 2) flink SQL
     */
    private Integer jobType;

    private Long projectId;
    /**
     * 创建人
     */
    private Long userId;

    /**
     * 前端和程序在yarn中显示的名称
     */
    private String jobName;

    @TableField(strategy = FieldStrategy.IGNORED)
    private String appId;

    @TableField(strategy = FieldStrategy.IGNORED)
    private String jobId;

    /**
     * 对应的flink的版本.
     */
    private Long versionId;

    /**
     * k8s部署下clusterId
     */
    private String clusterId;

    /**
     * flink docker base image
     */
    private String flinkImage;

    /**
     * k8s部署下的namespace
     */
    private String k8sNamespace = KUBERNETES_NAMESPACE_DEFAULT_VALUE;


    private Integer state;
    /**
     * 是否需要重新发布(针对项目已更新,需要重新发布项目.)
     */
    private Integer deploy;

    /**
     * 任务失败后的最大重启次数.
     */
    private Integer restartSize;

    /**
     * 已经重启的次数
     */
    private Integer restartCount;

    private Integer optionState;

    /**
     * 失败告警的通知邮箱
     */
    private String alertEmail;

    private String args;
    /**
     * 应用程序模块
     */
    private String module;

    private String options;
    private Integer resolveOrder;
    private Integer executionMode;
    private String dynamicOptions;
    private Integer appType;
    private Boolean flameGraph;

    /**
     * 是否需要跟踪监控状态
     */
    private Integer tracking;

    private String jar;

    /**
     * 针对upload 类型任务,需要记录checkSum,用于判断更新修改之后是否需要重新发布.
     */
    private String jarCheckSum;

    private String mainClass;

    @JsonFormat(pattern = "yyyy-MM-dd HH:mm:ss", timezone = "GMT+8")
    private Date startTime;

    @JsonFormat(pattern = "yyyy-MM-dd HH:mm:ss", timezone = "GMT+8")
    @TableField(strategy = FieldStrategy.IGNORED)
    private Date endTime;

    private Long duration;

    /**
     * checkpoint最大的失败次数
     */
    private Integer cpMaxFailureInterval;

    /**
     * checkpoint在时间范围内失败(分钟)
     */
    private Integer cpFailureRateInterval;

    /**
     * 在X分钟之后失败Y次,之后触发的操作:
     * 1: 发送告警
     * 2: 重启
     */
    private Integer cpFailureAction;

    /**
     * overview
     */
    @TableField("TOTAL_TM")
    private Integer totalTM;

    private Integer totalSlot;
    private Integer availableSlot;
    private Integer jmMemory;
    private Integer tmMemory;
    private Integer totalTask;

    private String description;

    @JsonFormat(pattern = "yyyy-MM-dd HH:mm:ss", timezone = "GMT+8")
    private Date createTime;

    /**
     * The exposed type of the rest service of K8s(kubernetes.rest-service.exposed.type)
     */
    private Integer k8sRestExposedType;
    /**
     * flink kubernetes pod template
     */
    private String k8sPodTemplate;
    private String k8sJmPodTemplate;
    private String k8sTmPodTemplate;

    /**
<<<<<<< HEAD
     * 1: cicd (build from csv)
     * 2: upload (upload local jar job)
     */
    private Integer resourceFrom;
=======
     * flink-hadoop integration on flink-k8s mode
     */
    private Boolean k8sHadoopIntegration;
>>>>>>> a6974e91

    /**
     * running job
     */
    private transient JobsOverview.Task overview;

    private transient String dependency;
    private transient Long sqlId;
    private transient String flinkSql;

    private transient Integer[] stateArray;
    private transient Integer[] jobTypeArray;

    private transient Boolean backUp = false;
    private transient Boolean restart = false;
    private transient String userName;
    private transient String config;
    private transient Long configId;
    private transient String flinkVersion;
    private transient String confPath;
    private transient Integer format;
    private transient String savePoint;
    private transient Boolean savePointed = false;
    private transient Boolean drain = false;
    private transient Boolean allowNonRestored = false;
    private transient String socketId;
    private transient String projectName;
    private transient String createTimeFrom;
    private transient String createTimeTo;
    private transient String backUpDescription;

    /**
     * Flink Web UI Url
     */
    private transient String flinkRestUrl;

    public void setK8sNamespace(String k8sNamespace) {
        this.k8sNamespace = StringUtils.isBlank(k8sNamespace) ? KUBERNETES_NAMESPACE_DEFAULT_VALUE : k8sNamespace;
    }

    public K8sPodTemplates getK8sPodTemplates() {
        return K8sPodTemplates.of(k8sPodTemplate, k8sJmPodTemplate, k8sTmPodTemplate);
    }

    public void setState(Integer state) {
        this.state = state;
        FlinkAppState appState = of(this.state);
        this.tracking = shouldTracking(appState);
    }

    /**
     * Determine if a FlinkAppState requires tracking.
     *
     * @return 1: need to be tracked | 0: no need to be tracked.
     */
    public static Integer shouldTracking(@Nonnull FlinkAppState state) {
        switch (state) {
            case DEPLOYING:
            case DEPLOYED:
            case CREATED:
            case FINISHED:
            case FAILED:
            case CANCELED:
            case TERMINATED:
            case POS_TERMINATED:
            case LOST:
                return 0;
            default:
                return 1;
        }
    }

    @JsonIgnore
    public FlinkAppState getFlinkAppStateEnum() {
        return FlinkAppState.of(state);
    }

    @JsonIgnore
    public FlinkK8sRestExposedType getK8sRestExposedTypeEnum() {
        return FlinkK8sRestExposedType.of(this.k8sRestExposedType);
    }

    @JsonIgnore
    public ExecutionMode getExecutionModeEnum() {
        return ExecutionMode.of(executionMode);
    }

    @JsonIgnore
    public boolean cpFailedTrigger() {
        return this.cpMaxFailureInterval != null && this.cpFailureRateInterval != null && this.cpFailureAction != null;
    }

    @JsonIgnore
    public boolean eqFlinkJob(Application other) {
        if (this.isFlinkSqlJob() && other.isFlinkSqlJob()) {
            if (this.getFlinkSql().trim().equals(other.getFlinkSql().trim())) {
                return this.getDependencyObject().eq(other.getDependencyObject());
            }
        }
        return false;
    }

    /**
     * 本地的编译打包工作目录
     *
     * @return
     */
    @JsonIgnore
    public String getDistHome() {
        String path = String.format("%s/%s/%s",
            Workspace.local().APP_LOCAL_DIST(),
            projectId.toString(),
            getModule()
        );
        log.info("local distHome:{}", path);
        return path;
    }

    @JsonIgnore
    public String getLocalAppHome() {
        String path = String.format("%s/%s",
            Workspace.local().APP_WORKSPACE(),
            id.toString()
        );
        log.info("local appHome:{}", path);
        return path;
    }

    @JsonIgnore
    public String getRemoteAppHome() {
        String path = String.format(
            "%s/%s",
            Workspace.remote().APP_WORKSPACE(),
            id.toString()
        );
        log.info("remote appHome:{}", path);
        return path;
    }

    /**
     * 根据 app ExecutionModeEnum 自动识别remoteAppHome 或 localAppHome
     *
     * @return
     */
    @JsonIgnore
    public String getAppHome() {
        switch (this.getExecutionModeEnum()) {
            case KUBERNETES_NATIVE_APPLICATION:
            case KUBERNETES_NATIVE_SESSION:
            case YARN_PRE_JOB:
            case YARN_SESSION:
            case LOCAL:
                return getLocalAppHome();
            case YARN_APPLICATION:
                return getRemoteAppHome();
            default:
                throw new UnsupportedOperationException("unsupported executionMode ".concat(getExecutionModeEnum().getName()));
        }
    }

    @JsonIgnore
    public String getAppLib() {
        return getAppHome().concat("/lib");
    }

    @JsonIgnore
    public File getLocalFlinkSqlHome() {
        File flinkSql = new File(Workspace.local().APP_WORKSPACE(), "flinksql");
        if (!flinkSql.exists()) {
            flinkSql.mkdirs();
        }
        return new File(flinkSql, id.toString());
    }


    @JsonIgnore
    public AppInfo httpYarnAppInfo() throws Exception {
        if (appId != null) {
            String format = "%s/ws/v1/cluster/apps/%s";
            try {
                String url = String.format(format, HadoopUtils.getRMWebAppURL(false), appId);
                return httpGetDoResult(url, AppInfo.class);
            } catch (IOException e) {
                try {
                    String url = String.format(format, HadoopUtils.getRMWebAppURL(true), appId);
                    return httpGetDoResult(url, AppInfo.class);
                } catch (IOException e1) {
                    throw e1;
                }
            }
        }
        return null;
    }

    @JsonIgnore
    public JobsOverview httpJobsOverview() throws Exception {
        if (appId != null) {
            String format = "%s/proxy/%s/jobs/overview";
            try {
                String url = String.format(format, HadoopUtils.getRMWebAppURL(false), appId);
                return httpGetDoResult(url, JobsOverview.class);
            } catch (IOException e) {
                try {
                    String url = String.format(format, HadoopUtils.getRMWebAppURL(true), appId);
                    return httpGetDoResult(url, JobsOverview.class);
                } catch (Exception e1) {
                    throw e1;
                }
            }
        }
        return null;
    }

    @JsonIgnore
    public Overview httpOverview() throws IOException {
        String format = "%s/proxy/%s/overview";
        try {
            String url = String.format(format, HadoopUtils.getRMWebAppURL(false), appId);
            return httpGetDoResult(url, Overview.class);
        } catch (IOException e) {
            try {
                String url = String.format(format, HadoopUtils.getRMWebAppURL(true), appId);
                return httpGetDoResult(url, Overview.class);
            } catch (Exception e1) {
                throw e1;
            }
        }
    }

    @JsonIgnore
    public CheckPoints httpCheckpoints() throws IOException {
        String format = "%s/proxy/%s/jobs/%s/checkpoints";
        try {
            String url = String.format(format, HadoopUtils.getRMWebAppURL(false), appId, jobId);
            return httpGetDoResult(url, CheckPoints.class);
        } catch (IOException e) {
            try {
                String url = String.format(format, HadoopUtils.getRMWebAppURL(true), appId, jobId);
                return httpGetDoResult(url, CheckPoints.class);
            } catch (Exception e1) {
                throw e1;
            }
        }
    }

    @JsonIgnore
    private <T> T httpGetDoResult(String url, Class<T> clazz) throws IOException {
        String result = HttpClientUtils.httpGetRequest(url);
        if (result != null) {
            return JsonUtils.read(result, clazz);
        }
        return null;
    }

    @JsonIgnore
    public ApplicationType getApplicationType() {
        return ApplicationType.of(appType);
    }

    @JsonIgnore
    @SneakyThrows
    public Map<String, Object> getOptionMap() {
        Map<String, Object> map = JsonUtils.read(getOptions(), Map.class);
        map.entrySet().removeIf(entry -> entry.getValue() == null);
        return map;
    }

    @JsonIgnore
    public boolean isFlinkSqlJob() {
        return DevelopmentMode.FLINKSQL.getValue().equals(this.getJobType());
    }

    @JsonIgnore
    public boolean isCustomCodeJob() {
        return DevelopmentMode.CUSTOMCODE.getValue().equals(this.getJobType());
    }

    public boolean isStreamXJob() {
        return this.getAppType() == ApplicationType.STREAMX_FLINK.getType();
    }

    @JsonIgnore
    @SneakyThrows
    public Dependency getDependencyObject() {
        return Dependency.jsonToDependency(this.dependency);
    }

    @JsonIgnore
    public boolean isRunning() {
        return FlinkAppState.RUNNING.getValue() == this.getState();
    }

    @JsonIgnore
    public boolean isNeedRollback() {
        return DeployState.NEED_ROLLBACK.get() == this.getDeploy();
    }

    @JsonIgnore
    public boolean isNeedRestartOnFailed() {
        if (this.restartSize != null && this.restartCount != null) {
            return this.restartSize > 0 && this.restartCount <= this.restartSize;
        }
        return false;
    }

    /**
     * 参数对比,主要是对比Flink运行时相关的参数是否发生了变化
     *
     * @param other
     * @return
     */
    @JsonIgnore
    public boolean eqJobParam(Application other) {
        //1) Resolve Order 是否发生变化
        //2) flink Version是否发生变化
        //3) Execution Mode 是否发生变化
        //4) Parallelism 是否发生变化
        //5) Task Slots 是否发生变化
        //6) Options 是否发生变化
        //7) Dynamic Option 是否发生变化
        //8) Program Args 是否发生变化
        //9) Flink Version  是否发生变化

        if (!ObjectUtils.safeEquals(this.getVersionId(), other.getVersionId())) {
            return false;
        }

        if (!ObjectUtils.safeEquals(this.getResolveOrder(), other.getResolveOrder()) ||
            !ObjectUtils.safeEquals(this.getExecutionMode(), other.getExecutionMode()) ||
            !ObjectUtils.safeEquals(this.getK8sRestExposedType(), other.getK8sRestExposedType())) {
            return false;
        }

        if (this.getOptions() != null) {
            if (other.getOptions() != null) {
                if (!this.getOptions().trim().equals(other.getOptions().trim())) {
                    Map<String, Object> optMap = this.getOptionMap();
                    Map<String, Object> otherMap = other.getOptionMap();
                    if (optMap.size() != otherMap.size()) {
                        return false;
                    }
                    for (Map.Entry<String, Object> entry : optMap.entrySet()) {
                        if (!entry.getValue().equals(otherMap.get(entry.getKey()))) {
                            return false;
                        }
                    }
                }
            } else {
                return false;
            }
        } else if (other.getOptions() != null) {
            return false;
        }

        if (this.getDynamicOptions() != null) {
            if (other.getDynamicOptions() != null) {
                if (!this.getDynamicOptions().trim().equals(other.getDynamicOptions().trim())) {
                    return false;
                }
            } else {
                return false;
            }
        } else if (other.getDynamicOptions() != null) {
            return false;
        }

        if (this.getArgs() != null) {
            if (other.getArgs() != null) {
                return this.getArgs().trim().equals(other.getArgs().trim());
            } else {
                return false;
            }
        } else {
            return other.getArgs() == null;
        }

    }

    @JsonIgnore
    public StorageType getStorageType() {
        return getStorageType(getExecutionMode());
    }

    public static StorageType getStorageType(Integer execMode) {
        ExecutionMode executionMode = ExecutionMode.of(execMode);
        switch (Objects.requireNonNull(executionMode)) {
            case YARN_APPLICATION:
                return StorageType.HDFS;
            case YARN_PRE_JOB:
            case YARN_SESSION:
            case KUBERNETES_NATIVE_SESSION:
            case KUBERNETES_NATIVE_APPLICATION:
                return StorageType.LFS;
            default:
                throw new UnsupportedOperationException("Unsupported ".concat(executionMode.getName()));
        }
    }

    public FsOperator getFsOperator() {
        return FsOperator.of(getStorageType());
    }

    public Workspace getWorkspace() {
        return Workspace.of(getStorageType());
    }

    @Data
    public static class Dependency {
        private List<Pom> pom = Collections.emptyList();
        private List<String> jar = Collections.emptyList();

        @JsonIgnore
        @SneakyThrows
        public static Dependency jsonToDependency(String dependency) {
            if (Utils.notEmpty(dependency)) {
                return JsonUtils.read(dependency, new TypeReference<Dependency>() {
                });
            }
            return new Dependency();
        }

        public boolean isEmpty() {
            return pom.isEmpty() && jar.isEmpty();
        }

        public boolean eq(Dependency other) {
            if (other == null) {
                return false;
            }
            if (this.isEmpty() && other.isEmpty()) {
                return true;
            }

            if (this.pom.size() != other.pom.size() || this.jar.size() != other.jar.size()) {
                return false;
            }

            Map<String, String> jarMap = new HashMap<>(jar.size());
            jar.forEach(x -> jarMap.put(x, x));

            Map<String, String> jarMap2 = new HashMap<>(other.jar.size());
            other.jar.forEach(x -> jarMap2.put(x, x));

            for (Map.Entry<String, String> entry : jarMap.entrySet()) {
                if (!jarMap2.containsKey(entry.getKey())) {
                    return false;
                }
            }

            Map<String, Pom> pomMap = new HashMap<>(pom.size());
            pom.forEach(x -> pomMap.put(x.getGav(), x));

            Map<String, Pom> pomMap2 = new HashMap<>(other.pom.size());
            other.pom.forEach(x -> pomMap2.put(x.getGav(), x));
            return Pom.checkPom(pomMap, pomMap2);
        }

        @JsonIgnore
        public JarPackDeps toJarPackDeps() {
            List<MavenArtifact> mvnArts = this.pom.stream()
                .map(pom -> new MavenArtifact(pom.getGroupId(), pom.getArtifactId(), pom.getVersion()))
                .collect(Collectors.toList());
            List<String> extJars = this.jar.stream()
                .map(jar -> Workspace.local().APP_UPLOADS() + "/" + jar)
                .collect(Collectors.toList());
            return new JarPackDeps(mvnArts, extJars);
        }

    }

    @Data
    public static class Pom {
        private String groupId;
        private String artifactId;
        private String version;
        private List<Pom> exclusions = Collections.emptyList();

        @Override
        public String toString() {
            return "{" +
                "groupId='" + groupId + '\'' +
                ", artifactId='" + artifactId + '\'' +
                ", version='" + version + '\'' +
                '}';
        }

        private String getGav() {
            return this.groupId + ":" + this.artifactId + ":" + this.version;
        }


        private String getGa() {
            return this.groupId + ":" + this.artifactId;
        }

        public boolean eq(Pom other) {
            if (other == null) {
                return false;
            }
            if (!this.getGav().equals(other.getGav())) {
                return false;
            }

            if (exclusions.size() != other.exclusions.size()) {
                return false;
            }

            Map<String, Pom> pomMap = new HashMap<>(exclusions.size());
            exclusions.forEach(x -> pomMap.put(x.getGa(), x));

            Map<String, Pom> pomMap2 = new HashMap<>(other.exclusions.size());
            other.exclusions.forEach(x -> pomMap2.put(x.getGa(), x));

            return checkPom(pomMap, pomMap2);
        }

        public static boolean checkPom(Map<String, Pom> pomMap, Map<String, Pom> pomMap2) {
            for (Map.Entry<String, Pom> entry : pomMap.entrySet()) {
                Pom pom = pomMap2.get(entry.getKey());
                if (pom == null) {
                    return false;
                }
                if (!entry.getValue().eq(pom)) {
                    return false;
                }
            }
            return true;
        }

        @JsonIgnore
        public String getPath() {
            return getGroupId() + "_" + getArtifactId() + "-" + getVersion() + ".jar";
        }
    }

}<|MERGE_RESOLUTION|>--- conflicted
+++ resolved
@@ -223,16 +223,15 @@
     private String k8sTmPodTemplate;
 
     /**
-<<<<<<< HEAD
      * 1: cicd (build from csv)
      * 2: upload (upload local jar job)
      */
     private Integer resourceFrom;
-=======
+
+   /**
      * flink-hadoop integration on flink-k8s mode
      */
     private Boolean k8sHadoopIntegration;
->>>>>>> a6974e91
 
     /**
      * running job
