/*
 * Copyright (c) 2019 The StreamX Project
 *
 * Licensed to the Apache Software Foundation (ASF) under one or more
 * contributor license agreements.  See the NOTICE file distributed with
 * this work for additional information regarding copyright ownership.
 * The ASF licenses this file to You under the Apache License, Version 2.0
 * (the "License"); you may not use this file except in compliance with
 * the License.  You may obtain a copy of the License at
 *
 *    https://www.apache.org/licenses/LICENSE-2.0
 *
 * Unless required by applicable law or agreed to in writing, software
 * distributed under the License is distributed on an "AS IS" BASIS,
 * WITHOUT WARRANTIES OR CONDITIONS OF ANY KIND, either express or implied.
 * See the License for the specific language governing permissions and
 * limitations under the License.
 */

package com.streamxhub.streamx.console.core.controller;

import com.streamxhub.streamx.common.enums.SqlErrorType;
import com.streamxhub.streamx.console.base.domain.RestResponse;
import com.streamxhub.streamx.console.base.exception.ServiceException;
import com.streamxhub.streamx.console.core.entity.Application;
import com.streamxhub.streamx.console.core.entity.FlinkSql;
import com.streamxhub.streamx.console.core.service.FlinkSqlService;
import com.streamxhub.streamx.console.core.service.SqlCompleteService;
import com.streamxhub.streamx.flink.core.SqlError;
import lombok.extern.slf4j.Slf4j;
import org.springframework.beans.factory.annotation.Autowired;
import org.springframework.validation.annotation.Validated;
import org.springframework.web.bind.annotation.PostMapping;
import org.springframework.web.bind.annotation.RequestMapping;
import org.springframework.web.bind.annotation.RestController;

import javax.validation.constraints.NotNull;
import java.util.List;
import java.util.Map;

/**
 * @author benjobs
 */
@Slf4j
@Validated
@RestController
@RequestMapping("flink/sql")
public class FlinkSqlController {

    @Autowired
    private FlinkSqlService flinkSqlService;

    @Autowired
    private SqlCompleteService sqlComplete;

    @PostMapping("verify")
    public RestResponse verify(String sql, Long versionId) {
        SqlError sqlError = flinkSqlService.verifySql(sql, versionId);
        if (sqlError != null) {
            String[] array = sqlError.sql().trim().split("\n");
            String start = array[0].trim();
            String end = array.length > 1 ? array[array.length - 1].trim() : null;

            //记录错误类型,出错的sql,原因,错误的开始行和结束行内容(用于前端查找mod节点)
            RestResponse response = RestResponse.create()
                .data(false)
                .message(sqlError.exception())
                .put("type", sqlError.errorType().errorType)
                .put("start", start)
                .put("end", end);
            //语法异常
            if (sqlError.errorType().equals(SqlErrorType.SYNTAX_ERROR)) {
                String exception = sqlError.exception().replaceAll("[\r\n]", "");
                String sqlParseFailedRegexp = "SQL\\sparse\\sfailed\\.\\sEncountered\\s\"(.*)\"\\sat\\sline\\s\\d,\\scolumn\\s\\d.*";
                if (exception.matches(sqlParseFailedRegexp)) {
                    String[] lineColumn = exception
                        .replaceAll("^.*\\sat\\sline\\s", "")
                        .replaceAll(",\\scolumn\\s", ",")
                        .replaceAll("\\.(.*)", "")
                        .trim()
                        .split(",");

                    //记录第几行出错.
                    response.put("line", lineColumn[0])
                        .put("column ", lineColumn[1]);
                }
            }
            return response;
        } else {
            return RestResponse.create().data(true);
        }
    }

    @PostMapping("get")
    public RestResponse get(String id) throws ServiceException {
        String[] array = id.split(",");
        FlinkSql flinkSql1 = flinkSqlService.getById(array[0]);
        flinkSql1.base64Encode();
        if (array.length == 1) {
            return RestResponse.create().data(flinkSql1);
        }
        FlinkSql flinkSql2 = flinkSqlService.getById(array[1]);
        flinkSql2.base64Encode();
        return RestResponse.create().data(new FlinkSql[]{flinkSql1, flinkSql2});
    }

    @PostMapping("history")
    public RestResponse sqlhistory(Application application) {
        List<FlinkSql> sqlList = flinkSqlService.history(application);
        return RestResponse.create().data(sqlList);
    }

<<<<<<< HEAD
    @PostMapping("lineage")
    public Map lineage(String sql, Long versionId) {
        return flinkSqlService.lineageSql(sql, versionId);
    }



=======
    @PostMapping("sqlComplete")
    public RestResponse getSqlComplete(@NotNull(message = "{required}") String sql) {
        return RestResponse.create().put("word", sqlComplete.getComplete(sql));
    }

>>>>>>> b0f87c70
}<|MERGE_RESOLUTION|>--- conflicted
+++ resolved
@@ -110,19 +110,15 @@
         return RestResponse.create().data(sqlList);
     }
 
-<<<<<<< HEAD
     @PostMapping("lineage")
     public Map lineage(String sql, Long versionId) {
         return flinkSqlService.lineageSql(sql, versionId);
     }
 
 
-
-=======
-    @PostMapping("sqlComplete")
+   @PostMapping("sqlComplete")
     public RestResponse getSqlComplete(@NotNull(message = "{required}") String sql) {
         return RestResponse.create().put("word", sqlComplete.getComplete(sql));
     }
 
->>>>>>> b0f87c70
 }