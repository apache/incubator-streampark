/*
 * Copyright (c) 2019 The StreamX Project
 *
 * Licensed to the Apache Software Foundation (ASF) under one or more
 * contributor license agreements.  See the NOTICE file distributed with
 * this work for additional information regarding copyright ownership.
 * The ASF licenses this file to You under the Apache License, Version 2.0
 * (the "License"); you may not use this file except in compliance with
 * the License.  You may obtain a copy of the License at
 *
 *    https://www.apache.org/licenses/LICENSE-2.0
 *
 * Unless required by applicable law or agreed to in writing, software
 * distributed under the License is distributed on an "AS IS" BASIS,
 * WITHOUT WARRANTIES OR CONDITIONS OF ANY KIND, either express or implied.
 * See the License for the specific language governing permissions and
 * limitations under the License.
 */

<<<<<<< HEAD
=======
package com.streamxhub.streamx.console.core.task;

>>>>>>> 5a947dca
import com.baomidou.mybatisplus.core.conditions.query.QueryWrapper;
import com.github.benmanes.caffeine.cache.Cache;
import com.github.benmanes.caffeine.cache.Caffeine;
import com.streamxhub.streamx.common.enums.ExecutionMode;
import com.streamxhub.streamx.common.util.ThreadUtils;
import com.streamxhub.streamx.console.core.entity.Application;
import com.streamxhub.streamx.console.core.entity.FlinkEnv;
import com.streamxhub.streamx.console.core.entity.SavePoint;
import com.streamxhub.streamx.console.core.enums.CheckPointStatus;
import com.streamxhub.streamx.console.core.enums.DeployState;
import com.streamxhub.streamx.console.core.enums.FlinkAppState;
import com.streamxhub.streamx.console.core.enums.OptionState;
import com.streamxhub.streamx.console.core.enums.StopFrom;
import com.streamxhub.streamx.console.core.metrics.flink.CheckPoints;
import com.streamxhub.streamx.console.core.metrics.flink.JobsOverview;
import com.streamxhub.streamx.console.core.metrics.flink.Overview;
import com.streamxhub.streamx.console.core.metrics.yarn.AppInfo;
import com.streamxhub.streamx.console.core.service.AlertService;
import com.streamxhub.streamx.console.core.service.ApplicationService;
import com.streamxhub.streamx.console.core.service.FlinkEnvService;
import com.streamxhub.streamx.console.core.service.SavePointService;
import lombok.Data;
import lombok.extern.slf4j.Slf4j;
import org.apache.commons.lang3.StringUtils;
import org.springframework.beans.factory.annotation.Autowired;
import org.springframework.scheduling.annotation.Scheduled;
import org.springframework.stereotype.Component;

import javax.annotation.PostConstruct;
import javax.annotation.PreDestroy;
import java.io.IOException;
import java.util.Date;
import java.util.List;
import java.util.Map;
import java.util.Optional;
import java.util.concurrent.Callable;
import java.util.concurrent.ConcurrentHashMap;
import java.util.concurrent.ExecutorService;
import java.util.concurrent.LinkedBlockingQueue;
import java.util.concurrent.ThreadPoolExecutor;
import java.util.concurrent.TimeUnit;

import static com.streamxhub.streamx.common.enums.ExecutionMode.isKubernetesMode;

import static com.streamxhub.streamx.common.enums.ExecutionMode.isKubernetesMode;

/**
 * <pre><b>
 *  十步杀一人
 *  千里不留行
 *  事了拂衣去
 *  深藏身与名
 * </b></pre>
 * <p>
 * This implementation is currently only used for tracing flink job on yarn
 *
 * @author benjobs
 */
@Slf4j
@Component
public class FlinkTrackingTask {

    /**
     * <pre>
     * 记录任务是否需要savePoint
     * 只有在RUNNING状态下才会真正使用,如检查到任务正在运行,且需要savePoint,则设置该任务的状态为"savepoint"
     * </pre>
     */
    private static final Cache<Long, Byte> SAVEPOINT_CACHE = Caffeine.newBuilder().expireAfterWrite(1, TimeUnit.MINUTES).build();

    /**
     * 记录第一次跟踪任务的状态,因为在任务启动后会在第一次跟踪时会获取任务的overview
     */
    private static final Cache<Long, Byte> STARTING_CACHE = Caffeine.newBuilder().expireAfterWrite(3, TimeUnit.MINUTES).build();

    /**
     * 跟踪任务列表
     */
    private static final Map<Long, Application> TRACKING_MAP = new ConcurrentHashMap<>(0);

    /**
     * <pre>
     * StopFrom: 用来记录任务是从StreamX web管理端停止的还是其他方式停止
     * 如从StreamX web管理端停止可以知道在停止任务时是否做savepoint,如做了savepoint,则将该savepoint设置为最后有效的savepoint,下次启动时,自动选择从该savepoint
     * 如:其他方式停止则,无法知道是否savepoint,直接将所有的savepoint设置为过期,任务再次启动时需要手动指定
     * </pre>
     */
    private static final Map<Long, StopFrom> STOP_FROM_MAP = new ConcurrentHashMap<>(0);

    /**
     * 检查到正在canceling的任务放到该cache中,过期时间为10秒(2次任务监控轮询的时间).
     */
    private static final Cache<Long, Byte> CANCELING_CACHE = Caffeine.newBuilder().expireAfterWrite(10, TimeUnit.SECONDS).build();

    @Autowired
    private SavePointService savePointService;

    @Autowired
    private AlertService alertService;

    @Autowired
    private FlinkEnvService flinkEnvService;

    /**
     * 常用版本更新
     */
    private static final Map<Long, FlinkEnv> FLINK_ENV_MAP = new ConcurrentHashMap<>(0);

    private static ApplicationService applicationService;

    private static final Map<String, Long> CHECK_POINT_MAP = new ConcurrentHashMap<>();

    private static final Map<String, Counter> CHECK_POINT_FAILED_MAP = new ConcurrentHashMap<>();

    private static final Map<Long, OptionState> OPTIONING = new ConcurrentHashMap<>();

    private static final Long STARTING_INTERVAL = 1000L * 30;

    private Long lastTrackTime = 0L;

    private Long lastOptionTime = 0L;

    private static Long optioningTime = 0L;

    private static final Byte DEFAULT_FLAG_BYTE = Byte.valueOf("0");

    private static final ExecutorService EXECUTOR = new ThreadPoolExecutor(
        Runtime.getRuntime().availableProcessors() * 2,
        200,
        60L,
        TimeUnit.SECONDS,
        new LinkedBlockingQueue<>(1024),
        ThreadUtils.threadFactory("flink-tracking-executor"));

    @Autowired
    public void setApplicationService(ApplicationService appService) {
        applicationService = appService;
    }

    @PostConstruct
    public void initialization() {
        getAllApplications().forEach((app) -> TRACKING_MAP.put(app.getId(), app));
    }

    @PreDestroy
    public void ending() {
        log.info("flinkTrackingTask StreamXConsole will be shutdown,persistent application to database.");
        TRACKING_MAP.forEach((k, v) -> persistent(v));
    }

    /**
     * <p> <strong> NOTE: 执行必须满足以下条件</strong>
     * <p> <strong>1) 工程刚启动或者管理端页面正常操作任务(启动|停止),该操作需要非常实时的返回状态,频率1秒一次,持续10秒种(10次)</strong></p>
     * <p> <strong>2) 正常的状态信息获取,5秒执行一次</strong></p>
     */
    @Scheduled(fixedDelay = 1000)
    public void execute() {
        // 正常5秒钟获取一次信息
        long trackInterval = 1000L * 5;
        //10秒之内
        long optionInterval = 1000L * 10;

        //1) 项目刚启动第一次执行,或者前端正在操作...(启动,停止)需要立即返回状态信息.
        if (lastTrackTime == null || !OPTIONING.isEmpty()) {
            tracking();
        } else if (System.currentTimeMillis() - lastOptionTime <= optionInterval) {
            //2) 如果在管理端正在操作时间的10秒中之内(每秒执行一次)
            tracking();
        } else if (System.currentTimeMillis() - lastTrackTime >= trackInterval) {
            //3) 正常信息获取,判断本次时间和上次时间是否间隔5秒(正常监控信息获取,每5秒一次)
            tracking();
        }
    }

    private void tracking() {
        Long now = System.currentTimeMillis();
        lastTrackTime = now;
        TRACKING_MAP.entrySet().stream()
            .filter(trkElement -> !isKubernetesMode(trkElement.getValue().getExecutionMode()))
            .forEach(trkElement -> EXECUTOR.execute(() -> {
                long key = trkElement.getKey();
                Application application = trkElement.getValue();
                final StopFrom stopFrom = STOP_FROM_MAP.getOrDefault(key, null) == null ? StopFrom.NONE : STOP_FROM_MAP.get(key);
                final OptionState optionState = OPTIONING.get(key);
                try {
                    // 1) 到flink的REST Api中查询状态
                    assert application.getId() != null;
                    getFromFlinkRestApi(application, stopFrom);
                } catch (Exception flinkException) {
                    // 2) 到 YARN REST api中查询状态
                    try {
                        getFromYarnRestApi(application, stopFrom);
                    } catch (Exception yarnException) {
                        /**
                         * 3) 从flink的restAPI和yarn的restAPI都查询失败</br>
                         * 此时需要根据管理端正在操作的状态来决定是否返回最终状态,需满足:</br>
                         * 1: 操作状态为为取消和正常的状态跟踪(操作状态不为STARTING)</br>
                         * 2: 如果操作状态为STARTING,则需要判断操作间隔是否在30秒之内(启动可能需要时间,这里给足够多的时间去完成启动)</br>
                         */
                        if (optionState == null
                            || !optionState.equals(OptionState.STARTING)
                            || now - optioningTime >= STARTING_INTERVAL) {
                            //非正在手动映射appId
                            if (application.getState() != FlinkAppState.MAPPING.getValue()) {
                                log.error("flinkTrackingTask getFromFlinkRestApi and getFromYarnRestApi error,job failed,savePoint obsoleted!");
                                if (StopFrom.NONE.equals(stopFrom)) {
                                    savePointService.obsolete(application.getId());
                                    application.setState(FlinkAppState.LOST.getValue());
                                    alertService.alert(application, FlinkAppState.LOST);
                                } else {
                                    application.setState(FlinkAppState.CANCELED.getValue());
                                }
                            }
                            /**
                             * 进入到这一步说明前两种方式获取信息都失败,此步是最后一步,直接会判别任务取消或失联</br>
                             * 需清空savepoint.
                             */
                            cleanSavepoint(application);
                            cleanOptioning(optionState, key);
                            application.setEndTime(new Date());
                            this.persistentAndClean(application);

                            FlinkAppState appState = FlinkAppState.of(application.getState());
                            if (appState.equals(FlinkAppState.FAILED) || appState.equals(FlinkAppState.LOST)) {
                                alertService.alert(application, FlinkAppState.of(application.getState()));
                                if (appState.equals(FlinkAppState.FAILED)) {
                                    try {
                                        applicationService.start(application, true);
                                    } catch (Exception e) {
                                        e.printStackTrace();
                                    }
                                }
                            }
                        }
                    }
                }
            }));
    }

    /**
     * 从flink restapi成功拿到当前任务的运行状态信息...
     *
     * @param application
     * @param stopFrom
     * @throws Exception
     */
    private void getFromFlinkRestApi(Application application, StopFrom stopFrom) throws Exception {
<<<<<<< HEAD
        FlinkEnv flinkEnv = getFlinkEnvCache(application);
        JobsOverview jobsOverview = application.httpJobsOverview(flinkEnv);
        Optional<JobsOverview.Job> optional;
        if (ExecutionMode.isYarnMode(application.getExecutionMode())) {
            optional = jobsOverview.getJobs().stream().findFirst();
        } else {
            optional = jobsOverview.getJobs().stream().filter(x -> x.getId().equals(application.getJobId())).findFirst();
        }
=======
        JobsOverview jobsOverview = application.httpJobsOverview();
        Optional<JobsOverview.Job> optional = jobsOverview.getJobs().size() > 1 ? jobsOverview.getJobs().stream().filter(a -> StringUtils.equals(application.getJobId(), a.getId())).findFirst() : jobsOverview.getJobs().stream().findFirst();

>>>>>>> 5a947dca
        if (optional.isPresent()) {

            JobsOverview.Job jobOverview = optional.get();
            FlinkAppState currentState = FlinkAppState.of(jobOverview.getState());

            if (!FlinkAppState.OTHER.equals(currentState)) {
                // 1) set info from JobOverview
                handleJobOverview(application, jobOverview);

                //2) CheckPoints
                handleCheckPoints(application);

                //3) savePoint obsolete check and NEED_START check
                OptionState optionState = OPTIONING.get(application.getId());
                // cpu分支预测,将Running的状态单独拿出来
                if (currentState.equals(FlinkAppState.RUNNING)) {
                    handleRunningState(application, optionState, currentState);
                } else {
                    handleNotRunState(application, optionState, currentState, stopFrom);
                }
            }
        }
    }

    /**
     * 基本信息回写等处理
     *
     * @param application
     * @param jobOverview
     * @throws IOException
     */
    private void handleJobOverview(Application application, JobsOverview.Job jobOverview) throws IOException {
        // 1) jobId以restapi返回的状态为准
        application.setJobId(jobOverview.getId());
        application.setTotalTask(jobOverview.getTasks().getTotal());
        application.setOverview(jobOverview.getTasks());

        // 2) duration
        long startTime = jobOverview.getStartTime();
        long endTime = jobOverview.getEndTime();
        if (application.getStartTime() == null) {
            application.setStartTime(new Date(startTime));
        } else if (startTime != application.getStartTime().getTime()) {
            application.setStartTime(new Date(startTime));
        }
        if (endTime != -1) {
            if (application.getEndTime() == null || endTime != application.getEndTime().getTime()) {
                application.setEndTime(new Date(endTime));
            }
        }
        application.setDuration(jobOverview.getDuration());

        // 3) overview,刚启动第一次获取Overview信息.
        if (STARTING_CACHE.getIfPresent(application.getId()) != null) {
            FlinkEnv flinkEnv = getFlinkEnvCache(application);
            Overview override = application.httpOverview(flinkEnv);
            if (override.getSlotsTotal() > 0) {
                STARTING_CACHE.invalidate(application.getId());
                application.setTotalTM(override.getTaskmanagers());
                application.setTotalSlot(override.getSlotsTotal());
                application.setAvailableSlot(override.getSlotsAvailable());
            }
        }
    }

    /**
     * 获取最新的checkPoint
     *
     * @param application
     * @throws IOException
     */
    private void handleCheckPoints(Application application) throws Exception {
        FlinkEnv flinkEnv = getFlinkEnvCache(application);
        CheckPoints checkPoints = application.httpCheckpoints(flinkEnv);
        if (checkPoints != null) {
            CheckPoints.Latest latest = checkPoints.getLatest();
            if (latest != null) {
                CheckPoints.CheckPoint checkPoint = latest.getCompleted();
                if (checkPoint != null) {
                    CheckPointStatus status = checkPoint.getCheckPointStatus();
                    if (CheckPointStatus.COMPLETED.equals(status)) {
                        Long latestId = CHECK_POINT_MAP.get(application.getJobId());
                        if (latestId == null || latestId < checkPoint.getId()) {
                            SavePoint savePoint = new SavePoint();
                            savePoint.setAppId(application.getId());
                            savePoint.setLatest(true);
                            savePoint.setType(checkPoint.getCheckPointType().get());
                            savePoint.setPath(checkPoint.getExternalPath());
                            savePoint.setTriggerTime(new Date(checkPoint.getTriggerTimestamp()));
                            savePoint.setCreateTime(new Date());
                            savePointService.save(savePoint);
                            CHECK_POINT_MAP.put(application.getJobId(), checkPoint.getId());
                        }
                    } else if (CheckPointStatus.FAILED.equals(status) && application.cpFailedTrigger()) {
                        Counter counter = CHECK_POINT_FAILED_MAP.get(application.getJobId());
                        if (counter == null) {
                            CHECK_POINT_FAILED_MAP.put(application.getJobId(), new Counter(checkPoint.getTriggerTimestamp()));
                        } else {
                            //x分钟之内超过Y次CheckPoint失败触发动作
                            long minute = counter.getDuration(checkPoint.getTriggerTimestamp());
                            if (minute <= application.getCpFailureRateInterval()
                                && counter.getCount() >= application.getCpMaxFailureInterval()) {
                                CHECK_POINT_FAILED_MAP.remove(application.getJobId());
                                if (application.getCpFailureAction() == 1) {
                                    alertService.alert(application, CheckPointStatus.FAILED);
                                } else {
                                    applicationService.restart(application);
                                }
                            } else {
                                counter.add();
                            }
                        }
                    }
                }
            }
        }
    }

    /**
     * 当前任务正在运行,一系列状态处理.
     *
     * @param application
     * @param optionState
     * @param currentState
     */
    private void handleRunningState(Application application, OptionState optionState, FlinkAppState currentState) {
        /**
         * 上次记录的状态的 "STARTING" 本次获取到最新的状态为"RUNNING",说明是重启后的第一次跟踪
         * 则:job以下状态需要更新为重启状态:
         * NEED_RESTART_AFTER_CONF_UPDATE(配置文件修改后需要重新启动)
         * NEED_RESTART_AFTER_SQL_UPDATE(flink sql修改后需要重启)
         * NEED_RESTART_AFTER_ROLLBACK(任务回滚后需要重启)
         * NEED_RESTART_AFTER_DEPLOY(任务重新发布后需要回滚)
         */
        if (OptionState.STARTING.equals(optionState)) {
            DeployState deployState = DeployState.of(application.getDeploy());
            //如果任务更新后需要重新启动 或 发布后需要重新启动
            switch (deployState) {
                case NEED_RESTART_AFTER_CONF_UPDATE:
                case NEED_RESTART_AFTER_SQL_UPDATE:
                case NEED_RESTART_AFTER_ROLLBACK:
                case NEED_RESTART_AFTER_DEPLOY:
                case NEED_ROLLBACK:
                    //清空需要重新启动的状态.
                    application.setDeploy(DeployState.DONE.get());
                    break;
                default:
                    break;
            }
        }
        // 当前状态为running,且savePointCache里有当前任务,说明该任务正在做savepoint
        if (SAVEPOINT_CACHE.getIfPresent(application.getId()) != null) {
            application.setOptionState(OptionState.SAVEPOINTING.getValue());
        } else {
            application.setOptionState(OptionState.NONE.getValue());
        }
        application.setState(currentState.getValue());
        TRACKING_MAP.put(application.getId(), application);
        cleanOptioning(optionState, application.getId());
    }

    /**
     * 当前任务未运行,状态处理
     *
     * @param application
     * @param optionState
     * @param currentState
     * @param stopFrom
     */
    private void handleNotRunState(Application application,
                                   OptionState optionState,
                                   FlinkAppState currentState,
                                   StopFrom stopFrom) throws Exception {
        switch (currentState) {
            case CANCELLING:
                CANCELING_CACHE.put(application.getId(), DEFAULT_FLAG_BYTE);
                cleanSavepoint(application);
                application.setState(currentState.getValue());
                TRACKING_MAP.put(application.getId(), application);
                break;
            case CANCELED:
                log.info("flinkTrackingTask getFromFlinkRestApi, job state {}, stop tracking and delete stopFrom!", currentState.name());
                cleanSavepoint(application);
                application.setState(currentState.getValue());
                if (StopFrom.NONE.equals(stopFrom)) {
                    log.info("flinkTrackingTask getFromFlinkRestApi, job cancel is not form streamX,savePoint obsoleted!");
                    savePointService.obsolete(application.getId());
                    alertService.alert(application, FlinkAppState.CANCELED);
                }
                //清理stopFrom
                STOP_FROM_MAP.remove(application.getId());
                //持久化application并且移除跟踪监控
                persistentAndClean(application);
                cleanOptioning(optionState, application.getId());
                break;
            case FAILED:
                cleanSavepoint(application);
                //清理stopFrom
                STOP_FROM_MAP.remove(application.getId());
                application.setState(FlinkAppState.FAILED.getValue());
                //持久化application并且移除跟踪监控
                persistentAndClean(application);
                alertService.alert(application, FlinkAppState.FAILED);
                applicationService.start(application, true);
                break;
            case RESTARTING:
                log.info("flinkTrackingTask getFromFlinkRestApi, job state {},add to starting", currentState.name());
                STARTING_CACHE.put(application.getId(), DEFAULT_FLAG_BYTE);
                break;
            default:
                application.setState(currentState.getValue());
                TRACKING_MAP.put(application.getId(), application);
        }
    }

    /**
     * <p><strong>到 yarn中查询job的历史记录,说明flink任务已经停止,任务的最终状态为"CANCELED"</strong>
     *
     * @param application
     * @param stopFrom
     */
    private void getFromYarnRestApi(Application application, StopFrom stopFrom) throws Exception {
        log.debug("flinkTrackingTask getFromYarnRestApi starting...");
        OptionState optionState = OPTIONING.get(application.getId());

        /**
         * 上一次的状态为canceling(在获取信息时flink restServer还未关闭为canceling)
         * 且本次如获取不到状态(flink restServer已关闭),则认为任务已经CANCELED
         */
        Byte flag = CANCELING_CACHE.getIfPresent(application.getId());
        if (flag != null) {
            log.info("flinkTrackingTask previous state: canceling.");
            if (StopFrom.NONE.equals(stopFrom)) {
                log.error("flinkTrackingTask query previous state was canceling and stopFrom NotFound,savePoint obsoleted!");
                savePointService.obsolete(application.getId());
            }
            application.setState(FlinkAppState.CANCELED.getValue());
            cleanSavepoint(application);
            cleanOptioning(optionState, application.getId());
            this.persistentAndClean(application);
        } else {
            // 2)到yarn的restApi中查询状态
            AppInfo appInfo = application.httpYarnAppInfo();
            if (appInfo == null) {
                throw new RuntimeException("flinkTrackingTask getFromYarnRestApi failed ");
            } else {
                try {
                    String state = appInfo.getApp().getFinalStatus();
                    FlinkAppState flinkAppState = FlinkAppState.of(state);
                    if (FlinkAppState.OTHER.equals(flinkAppState)) {
                        return;
                    }
                    if (FlinkAppState.KILLED.equals(flinkAppState)) {
                        if (StopFrom.NONE.equals(stopFrom)) {
                            log.error("flinkTrackingTask getFromYarnRestApi,job was killed and stopFrom NotFound,savePoint obsoleted!");
                            savePointService.obsolete(application.getId());
                        }
                        flinkAppState = FlinkAppState.CANCELED;
                        cleanSavepoint(application);
                        application.setEndTime(new Date());
                    }
                    if (FlinkAppState.SUCCEEDED.equals(flinkAppState)) {
                        flinkAppState = FlinkAppState.FINISHED;
                    }
                    application.setState(flinkAppState.getValue());
                    //能运行到这一步,说明到YARN REST api中成功查询到信息
                    cleanOptioning(optionState, application.getId());
                    this.persistentAndClean(application);

                    if (flinkAppState.equals(FlinkAppState.FAILED) || flinkAppState.equals(FlinkAppState.LOST)) {
                        alertService.alert(application, flinkAppState);
                        if (flinkAppState.equals(FlinkAppState.FAILED)) {
                            applicationService.start(application, true);
                        }
                    }
                } catch (Exception e) {
                    throw new RuntimeException("flinkTrackingTask getFromYarnRestApi error,", e);
                }
            }
        }

    }

    private void cleanOptioning(OptionState optionState, Long key) {
        if (optionState != null) {
            lastOptionTime = System.currentTimeMillis();
            OPTIONING.remove(key);
        }
    }

    private void cleanSavepoint(Application application) {
        SAVEPOINT_CACHE.invalidate(application.getId());
        application.setOptionState(OptionState.NONE.getValue());
    }

    private static List<Application> getAllApplications() {
        QueryWrapper<Application> queryWrapper = new QueryWrapper<>();
        queryWrapper.eq("tracking", 1)
            .notIn("execution_mode", ExecutionMode.getKubernetesMode());
        return applicationService.list(queryWrapper);
    }

    private static void persistent(Application application) {
        applicationService.updateTracking(application);
    }

    private void persistentAndClean(Application application) {
        persistent(application);
        stopTracking(application.getId());
    }


    /**
     * <p><strong>1分钟往数据库同步一次状态</strong></p></br>
     * <p><strong>NOTE:该操作可能会导致当程序挂了,所监控的状态没及时往数据库同步的情况,造成被监控的实际的application和数控库状态不一致的情况
     * 但是这种操作也仅在每次程序挂和升级手动停止的情况,但是带的是减少了对数据库读写的次数,减小了数据的压力.
     * </strong></p>
     */
    @Scheduled(fixedDelay = 1000 * 60)
    public void persistent() {
        TRACKING_MAP.forEach((k, v) -> persistent(v));
    }

    // ===============================  static public method...  =========================================

    /**
     * 设置正在操作中...
     */
    public static void setOptionState(Long appId, OptionState state) {
        if (isKubernetesApp(appId)) {
            return;
        }
        log.info("flinkTrackingTask setOptioning");
        optioningTime = System.currentTimeMillis();
        OPTIONING.put(appId, state);
        //从streamx停止
        if (state.equals(OptionState.CANCELLING)) {
            STOP_FROM_MAP.put(appId, StopFrom.STREAMX);
        }
    }

    public static void addTracking(Application application) {
        if (isKubernetesApp(application)) {
            return;
        }
        log.info("flinkTrackingTask add app to tracking,appId:{}", application.getId());
        TRACKING_MAP.put(application.getId(), application);
        STARTING_CACHE.put(application.getId(), DEFAULT_FLAG_BYTE);
    }

    public static void addSavepoint(Long appId) {
        if (isKubernetesApp(appId)) {
            return;
        }
        log.info("flinkTrackingTask add app to savepoint,appId:{}", appId);
        SAVEPOINT_CACHE.put(appId, DEFAULT_FLAG_BYTE);
    }

    /**
     * 重新加载最新的application到数据库,防止如修改等操作,导致cache和实际数据库中信息不一致的问题.
     *
     * @param appId
     * @param callable
     */
    public static Object refreshTracking(Long appId, Callable callable) throws Exception {
        if (isKubernetesApp(appId)) {
            // notes: k8s flink tracking monitor don't need to flush or refresh cache proactively.
            return callable.call();
        }
        log.debug("flinkTrackingTask flushing app,appId:{}", appId);
        Application application = TRACKING_MAP.get(appId);
        if (application != null) {
            persistent(application);
            Object result = callable.call();
            TRACKING_MAP.put(appId, applicationService.getById(appId));
            return result;
        }
        return callable.call();
    }

    public static void refreshTracking(Runnable runnable) {
        log.info("flinkTrackingTask flushing all application starting");
        getAllTrackingApp().values().forEach(app -> {
            Application application = TRACKING_MAP.get(app.getId());
            if (application != null) {
                persistent(application);
            }
        });

        runnable.run();

        getAllApplications().forEach((app) -> {
            if (TRACKING_MAP.get(app.getId()) != null) {
                TRACKING_MAP.put(app.getId(), app);
            }
        });
        log.info("flinkTrackingTask flushing all application end!");
    }

    public static void stopTracking(Long appId) {
        if (isKubernetesApp(appId)) {
            return;
        }
        log.info("flinkTrackingTask stop app,appId:{}", appId);
        TRACKING_MAP.remove(appId);
    }

    public static Map<Long, Application> getAllTrackingApp() {
        return TRACKING_MAP;
    }

    public static Application getTracking(Long appId) {
        return TRACKING_MAP.get(appId);
    }

    @Data
    public static class Counter {
        private Long timestamp;
        private Integer count;

        public Counter(Long timestamp) {
            this.timestamp = timestamp;
            this.count = 1;
        }

        public void add() {
            this.count += 1;
        }

        public long getDuration(Long currentTimestamp) {
            return (currentTimestamp - this.getTimestamp()) / 1000 / 60;
        }
    }

    private static boolean isKubernetesApp(Application application) {
        return K8sFlinkTrkMonitorWrapper.isKubernetesApp(application);
    }

    private static boolean isKubernetesApp(Long appId) {
        Application app = TRACKING_MAP.get(appId);
        return K8sFlinkTrkMonitorWrapper.isKubernetesApp(app);
    }

    private FlinkEnv getFlinkEnvCache(Application application) {
        FlinkEnv flinkEnv = FLINK_ENV_MAP.get(application.getVersionId());
        if (flinkEnv == null) {
            flinkEnv = flinkEnvService.getByAppId(application.getId());
            FLINK_ENV_MAP.put(flinkEnv.getId(), flinkEnv);
        }
        return flinkEnv;
    }

    public static Map<Long, FlinkEnv> getFlinkEnvMap() {
        return FLINK_ENV_MAP;
    }

}<|MERGE_RESOLUTION|>--- conflicted
+++ resolved
@@ -17,11 +17,8 @@
  * limitations under the License.
  */
 
-<<<<<<< HEAD
-=======
 package com.streamxhub.streamx.console.core.task;
 
->>>>>>> 5a947dca
 import com.baomidou.mybatisplus.core.conditions.query.QueryWrapper;
 import com.github.benmanes.caffeine.cache.Cache;
 import com.github.benmanes.caffeine.cache.Caffeine;
@@ -63,8 +60,6 @@
 import java.util.concurrent.LinkedBlockingQueue;
 import java.util.concurrent.ThreadPoolExecutor;
 import java.util.concurrent.TimeUnit;
-
-import static com.streamxhub.streamx.common.enums.ExecutionMode.isKubernetesMode;
 
 import static com.streamxhub.streamx.common.enums.ExecutionMode.isKubernetesMode;
 
@@ -269,20 +264,14 @@
      * @throws Exception
      */
     private void getFromFlinkRestApi(Application application, StopFrom stopFrom) throws Exception {
-<<<<<<< HEAD
         FlinkEnv flinkEnv = getFlinkEnvCache(application);
         JobsOverview jobsOverview = application.httpJobsOverview(flinkEnv);
         Optional<JobsOverview.Job> optional;
         if (ExecutionMode.isYarnMode(application.getExecutionMode())) {
-            optional = jobsOverview.getJobs().stream().findFirst();
+            optional = jobsOverview.getJobs().size() > 1 ? jobsOverview.getJobs().stream().filter(a -> StringUtils.equals(application.getJobId(), a.getId())).findFirst() : jobsOverview.getJobs().stream().findFirst();
         } else {
             optional = jobsOverview.getJobs().stream().filter(x -> x.getId().equals(application.getJobId())).findFirst();
         }
-=======
-        JobsOverview jobsOverview = application.httpJobsOverview();
-        Optional<JobsOverview.Job> optional = jobsOverview.getJobs().size() > 1 ? jobsOverview.getJobs().stream().filter(a -> StringUtils.equals(application.getJobId(), a.getId())).findFirst() : jobsOverview.getJobs().stream().findFirst();
-
->>>>>>> 5a947dca
         if (optional.isPresent()) {
 
             JobsOverview.Job jobOverview = optional.get();
