--- conflicted
+++ resolved
@@ -120,7 +120,6 @@
         return settings.get(SettingService.KEY_MAVEN_REPOSITORY).getValue();
     }
 
-<<<<<<< HEAD
     @Override
     public SenderSMS getSenderSMS() {
         try {
@@ -135,6 +134,4 @@
         }
         return null;
     }
-=======
->>>>>>> b0f87c70
 }