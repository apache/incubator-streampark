--- conflicted
+++ resolved
@@ -140,7 +140,6 @@
     }
 
     @Override
-<<<<<<< HEAD
     public SenderSMS getSenderSMS() {
         try {
             String number = settings.get(SettingService.KEY_ALERT_PHONE_NUMBER).getValue();
@@ -154,7 +153,6 @@
         }
         return null;
     }
-=======
     public String getMavenAuthUser() {
         return settings.get(SettingService.KEY_MAVEN_AUTH_USER).getValue();
     }
@@ -164,5 +162,4 @@
         return settings.get(SettingService.KEY_MAVEN_AUTH_PASSWORD).getValue();
     }
 
->>>>>>> 9ae2660a
 }