/*
 * Copyright (c) 2019 The StreamX Project
 *
 * Licensed to the Apache Software Foundation (ASF) under one or more
 * contributor license agreements.  See the NOTICE file distributed with
 * this work for additional information regarding copyright ownership.
 * The ASF licenses this file to You under the Apache License, Version 2.0
 * (the "License"); you may not use this file except in compliance with
 * the License.  You may obtain a copy of the License at
 *
 *    https://www.apache.org/licenses/LICENSE-2.0
 *
 * Unless required by applicable law or agreed to in writing, software
 * distributed under the License is distributed on an "AS IS" BASIS,
 * WITHOUT WARRANTIES OR CONDITIONS OF ANY KIND, either express or implied.
 * See the License for the specific language governing permissions and
 * limitations under the License.
 */

package com.streamxhub.streamx.console.core.service.impl;

import com.baomidou.mybatisplus.core.conditions.query.QueryWrapper;
import com.baomidou.mybatisplus.extension.service.impl.ServiceImpl;
import com.github.benmanes.caffeine.cache.Cache;
import com.github.benmanes.caffeine.cache.Caffeine;
import com.google.common.collect.Maps;
import com.streamxhub.streamx.common.conf.ConfigConst;
import com.streamxhub.streamx.common.conf.Workspace;
import com.streamxhub.streamx.common.enums.ApplicationType;
import com.streamxhub.streamx.common.enums.DevelopmentMode;
import com.streamxhub.streamx.common.enums.ExecutionMode;
import com.streamxhub.streamx.common.fs.FsOperator;
import com.streamxhub.streamx.common.util.ExceptionUtils;
import com.streamxhub.streamx.common.util.ThreadUtils;
import com.streamxhub.streamx.console.base.util.WebUtils;
import com.streamxhub.streamx.console.core.dao.ApplicationBuildPipelineMapper;
import com.streamxhub.streamx.console.core.entity.AppBuildPipeline;
import com.streamxhub.streamx.console.core.entity.Application;
import com.streamxhub.streamx.console.core.entity.FlinkEnv;
import com.streamxhub.streamx.console.core.entity.FlinkSql;
import com.streamxhub.streamx.console.core.entity.Message;
import com.streamxhub.streamx.console.core.enums.CandidateType;
import com.streamxhub.streamx.console.core.enums.LaunchState;
import com.streamxhub.streamx.console.core.enums.NoticeType;
import com.streamxhub.streamx.console.core.enums.OptionState;
import com.streamxhub.streamx.console.core.service.ApplicationBackUpService;
import com.streamxhub.streamx.console.core.service.ApplicationConfigService;
import com.streamxhub.streamx.console.core.service.AppBuildPipeService;
import com.streamxhub.streamx.console.core.service.ApplicationService;
import com.streamxhub.streamx.console.core.service.CommonService;
import com.streamxhub.streamx.console.core.service.FlinkEnvService;
import com.streamxhub.streamx.console.core.service.FlinkSqlService;
import com.streamxhub.streamx.console.core.service.MessageService;
import com.streamxhub.streamx.console.core.service.SettingService;
import com.streamxhub.streamx.flink.packer.docker.DockerAuthConf;
import com.streamxhub.streamx.flink.packer.pipeline.BuildPipeline;
import com.streamxhub.streamx.flink.packer.pipeline.BuildResult;
import com.streamxhub.streamx.flink.packer.pipeline.DockerBuildSnapshot;
import com.streamxhub.streamx.flink.packer.pipeline.DockerProgressWatcher;
import com.streamxhub.streamx.flink.packer.pipeline.DockerPullSnapshot;
import com.streamxhub.streamx.flink.packer.pipeline.DockerPushSnapshot;
import com.streamxhub.streamx.flink.packer.pipeline.DockerResolvedSnapshot;
import com.streamxhub.streamx.flink.packer.pipeline.FlinkK8sApplicationBuildRequest;
import com.streamxhub.streamx.flink.packer.pipeline.FlinkK8sSessionBuildRequest;
import com.streamxhub.streamx.flink.packer.pipeline.FlinkRemotePerJobBuildRequest;
import com.streamxhub.streamx.flink.packer.pipeline.FlinkYarnApplicationBuildRequest;
import com.streamxhub.streamx.flink.packer.pipeline.PipeSnapshot;
import com.streamxhub.streamx.flink.packer.pipeline.PipelineStatus;
import com.streamxhub.streamx.flink.packer.pipeline.PipelineType;
import com.streamxhub.streamx.flink.packer.pipeline.PipeWatcher;
import com.streamxhub.streamx.flink.packer.pipeline.impl.FlinkK8sApplicationBuildPipeline;
import com.streamxhub.streamx.flink.packer.pipeline.impl.FlinkK8sSessionBuildPipeline;
import com.streamxhub.streamx.flink.packer.pipeline.impl.FlinkRemoteBuildPipeline;
import com.streamxhub.streamx.flink.packer.pipeline.impl.FlinkYarnApplicationBuildPipeline;
import lombok.extern.slf4j.Slf4j;
import org.apache.commons.codec.digest.DigestUtils;
import org.apache.commons.collections.CollectionUtils;
import org.springframework.beans.factory.annotation.Autowired;
import org.springframework.stereotype.Service;
import org.springframework.transaction.annotation.Propagation;
import org.springframework.transaction.annotation.Transactional;

import javax.annotation.Nonnull;
import java.io.File;
import java.io.FileInputStream;
import java.io.IOException;
import java.io.InputStream;
import java.util.List;
import java.util.Map;
import java.util.Optional;
import java.util.concurrent.ExecutorService;
import java.util.concurrent.LinkedBlockingQueue;
import java.util.concurrent.ThreadPoolExecutor;
import java.util.concurrent.TimeUnit;
import java.util.stream.Collectors;

/**
 * @author Al-assad
 */
@Service
@Slf4j
@Transactional(propagation = Propagation.SUPPORTS, rollbackFor = Exception.class)
@SuppressWarnings("SpringJavaAutowiredFieldsWarningInspection")
public class ApplBuildPipeServiceImpl
        extends ServiceImpl<ApplicationBuildPipelineMapper, AppBuildPipeline> implements AppBuildPipeService {

    @Autowired
    private FlinkEnvService flinkEnvService;

    @Autowired
    private FlinkSqlService flinkSqlService;

    @Autowired
    private ApplicationBackUpService backUpService;

    @Autowired
    private CommonService commonService;

    @Autowired
    private SettingService settingService;

    @Autowired
    private MessageService messageService;

    @Autowired
    private ApplicationService applicationService;

    @Autowired
    private ApplicationConfigService applicationConfigService;

    private final ExecutorService executorService = new ThreadPoolExecutor(
            Runtime.getRuntime().availableProcessors() * 2,
            300,
            60L,
            TimeUnit.SECONDS,
            new LinkedBlockingQueue<>(2048),
            ThreadUtils.threadFactory("streamx-build-pipeline-executor"),
            new ThreadPoolExecutor.AbortPolicy()
    );

    private static final Cache<Long, DockerPullSnapshot> DOCKER_PULL_PG_SNAPSHOTS =
            Caffeine.newBuilder().expireAfterWrite(30, TimeUnit.DAYS).build();

    private static final Cache<Long, DockerBuildSnapshot> DOCKER_BUILD_PG_SNAPSHOTS =
            Caffeine.newBuilder().expireAfterWrite(30, TimeUnit.DAYS).build();

    private static final Cache<Long, DockerPushSnapshot> DOCKER_PUSH_PG_SNAPSHOTS =
            Caffeine.newBuilder().expireAfterWrite(30, TimeUnit.DAYS).build();

    @Override
    public boolean buildApplication(@Nonnull Application app) throws Exception {

        // 1) flink sql setDependency
        FlinkSql newFlinkSql = flinkSqlService.getCandidate(app.getId(), CandidateType.NEW);
        FlinkSql effectiveFlinkSql = flinkSqlService.getEffective(app.getId(), false);
        if (app.isFlinkSqlJob()) {
            FlinkSql flinkSql = newFlinkSql == null ? effectiveFlinkSql : newFlinkSql;
            assert flinkSql != null;
            app.setDependency(flinkSql.getDependency());
        }

        // create pipeline instance
        BuildPipeline pipeline = createPipelineInstance(app);

        // clear history
        removeApp(app.getId());
        // register pipeline progress event watcher.
        // save snapshot of pipeline to db when status of pipeline was changed.
        pipeline.registerWatcher(new PipeWatcher() {
            @Override
            public void onStart(PipeSnapshot snapshot) throws Exception {
                AppBuildPipeline buildPipeline = AppBuildPipeline.fromPipeSnapshot(snapshot).setAppId(app.getId());
                saveEntity(buildPipeline);

                app.setLaunch(LaunchState.LAUNCHING.get());
                applicationService.updateLaunch(app);

                // 1) checkEnv
                applicationService.checkEnv(app);

                // 2) some preparatory work
                String appUploads = app.getWorkspace().APP_UPLOADS();

                if (app.isCustomCodeJob()) {
                    // customCode upload jar to appHome...
                    String appHome = app.getAppHome();
                    FsOperator fsOperator = app.getFsOperator();
                    fsOperator.delete(appHome);
                    if (app.isUploadJob()) {
                        File localJar = new File(WebUtils.getAppTempDir(), app.getJar());
                        // upload jar copy to appHome
                        String uploadJar = appUploads.concat("/").concat(app.getJar());
                        checkOrElseUploadJar(app.getFsOperator(), localJar, uploadJar, appUploads);
                        switch (app.getApplicationType()) {
                            case STREAMX_FLINK:
                                fsOperator.mkdirs(app.getAppLib());
                                fsOperator.copy(uploadJar, app.getAppLib(), false, true);
                                break;
                            case APACHE_FLINK:
                                fsOperator.mkdirs(appHome);
                                fsOperator.copy(uploadJar, appHome, false, true);
                                break;
                            default:
                                throw new IllegalArgumentException("[StreamX] unsupported ApplicationType of custom code: "
                                        + app.getApplicationType());
                        }
                    } else {
                        fsOperator.upload(app.getDistHome(), appHome);
                    }
                } else {
                    if (!app.getDependencyObject().getJar().isEmpty()) {
                        //copy jar to local upload dir
                        for (String jar : app.getDependencyObject().getJar()) {
                            File localJar = new File(WebUtils.getAppTempDir(), jar);
                            assert localJar.exists();
                            String localUploads = Workspace.local().APP_UPLOADS();
                            String uploadJar = localUploads.concat("/").concat(jar);
                            checkOrElseUploadJar(FsOperator.lfs(), localJar, uploadJar, localUploads);
                        }
                    }
                }
            }

            @Override
            public void onStepStateChange(PipeSnapshot snapshot) {
                AppBuildPipeline buildPipeline = AppBuildPipeline.fromPipeSnapshot(snapshot).setAppId(app.getId());
                saveEntity(buildPipeline);
            }

            @Override
            public void onFinish(PipeSnapshot snapshot, BuildResult result) {
                AppBuildPipeline buildPipeline = AppBuildPipeline.fromPipeSnapshot(snapshot).setAppId(app.getId()).setBuildResult(result);
                saveEntity(buildPipeline);
                if (result.pass()) {
                    //running job ...
                    if (app.isRunning()) {
                        app.setLaunch(LaunchState.NEED_RESTART.get());
                    } else {
                        app.setOptionState(OptionState.NONE.getValue());
                        app.setLaunch(LaunchState.DONE.get());
                        //如果当前任务未运行,或者刚刚新增的任务,则直接将候选版本的设置为正式版本
                        if (app.isFlinkSqlJob()) {
                            applicationService.toEffective(app);
                        } else {
                            if (app.isStreamXJob()) {
                                applicationConfigService.toEffective(app.getId(), app.getConfigId());
                            }
                        }
                    }
<<<<<<< HEAD

                    //如果当前任务未运行,或者刚刚新增的任务,则直接将候选版本的设置为正式版本
                    if (!app.isRunning()) {
                        if (app.isFlinkSqlJob()) {
                            applicationService.toEffective(app);
                        } else {
                            applicationConfigService.toEffective(app.getId(), app.getConfigId());
                        }
                    }

=======
>>>>>>> b3061a9a
                    // backup.
                    if (!app.isNeedRollback()) {
                        if (app.isFlinkSqlJob() && newFlinkSql != null) {
                            backUpService.backup(app, newFlinkSql);
                        } else {
                            backUpService.backup(app, null);
                        }
                    }

                    app.setBuild(false);

                } else {
                    Message message = new Message(
                            commonService.getCurrentUser().getUserId(),
                            app.getId(),
                            app.getJobName().concat(" launch failed"),
                            ExceptionUtils.stringifyException(snapshot.error().exception()),
                            NoticeType.EXCEPTION
                    );
                    messageService.push(message);
                    app.setLaunch(LaunchState.FAILED.get());
                    app.setOptionState(OptionState.NONE.getValue());
                    app.setBuild(true);
                }
                applicationService.updateLaunch(app);
            }
        });
        // save docker resolve progress detail to cache, only for flink-k8s application mode.
        if (PipelineType.FLINK_NATIVE_K8S_APPLICATION == pipeline.pipeType()) {
            pipeline.as(FlinkK8sApplicationBuildPipeline.class).registerDockerProgressWatcher(new DockerProgressWatcher() {
                @Override
                public void onDockerPullProgressChange(DockerPullSnapshot snapshot) {
                    DOCKER_PULL_PG_SNAPSHOTS.put(app.getId(), snapshot);
                }

                @Override
                public void onDockerBuildProgressChange(DockerBuildSnapshot snapshot) {
                    DOCKER_BUILD_PG_SNAPSHOTS.put(app.getId(), snapshot);
                }

                @Override
                public void onDockerPushProgressChange(DockerPushSnapshot snapshot) {
                    DOCKER_PUSH_PG_SNAPSHOTS.put(app.getId(), snapshot);
                }
            });
        }
        // save pipeline instance snapshot to db before launch it.
        AppBuildPipeline buildPipeline = AppBuildPipeline.initFromPipeline(pipeline).setAppId(app.getId());
        boolean saved = saveEntity(buildPipeline);
        DOCKER_PULL_PG_SNAPSHOTS.invalidate(app.getId());
        DOCKER_BUILD_PG_SNAPSHOTS.invalidate(app.getId());
        DOCKER_PUSH_PG_SNAPSHOTS.invalidate(app.getId());
        // async launch pipeline
        executorService.submit((Runnable) pipeline::launch);
        return saved;
    }

    /**
     * create building pipeline instance
     */
    private BuildPipeline createPipelineInstance(@Nonnull Application app) {
        FlinkEnv flinkEnv = flinkEnvService.getByIdOrDefault(app.getVersionId());
        String flinkUserJar = retrieveFlinkUserJar(app);
        ExecutionMode executionMode = app.getExecutionModeEnum();
        String mainClass = ConfigConst.STREAMX_FLINKSQL_CLIENT_CLASS();
        switch (executionMode) {
            case YARN_APPLICATION:
                String yarnProvidedPath = app.getAppLib();
                String localWorkspace = app.getLocalAppHome().concat("/lib");
                if (app.getDevelopmentMode().equals(DevelopmentMode.CUSTOMCODE)
                        && app.getApplicationType().equals(ApplicationType.APACHE_FLINK)) {
                    yarnProvidedPath = app.getAppHome();
                    localWorkspace = app.getLocalAppHome();
                }
                FlinkYarnApplicationBuildRequest yarnAppRequest = new FlinkYarnApplicationBuildRequest(
                        app.getJobName(),
                        mainClass,
                        localWorkspace,
                        yarnProvidedPath,
                        app.getDevelopmentMode(),
                        app.getDependencyInfo()
                );
                log.info("Submit params to building pipeline : {}", yarnAppRequest);
                return FlinkYarnApplicationBuildPipeline.of(yarnAppRequest);
            case YARN_PER_JOB:
            case YARN_SESSION:
            case REMOTE:
                FlinkRemotePerJobBuildRequest buildRequest = new FlinkRemotePerJobBuildRequest(
                        app.getJobName(),
                        app.getLocalAppHome(),
                        mainClass,
                        flinkUserJar,
                        app.isCustomCodeJob(),
                        app.getExecutionModeEnum(),
                        app.getDevelopmentMode(),
                        flinkEnv.getFlinkVersion(),
                        app.getDependencyInfo()
                );
                log.info("Submit params to building pipeline : {}", buildRequest);
                return FlinkRemoteBuildPipeline.of(buildRequest);
            case KUBERNETES_NATIVE_SESSION:
                FlinkK8sSessionBuildRequest k8sSessionBuildRequest = new FlinkK8sSessionBuildRequest(
                        app.getJobName(),
                        app.getLocalAppHome(),
                        mainClass,
                        flinkUserJar,
                        app.getExecutionModeEnum(),
                        app.getDevelopmentMode(),
                        flinkEnv.getFlinkVersion(),
                        app.getDependencyInfo(),
                        app.getClusterId(),
                        app.getK8sNamespace());
                log.info("Submit params to building pipeline : {}", k8sSessionBuildRequest);
                return FlinkK8sSessionBuildPipeline.of(k8sSessionBuildRequest);
            case KUBERNETES_NATIVE_APPLICATION:
                FlinkK8sApplicationBuildRequest k8sApplicationBuildRequest = new FlinkK8sApplicationBuildRequest(
                        app.getJobName(),
                        app.getLocalAppHome(),
                        mainClass,
                        flinkUserJar,
                        app.getExecutionModeEnum(),
                        app.getDevelopmentMode(),
                        flinkEnv.getFlinkVersion(),
                        app.getDependencyInfo(),
                        app.getClusterId(),
                        app.getK8sNamespace(),
                        app.getFlinkImage(),
                        app.getK8sPodTemplates(),
                        app.getK8sHadoopIntegration() != null ? app.getK8sHadoopIntegration() : false,
                        DockerAuthConf.of(
                                settingService.getDockerRegisterAddress(),
                                settingService.getDockerRegisterUser(),
                                settingService.getDockerRegisterPassword()
                        )
                );
                log.info("Submit params to building pipeline : {}", k8sApplicationBuildRequest);
                return FlinkK8sApplicationBuildPipeline.of(k8sApplicationBuildRequest);
            default:
                throw new UnsupportedOperationException("Unsupported Building Application for ExecutionMode: " + app.getExecutionModeEnum());
        }
    }

    /**
     * copy from {@link ApplicationServiceImpl#start(Application, boolean)}
     */
    private String retrieveFlinkUserJar(Application app) {
        switch (app.getDevelopmentMode()) {
            case CUSTOMCODE:
                switch (app.getApplicationType()) {
                    case STREAMX_FLINK:
                        return String.format("%s/%s", app.getAppLib(), app.getModule().concat(".jar"));
                    case APACHE_FLINK:
                        return String.format("%s/%s", app.getAppHome(), app.getJar());
                    default:
                        throw new IllegalArgumentException("[StreamX] unsupported ApplicationType of custom code: "
                                + app.getApplicationType());
                }
            case FLINKSQL:
                String sqlDistJar = commonService.getSqlClientJar();
                if (app.getExecutionModeEnum() == ExecutionMode.YARN_APPLICATION) {
                    String clientPath = Workspace.remote().APP_CLIENT();
                    return String.format("%s/%s", clientPath, sqlDistJar);
                }
                return Workspace.local().APP_CLIENT().concat("/").concat(sqlDistJar);
            default:
                throw new UnsupportedOperationException("[StreamX] unsupported JobType: " + app.getDevelopmentMode());
        }
    }

    @Override
    public Optional<AppBuildPipeline> getCurrentBuildPipeline(@Nonnull Long appId) {
        return Optional.ofNullable(getById(appId));
    }

    @Override
    public DockerResolvedSnapshot getDockerProgressDetailSnapshot(@Nonnull Long appId) {
        return new DockerResolvedSnapshot(
                DOCKER_PULL_PG_SNAPSHOTS.getIfPresent(appId),
                DOCKER_BUILD_PG_SNAPSHOTS.getIfPresent(appId),
                DOCKER_PUSH_PG_SNAPSHOTS.getIfPresent(appId)
        );
    }

    @Override
    public boolean allowToBuildNow(@Nonnull Long appId) {
        return getCurrentBuildPipeline(appId)
                .map(pipeline -> PipelineStatus.running != pipeline.getPipeStatus())
                .orElse(true);
    }

    @Override
    public Map<Long, PipelineStatus> listPipelineStatus(List<Long> appIds) {
        if (CollectionUtils.isEmpty(appIds)) {
            return Maps.newHashMap();
        }
        QueryWrapper<AppBuildPipeline> query = new QueryWrapper<>();
        query.select("app_id", "pipe_status").in("app_id", appIds);
        List<Map<String, Object>> rMaps = baseMapper.selectMaps(query);
        if (CollectionUtils.isEmpty(rMaps)) {
            return Maps.newHashMap();
        }
        return rMaps.stream().collect(Collectors.toMap(
                e -> (Long) e.get("app_id"),
                e -> PipelineStatus.of((Integer) e.get("pipe_status"))));
    }

    @Override
    public void removeApp(Long appId) {
        baseMapper.delete(new QueryWrapper<AppBuildPipeline>().lambda().eq(AppBuildPipeline::getAppId, appId));
    }

    public boolean saveEntity(AppBuildPipeline pipe) {
        AppBuildPipeline old = getById(pipe.getAppId());
        if (old == null) {
            return save(pipe);
        } else {
            return updateById(pipe);
        }
    }

    private void checkOrElseUploadJar(FsOperator fsOperator, File localJar, String targetJar, String targetDir) throws IOException {
        //1)文件不存直接上传
        if (!fsOperator.exists(targetJar)) {
            fsOperator.upload(localJar.getAbsolutePath(), targetDir, false, true);
        } else {
            //2) 文件已经存在则检查md5是否一致.不一致则重新上传
            try (InputStream inputStream = new FileInputStream(localJar)) {
                String md5 = DigestUtils.md5Hex(inputStream);
                //2) md5不一致,则需重新上传.将本地temp/下的文件上传到upload目录下
                if (!md5.equals(fsOperator.fileMd5(targetJar))) {
                    fsOperator.upload(localJar.getAbsolutePath(), targetDir, false, true);
                }
            }
        }
    }

}<|MERGE_RESOLUTION|>--- conflicted
+++ resolved
@@ -247,19 +247,6 @@
                             }
                         }
                     }
-<<<<<<< HEAD
-
-                    //如果当前任务未运行,或者刚刚新增的任务,则直接将候选版本的设置为正式版本
-                    if (!app.isRunning()) {
-                        if (app.isFlinkSqlJob()) {
-                            applicationService.toEffective(app);
-                        } else {
-                            applicationConfigService.toEffective(app.getId(), app.getConfigId());
-                        }
-                    }
-
-=======
->>>>>>> b3061a9a
                     // backup.
                     if (!app.isNeedRollback()) {
                         if (app.isFlinkSqlJob() && newFlinkSql != null) {
