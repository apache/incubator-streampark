/*
 * Copyright (c) 2019 The StreamX Project
 * <p>
 * Licensed to the Apache Software Foundation (ASF) under one
 * or more contributor license agreements. See the NOTICE file
 * distributed with this work for additional information
 * regarding copyright ownership. The ASF licenses this file
 * to you under the Apache License, Version 2.0 (the
 * "License"); you may not use this file except in compliance
 * with the License. You may obtain a copy of the License at
 * <p>
 * http://www.apache.org/licenses/LICENSE-2.0
 * <p>
 * Unless required by applicable law or agreed to in writing,
 * software distributed under the License is distributed on an
 * "AS IS" BASIS, WITHOUT WARRANTIES OR CONDITIONS OF ANY
 * KIND, either express or implied. See the License for the
 * specific language governing permissions and limitations
 * under the License.
 */
package com.streamxhub.streamx.console.core.service.impl;

import com.baomidou.mybatisplus.core.conditions.query.QueryWrapper;
import com.baomidou.mybatisplus.core.conditions.update.LambdaUpdateWrapper;
import com.baomidou.mybatisplus.core.conditions.update.UpdateWrapper;
import com.baomidou.mybatisplus.core.metadata.IPage;
import com.baomidou.mybatisplus.extension.plugins.pagination.Page;
import com.baomidou.mybatisplus.extension.service.impl.ServiceImpl;
import com.streamxhub.streamx.common.conf.ConfigConst;
import com.streamxhub.streamx.common.enums.DevelopmentMode;
import com.streamxhub.streamx.common.enums.ExecutionMode;
import com.streamxhub.streamx.common.enums.ResolveOrder;
<<<<<<< HEAD
import com.streamxhub.streamx.common.fs.FsOperator;
=======
import com.streamxhub.streamx.common.enums.StorageType;
import com.streamxhub.streamx.common.fs.FsOperator;
import com.streamxhub.streamx.common.fs.FsOperatorGetter;
>>>>>>> 4e075261
import com.streamxhub.streamx.common.util.*;
import com.streamxhub.streamx.console.base.domain.Constant;
import com.streamxhub.streamx.console.base.domain.RestRequest;
import com.streamxhub.streamx.console.base.exception.ServiceException;
import com.streamxhub.streamx.console.base.util.CommonUtils;
import com.streamxhub.streamx.console.base.util.SortUtils;
import com.streamxhub.streamx.console.base.util.WebUtils;
import com.streamxhub.streamx.console.core.annotation.RefreshCache;
import com.streamxhub.streamx.console.core.config.EnvInitializer;
import com.streamxhub.streamx.console.core.dao.ApplicationMapper;
import com.streamxhub.streamx.console.core.entity.*;
import com.streamxhub.streamx.console.core.enums.*;
import com.streamxhub.streamx.console.core.metrics.flink.JobsOverview;
import com.streamxhub.streamx.console.core.service.*;
import com.streamxhub.streamx.console.core.task.FlinkTrackingTask;
import com.streamxhub.streamx.console.system.authentication.ServerComponent;
import com.streamxhub.streamx.flink.core.scala.conf.ParameterCli;
import com.streamxhub.streamx.flink.submit.*;
import lombok.SneakyThrows;
import lombok.extern.slf4j.Slf4j;
import org.apache.commons.codec.digest.DigestUtils;
import org.apache.commons.io.FileUtils;
import org.apache.flink.client.deployment.application.ApplicationConfiguration;
import org.apache.flink.configuration.JobManagerOptions;
import org.apache.flink.configuration.MemorySize;
import org.apache.flink.configuration.TaskManagerOptions;
import org.springframework.beans.factory.annotation.Autowired;
import org.springframework.context.ApplicationContext;
import org.springframework.context.annotation.DependsOn;
import org.springframework.messaging.simp.SimpMessageSendingOperations;
import org.springframework.stereotype.Service;
import org.springframework.transaction.annotation.Propagation;
import org.springframework.transaction.annotation.Transactional;
import org.springframework.web.multipart.MultipartFile;
import scala.collection.JavaConversions;

import javax.annotation.PostConstruct;
import java.io.File;
import java.io.IOException;
import java.io.Serializable;
import java.util.*;
import java.util.concurrent.*;
import java.util.concurrent.atomic.AtomicInteger;
import java.util.jar.Manifest;
import java.util.stream.Collectors;

/**
 * @author benjobs
 */
@Slf4j
@Service
@Transactional(propagation = Propagation.SUPPORTS, readOnly = true, rollbackFor = Exception.class)
@DependsOn({"flyway", "flywayInitializer"})
public class ApplicationServiceImpl extends ServiceImpl<ApplicationMapper, Application>
    implements ApplicationService {

    @Autowired
    private ProjectService projectService;

    @Autowired
    private ApplicationBackUpService backUpService;

    @Autowired
    private ApplicationConfigService configService;

    @Autowired
    private FlinkSqlService flinkSqlService;

    @Autowired
    private SavePointService savePointService;

    @Autowired
    private ApplicationLogService applicationLogService;

    @Autowired
    private EffectiveService effectiveService;

    @Autowired
    private MessageService messageService;

    @Autowired
    private SettingService settingService;

    @Autowired
    private ServerComponent serverComponent;

    @Autowired
<<<<<<< HEAD
    private ApplicationContext context;

    @Autowired
    private FsOperator fsOperator;

    private String PROD_ENV_NAME = "prod";
=======
    private EnvInitializer envInitializer;
>>>>>>> 4e075261

    private final Map<Long, Long> tailOutMap = new ConcurrentHashMap<>();

    private final Map<Long, StringBuilder> tailBuffer = new ConcurrentHashMap<>();

    private final Map<Long, Boolean> tailBeginning = new ConcurrentHashMap<>();

    @Autowired
    private SimpMessageSendingOperations simpMessageSendingOperations;

    private final ExecutorService executorService = new ThreadPoolExecutor(
        Runtime.getRuntime().availableProcessors() * 2,
        200,
        60L,
        TimeUnit.SECONDS,
        new LinkedBlockingQueue<>(1024),
        ThreadUtils.threadFactory("streamx-deploy-executor"),
        new ThreadPoolExecutor.AbortPolicy()
    );

    @PostConstruct
    public void resetOptionState() {
        this.baseMapper.resetOptionState();
    }

    @Override
    public Map<String, Serializable> dashboard() {
        JobsOverview.Task overview = new JobsOverview.Task();
        AtomicInteger totalJmMemory = new AtomicInteger(0);
        AtomicInteger totalTmMemory = new AtomicInteger(0);
        AtomicInteger totalTm = new AtomicInteger(0);
        AtomicInteger totalSlot = new AtomicInteger(0);
        AtomicInteger availableSlot = new AtomicInteger(0);
        AtomicInteger runningJob = new AtomicInteger(0);

        FlinkTrackingTask.getAllTrackingApp().forEach((k, v) -> {
            if (v.getJmMemory() != null) {
                totalJmMemory.addAndGet(v.getJmMemory());
            }

            if (v.getTmMemory() != null) {
                totalTmMemory.addAndGet(v.getTmMemory());
            }

            if (v.getTotalTM() != null) {
                totalTm.addAndGet(v.getTotalTM());
            }

            if (v.getTotalSlot() != null) {
                totalSlot.addAndGet(v.getTotalSlot());
            }

            if (v.getAvailableSlot() != null) {
                availableSlot.addAndGet(v.getAvailableSlot());
            }

            if (v.getState() == FlinkAppState.RUNNING.getValue()) {
                runningJob.incrementAndGet();
            }

            JobsOverview.Task task = v.getOverview();
            if (task != null) {
                overview.setTotal(overview.getTotal() + task.getTotal());
                overview.setCreated(overview.getCreated() + task.getCreated());
                overview.setScheduled(overview.getScheduled() + task.getScheduled());
                overview.setDeploying(overview.getDeploying() + task.getDeploying());
                overview.setRunning(overview.getRunning() + task.getRunning());
                overview.setFinished(overview.getFinished() + task.getFinished());
                overview.setCanceling(overview.getCanceling() + task.getCanceling());
                overview.setCanceled(overview.getCanceled() + task.getCanceled());
                overview.setFailed(overview.getFailed() + task.getFailed());
                overview.setReconciling(overview.getReconciling() + task.getReconciling());
            }
        });
        Map<String, Serializable> map = new HashMap<>(8);
        map.put("task", overview);
        map.put("jmMemory", totalJmMemory.get());
        map.put("tmMemory", totalTmMemory.get());
        map.put("totalTM", totalTm.get());
        map.put("availableSlot", availableSlot.get());
        map.put("totalSlot", totalSlot.get());
        map.put("runningJob", runningJob.get());

        return map;
    }

    @Override
    public void tailMvnDownloading(Long id) {
        this.tailOutMap.put(id, id);
        // 首次会从buffer里从头读取数据.有且仅有一次.
        this.tailBeginning.put(id, true);
    }

    @Override
<<<<<<< HEAD
    public boolean upload(MultipartFile file) throws IOException {
=======
    public boolean upload(MultipartFile file, StorageType storageType) throws IOException {
>>>>>>> 4e075261
        String APP_UPLOADS = ConfigConst.APP_UPLOADS();
        String uploadFile = APP_UPLOADS.concat("/").concat(Objects.requireNonNull(file.getOriginalFilename()));
        FsOperator fsOperator = FsOperatorGetter.get(storageType);
        //1)检查文件是否存在,md5是否一致.
        if (fsOperator.exists(uploadFile)) {
            String md5 = DigestUtils.md5Hex(file.getInputStream());
            //md5一致,则无需在上传.
            if (md5.equals(fsOperator.fileMd5(uploadFile))) {
                return true;
            } else {
                //md5不一致,删除
                fsOperator.delete(uploadFile);
            }
        }

        //2) 确定需要上传,先上传到本地零时目录
        String temp = WebUtils.getAppDir("temp");
        File saveFile = new File(temp, file.getOriginalFilename());
        // delete when exsit
        if (saveFile.exists()) {
            saveFile.delete();
        }
        // save file to temp dir
        FileUtils.writeByteArrayToFile(saveFile, file.getBytes());
        //3) 从本地temp目录上传到hdfs
        fsOperator.upload(saveFile.getAbsolutePath(), APP_UPLOADS, true, true);
        return true;
    }

    @Override
    public void toEffective(Application application) {
        //将Latest的设置为Effective
        ApplicationConfig config = configService.getLatest(application.getId());
        if (config != null) {
            this.configService.toEffective(application.getId(), config.getId());
        }
        if (application.isFlinkSqlJob()) {
            FlinkSql flinkSql = flinkSqlService.getCandidate(application.getId(), null);
            if (flinkSql != null) {
                this.flinkSqlService.toEffective(application.getId(), flinkSql.getId());
                //清除备选标记.
                flinkSqlService.cleanCandidate(flinkSql.getId());
            }
        }
    }

    /**
     * 撤销发布.
     *
     * @param appParma
     */
    @Override
    public void revoke(Application appParma) throws Exception {
        Application application = getById(appParma.getId());
        assert application != null;

        //1) 将已经发布到workspace的文件删除
<<<<<<< HEAD
        fsOperator.delete(application.getAppHome().getAbsolutePath());
=======
        FsOperatorGetter.get(application.getStorageType()).delete(application.getAppHome().getAbsolutePath());
>>>>>>> 4e075261

        //2) 将backup里的文件回滚到workspace
        backUpService.revoke(application);

        //3) 相关状态恢复
        LambdaUpdateWrapper<Application> updateWrapper = new LambdaUpdateWrapper<>();
        updateWrapper.eq(Application::getId, application.getId());
        if (application.isFlinkSqlJob()) {
            updateWrapper.set(Application::getDeploy, DeployState.NEED_DEPLOY_DOWN_DEPENDENCY_FAILED.get());
        } else {
            updateWrapper.set(Application::getDeploy, DeployState.NEED_DEPLOY_AFTER_BUILD.get());
        }
        if (!application.isRunning()) {
            updateWrapper.set(Application::getState, FlinkAppState.REVOKED.getValue());
        }
        FlinkTrackingTask.refreshTracking(application.getId(), () -> {
            baseMapper.update(application, updateWrapper);
            return null;
        });

    }

    @Override
    @Transactional(rollbackFor = {Exception.class})
    @RefreshCache
    public Boolean delete(Application app) {
        try {
            //1) 删除flink sql
            flinkSqlService.removeApp(app.getId());

            //2) 删除 log
            applicationLogService.removeApp(app.getId());

            //3) 删除 config
            configService.removeApp(app.getId());

            //4) 删除 effective
            effectiveService.removeApp(app.getId());

            //以下涉及到hdfs文件的删除

            //5) 删除 backup
            backUpService.removeApp(app.getId());

            //6) 删除savepoint
            savePointService.removeApp(app.getId());

            //7) 删除 app
            removeApp(app.getId(),app.getStorageType());

            FlinkTrackingTask.stopTracking(app.getId());

            return true;
        } catch (Exception e) {
            e.printStackTrace();
            throw e;
        }
    }

    @Override
    public void restart(Application application) throws Exception {
        this.cancel(application);
        this.start(application, false);
    }

    @Override
    public boolean checkStart(Application app) {
        try {
            envInitializer.checkFlinkEnv(app.getStorageType());
            envInitializer.storageInitialize(app.getStorageType());
            return true;
        } catch (Throwable ignored) {
            return false;
        }
    }

    private void removeApp(Long appId,StorageType storageType) {
        removeById(appId);
<<<<<<< HEAD
        fsOperator.delete(ConfigConst.APP_WORKSPACE().concat("/").concat(appId.toString()));
=======
        FsOperatorGetter.get(storageType).delete(ConfigConst.APP_WORKSPACE().concat("/").concat(appId.toString()));
>>>>>>> 4e075261
    }

    @Override
    public IPage<Application> page(Application appParam, RestRequest request) {
        Page<Application> page = new Page<>();
        SortUtils.handlePageSort(request, page, "create_time", Constant.ORDER_DESC, false);
        this.baseMapper.page(page, appParam);
        //瞒天过海,暗度陈仓,偷天换日,鱼目混珠.
        List<Application> records = page.getRecords();
        List<Application> newRecords = new ArrayList<>(records.size());
        records.forEach(x -> {
            Application app = FlinkTrackingTask.getTracking(x.getId());
            if (app != null) {
                app.setProjectName(x.getProjectName());
            }
            newRecords.add(app == null ? x : app);
        });
        page.setRecords(newRecords);
        return page;
    }

    @Override
    public String getYarnName(Application appParam) {
        String[] args = new String[2];
        args[0] = "--name";
        args[1] = appParam.getConfig();
        return ParameterCli.read(args);
    }

    /**
     * 检查当前的jobName在表和yarn中是否已经存在
     *
     * @param appParam
     * @return
     */
    @Override
    public AppExistsState checkExists(Application appParam) {
        boolean inDB = this.baseMapper.selectCount(
            new QueryWrapper<Application>().lambda()
                .eq(Application::getJobName, appParam.getJobName())) > 0;

        if (appParam.getId() != null) {
            Application app = getById(appParam.getId());
            if (app.getJobName().equals(appParam.getJobName())) {
                return AppExistsState.NO;
            }

            if (inDB) {
                return AppExistsState.IN_DB;
            }

            FlinkAppState state = FlinkAppState.of(app.getState());
            //当前任务已停止的状态
            if (state.equals(FlinkAppState.ADDED) ||
                state.equals(FlinkAppState.DEPLOYED) ||
                state.equals(FlinkAppState.CREATED) ||
                state.equals(FlinkAppState.FAILED) ||
                state.equals(FlinkAppState.CANCELED) ||
                state.equals(FlinkAppState.LOST) ||
                state.equals(FlinkAppState.KILLED)) {
                if (YarnUtils.isContains(appParam.getJobName())) {
                    return AppExistsState.IN_YARN;
                }
            }
        } else {
            if (inDB) {
                return AppExistsState.IN_DB;
            }
            if (YarnUtils.isContains(appParam.getJobName())) {
                return AppExistsState.IN_YARN;
            }
        }
        return AppExistsState.NO;
    }

    @SneakyThrows
    @Override
    @Transactional(rollbackFor = {Exception.class})
    public boolean create(Application appParam) {
        appParam.setUserId(serverComponent.getUser().getUserId());
        appParam.setState(FlinkAppState.CREATED.getValue());
        appParam.setOptionState(OptionState.NONE.getValue());
        appParam.setCreateTime(new Date());
        boolean saved = save(appParam);
        if (saved) {
            if (appParam.isFlinkSqlJob()) {
                FlinkSql flinkSql = new FlinkSql(appParam);
                flinkSqlService.create(flinkSql, CandidateType.NEW);
            }
            if (appParam.getConfig() != null) {
                configService.create(appParam, true);
            }
            assert appParam.getId() != null;
            deploy(appParam);
            return true;
        }
        return false;
    }

    @Override
    @Transactional(rollbackFor = {Exception.class})
    @RefreshCache
    public boolean update(Application appParam) {
        try {
            Application application = getById(appParam.getId());
            //检查任务相关的参数是否发生变化,发生变化则设置需要重启的状态
            if (!appParam.eqJobParam(application)) {
                application.setDeploy(DeployState.NEED_RESTART_AFTER_CONF_UPDATE.get());
            } else if (application.isStreamXJob()) {
                ApplicationConfig config = configService.getEffective(application.getId());
                if (config != null) {
                    if (appParam.getConfigId() == null || !appParam.getConfigId().equals(config.getId())) {
                        application.setDeploy(DeployState.NEED_RESTART_AFTER_CONF_UPDATE.get());
                    } else {
                        String decode = new String(Base64.getDecoder().decode(appParam.getConfig()));
                        String encode = DeflaterUtils.zipString(decode.trim());
                        if (!config.getContent().equals(encode)) {
                            application.setDeploy(DeployState.NEED_RESTART_AFTER_CONF_UPDATE.get());
                        }
                    }
                }
            }
            //从db中补全jobType到appParam
            appParam.setJobType(application.getJobType());
            //以下参数发生变化,需要重新任务才能生效
            application.setJobName(appParam.getJobName());
            application.setArgs(appParam.getArgs());
            application.setOptions(appParam.getOptions());
            application.setDynamicOptions(appParam.getDynamicOptions());
            application.setResolveOrder(appParam.getResolveOrder());
            application.setExecutionMode(appParam.getExecutionMode());
            //以下参数发生改变不影响正在运行的任务
            application.setDescription(appParam.getDescription());
            application.setAlertEmail(appParam.getAlertEmail());
            application.setRestartSize(appParam.getRestartSize());
            application.setCpFailureAction(appParam.getCpFailureAction());
            application.setCpFailureRateInterval(appParam.getCpFailureRateInterval());
            application.setCpMaxFailureInterval(appParam.getCpMaxFailureInterval());

            // Flink Sql job...
            if (application.isFlinkSqlJob()) {
                updateFlinkSqlJob(application, appParam);
            } else {
                if (application.isStreamXJob()) {
                    configService.update(appParam, application.isRunning());
                } else {
                    application.setJar(appParam.getJar());
                    application.setMainClass(appParam.getMainClass());
                }
            }
            baseMapper.updateById(application);
            return true;
        } catch (Exception e) {
            e.printStackTrace();
            return false;
        }
    }

    /**
     * 更新 FlinkSql 类型的作业.要考虑3个方面<br/>
     * 1. flink Sql是否发生更新 <br/>
     * 2. 依赖是否发生更新<br/>
     * 3. 配置参数是否发生更新<br/>
     *
     * @param application
     * @param appParam
     */
    private void updateFlinkSqlJob(Application application, Application appParam) {
        //1) 获取copy的源FlinkSql
        FlinkSql copySourceFlinkSql = flinkSqlService.getById(appParam.getSqlId());
        assert copySourceFlinkSql != null;
        copySourceFlinkSql.decode();

        //当前提交的FlinkSql记录
        FlinkSql targetFlinkSql = new FlinkSql(appParam);

        //2) 判断sql和依赖是否发生变化
        ChangedType changedType = copySourceFlinkSql.checkChange(targetFlinkSql);

        log.info("updateFlinkSqlJob changedType: {}", changedType);

        //依赖或sql发生了变更
        if (changedType.hasChanged()) {
            // 3) 检查是否存在新增记录的候选版本
            FlinkSql newFlinkSql = flinkSqlService.getCandidate(application.getId(), CandidateType.NEW);
            //存在新增记录的候选版本则直接删除,只会保留一个候选版本,新增候选版本在没有生效的情况下,如果再次编辑,下个记录进来,则删除上个候选版本
            if (newFlinkSql != null) {
                //删除候选版本的所有记录
                flinkSqlService.removeById(newFlinkSql.getId());
            }
            FlinkSql historyFlinkSql = flinkSqlService.getCandidate(application.getId(), CandidateType.HISTORY);
            //将已经存在的但是被设置成候选版本的移除候选标记
            if (historyFlinkSql != null) {
                flinkSqlService.cleanCandidate(historyFlinkSql.getId());
            }
            FlinkSql sql = new FlinkSql(appParam);
            CandidateType type = (changedType.isDependencyChanged() || application.isRunning()) ? CandidateType.NEW : CandidateType.NONE;
            flinkSqlService.create(sql, type);
            if (changedType.isDependencyChanged()) {
                application.setDeploy(DeployState.NEED_DEPLOY_AFTER_DEPENDENCY_UPDATE.get());
            } else {
                application.setDeploy(DeployState.NEED_RESTART_AFTER_SQL_UPDATE.get());
            }
        } else {
            // 2) 判断版本是否发生变化
            //获取正式版本的flinkSql
            FlinkSql effectiveFlinkSql = flinkSqlService.getEffective(application.getId(), true);
            assert effectiveFlinkSql != null;
            boolean versionChanged = !effectiveFlinkSql.getId().equals(appParam.getSqlId());
            if (versionChanged) {
                //sql和依赖未发生变更,但是版本号发生了变化,说明是回滚到某个版本了
                CandidateType type = CandidateType.HISTORY;
                flinkSqlService.setCandidateOrEffective(type, appParam.getId(), appParam.getSqlId());
                //直接回滚到某个历史版本(rollback)
                application.setDeploy(DeployState.NEED_ROLLBACK.get());
            }
        }
        // 7) 配置文件修改
        this.configService.update(appParam, application.isRunning());
    }

    @Override
    public void deploy(Application application) {
        executorService.submit(() -> {
            try {
                FlinkTrackingTask.refreshTracking(application.getId(), () -> {
                    // 1) 需要重启的先停止服务
                    if (application.getRestart()) {
                        this.cancel(application);
                    }
                    FlinkTrackingTask.refreshTracking(application.getId(), () -> {
                        baseMapper.update(
                            application,
                            new UpdateWrapper<Application>()
                                .lambda()
                                .eq(Application::getId, application.getId())
                                .set(Application::getDeploy, DeployState.DEPLOYING.get())

                        );
                        return null;
                    });

                    LambdaUpdateWrapper<Application> updateWrapper = new LambdaUpdateWrapper<>();
                    updateWrapper.eq(Application::getId, application.getId());
                    try {
                        if (application.isCustomCodeJob()) {
                            log.info("CustomCodeJob deploying...");
                            // 2) backup
                            if (application.getBackUp()) {
                                this.backUpService.backup(application);
                            }
                            // 3) deploying...
                            File appHome = application.getAppHome();
<<<<<<< HEAD
=======
                            FsOperator fsOperator = FsOperatorGetter.get(application.getStorageType());
>>>>>>> 4e075261
                            fsOperator.delete(appHome.getPath());
                            File localJobHome = new File(application.getLocalAppBase(), application.getModule());
                            fsOperator.upload(localJobHome.getAbsolutePath(), ConfigConst.APP_WORKSPACE());
                            fsOperator.move(ConfigConst.APP_WORKSPACE().concat("/").concat(application.getModule()), appHome.getPath());
                        } else {
                            log.info("FlinkSqlJob deploying...");
                            FlinkSql flinkSql = flinkSqlService.getCandidate(application.getId(), CandidateType.NEW);
                            assert flinkSql != null;
                            application.setDependency(flinkSql.getDependency());
                            downloadDependency(application);
                        }
                        // 4) 更新发布状态,需要重启的应用则重新启动...
                        if (application.getRestart()) {
                            application.setSavePointed(true);
                            // 重新启动.
                            start(application, false);
                            // 将"需要重新发布"状态清空...
                            updateWrapper.set(Application::getDeploy, DeployState.DONE.get());
                        } else {
                            //正在运行的任务...
                            if (application.isRunning()) {
                                updateWrapper.set(Application::getDeploy, DeployState.NEED_RESTART_AFTER_DEPLOY.get());
                            } else {
                                updateWrapper.set(Application::getOptionState, OptionState.NONE.getValue());
                                updateWrapper.set(Application::getDeploy, DeployState.DONE.get());
                                updateWrapper.set(Application::getState, FlinkAppState.DEPLOYED.getValue());
                            }
                        }
                    } catch (Exception e) {
                        Message message = new Message(
                                serverComponent.getUser().getUserId(),
                                application.getId(),
                                application.getJobName().concat(" deploy failed"),
                                ExceptionUtils.stringifyException(e),
                                NoticeType.EXCEPTION
                        );
                        messageService.push(message);
                        updateWrapper.set(Application::getState, FlinkAppState.ADDED.getValue());
                        updateWrapper.set(Application::getOptionState, OptionState.NONE.getValue());
                        updateWrapper.set(Application::getDeploy, DeployState.NEED_DEPLOY_DOWN_DEPENDENCY_FAILED.get());
                    } finally {
                        FlinkTrackingTask.refreshTracking(application.getId(), () -> {
                            baseMapper.update(application, updateWrapper);
                            return null;
                        });
                        //如果当前任务未运行,或者刚刚新增的任务,则直接将候选版本的设置为正式版本
                        FlinkSql flinkSql = flinkSqlService.getEffective(application.getId(), false);
                        if (!application.isRunning() || flinkSql == null) {
                            toEffective(application);
                        }
                    }
                    return null;
                });
            } catch (Exception e) {
                e.printStackTrace();
            }
        });
    }

    private void downloadDependency(Application application) throws Exception {
        //1) init.
        File jobLocalHome = application.getLocalFlinkSqlBase();
        if (jobLocalHome.exists()) {
            if (!CommonUtils.deleteFile(jobLocalHome)) {
                throw new RuntimeException(jobLocalHome + " delete failed.");
            }
        }

        File lib = new File(jobLocalHome, "lib");
        if (!lib.mkdirs()) {
            throw new RuntimeException(lib.getAbsolutePath() + " mkdirs failed.");
        }

        //2) maven pom...
        List<Application.Pom> pom = application.getDependencyObject().getPom();
        if (Utils.notEmpty(pom)) {
            log.info("downloadDependency..{}", pom.toString());
            StringBuilder builder = new StringBuilder();
            pom.forEach(x -> {
                String info = String.format("%s:%s:%s,", x.getGroupId(), x.getArtifactId(), x.getVersion());
                builder.append(info);
            });
            String packages = builder.deleteCharAt(builder.length() - 1).toString();
            /*
             * 默认去除以下依赖...
             */
            builder.setLength(0);
            builder.append("org.apache.flink:force-shading,")
                .append("com.google.code.findbugs:jsr305,")
                .append("org.slf4j:*,")
                .append("org.apache.logging.log4j:*,");
            /*
             * 用户指定需要排除的依赖.
             */
            pom.stream().filter(x -> x.getExclusions() != null).forEach(x -> x.getExclusions().forEach(e -> {
                String info = String.format("%s:%s,", e.getGroupId(), e.getArtifactId());
                builder.append(info);
            }));

            String exclusions = builder.deleteCharAt(builder.length() - 1).toString();

            Long id = application.getId();
            StringBuilder logBuilder = this.tailBuffer.getOrDefault(id, new StringBuilder());

            Collection<String> dependencyJars;
            try {
                dependencyJars = JavaConversions.asJavaCollection(DependencyUtils.resolveMavenDependencies(
                    exclusions,
                    packages,
                    null,
                    null,
                    null,
                    out -> {
                        if (tailOutMap.containsKey(id)) {
                            if (tailBeginning.containsKey(id)) {
                                tailBeginning.remove(id);
                                Arrays.stream(logBuilder.toString().split("\n"))
                                    .forEach(x -> simpMessageSendingOperations.convertAndSend("/resp/mvn", x));
                            } else {
                                simpMessageSendingOperations.convertAndSend("/resp/mvn", out);
                            }
                        }
                        logBuilder.append(out).append("\n");
                    }
                ));
            } catch (Exception e) {
                simpMessageSendingOperations.convertAndSend("/resp/mvn", "[Exception] ".concat(e.getMessage()));
                throw new ServiceException("downloadDependency error: " + e.getMessage());
            } finally {
                tailOutMap.remove(id);
                tailBeginning.remove(id);
                tailBuffer.remove(id);
            }

            // 2) backup
            if (application.getBackUp()) {
                this.backUpService.backup(application);
            }

            for (String x : dependencyJars) {
                File jar = new File(x);
                FileUtils.copyFileToDirectory(jar, lib);
            }

            // 3) deploying...
            File appHome = application.getAppHome();
<<<<<<< HEAD
=======
            FsOperator fsOperator = FsOperatorGetter.get(application.getStorageType());
>>>>>>> 4e075261
            fsOperator.delete(appHome.getPath());

            //3) upload jar by pomJar
            fsOperator.delete(application.getAppHome().getAbsolutePath());

            fsOperator.upload(jobLocalHome.getAbsolutePath(), ConfigConst.APP_WORKSPACE());

            //4) upload jar by uploadJar
            List<String> jars = application.getDependencyObject().getJar();
            String APP_UPLOADS = ConfigConst.APP_UPLOADS();
            if (Utils.notEmpty(jars)) {
                jars.forEach(jar -> {
                    String src = APP_UPLOADS.concat("/").concat(jar);
                    fsOperator.copy(src, application.getAppHome().getAbsolutePath().concat("/lib"), false, true);
                });
            }

        }
    }

    @Override
    @RefreshCache
    public void clean(Application appParam) {
        appParam.setDeploy(DeployState.DONE.get());
        this.baseMapper.updateDeploy(appParam);
    }

    @Override
    public String readConf(Application appParam) throws IOException {
        File file = new File(appParam.getConfig());
        String conf = FileUtils.readFileToString(file);
        return Base64.getEncoder().encodeToString(conf.getBytes());
    }

    @Override
    @RefreshCache
    public Application getApp(Application appParam) {
        Application application = this.baseMapper.getApp(appParam);
        ApplicationConfig config = configService.getEffective(appParam.getId());
        if (config != null) {
            config.setToApplication(application);
        }
        if (application.isFlinkSqlJob()) {
            FlinkSql flinkSql = flinkSqlService.getEffective(application.getId(), true);
            flinkSql.setToApplication(application);
        } else {
            String path = this.projectService.getAppConfPath(application.getProjectId(), application.getModule());
            application.setConfPath(path);
        }
        return application;
    }

    @Override
    public String getMain(Application application) {
        Project project = new Project();
        project.setId(application.getProjectId());
        String modulePath = project.getAppBase().getAbsolutePath().concat("/").concat(application.getModule());
        File jarFile = new File(modulePath, application.getJar());
        Manifest manifest = Utils.getJarManifest(jarFile);
        return manifest.getMainAttributes().getValue("Main-Class");
    }

    @Override
    @RefreshCache
    public boolean mapping(Application appParam) {
        boolean mapping = this.baseMapper.mapping(appParam);
        Application application = getById(appParam.getId());
        FlinkTrackingTask.addTracking(application);
        return mapping;
    }

    @Override
    @RefreshCache
    public void cancel(Application appParam) {
        FlinkTrackingTask.setOptionState(appParam.getId(), OptionState.CANCELLING);
        Application application = getById(appParam.getId());
        application.setState(FlinkAppState.CANCELLING.getValue());
        if (appParam.getSavePointed()) {
            // 正在执行savepoint...
            FlinkTrackingTask.addSavepoint(application.getId());
            application.setOptionState(OptionState.SAVEPOINTING.getValue());
        } else {
            application.setOptionState(OptionState.CANCELLING.getValue());
        }
        this.baseMapper.updateById(application);
        //此步骤可能会比较耗时,重新开启一个线程去执行
        executorService.submit(() -> {
            try {
                StopRequest stopInfo = new StopRequest(
                    settingService.getEffectiveFlinkHome(),
                    application.getAppId(),
                    application.getJobId(),
                    appParam.getSavePointed(),
                    appParam.getDrain()
                );
                StopResponse stopActionResult = FlinkSubmit.stop(ExecutionMode.of(application.getExecutionMode()), stopInfo);
                String savePointDir = stopActionResult.savePointDir();
                if (savePointDir != null) {
                    log.info("savePoint path:{}", savePointDir);
                    SavePoint savePoint = new SavePoint();
                    Date now = new Date();
                    savePoint.setPath(savePointDir);
                    savePoint.setAppId(application.getId());
                    savePoint.setLatest(true);
                    savePoint.setType(CheckPointType.SAVEPOINT.get());
                    savePoint.setTriggerTime(now);
                    savePoint.setCreateTime(now);
                    savePointService.save(savePoint);
                }
            } catch (Exception e) {
                // 保持savepoint失败.则将之前的统统设置为过期
                if (appParam.getSavePointed()) {
                    savePointService.obsolete(application.getId());
                }
            }
        });
    }

    @Override
    public void updateTracking(Application appParam) {
        this.baseMapper.updateTracking(appParam);
    }


    /**
     * 设置任务正在启动中.(for webUI "state" display)
     *
     * @param appParam
     */
    @Override
    @RefreshCache
    public void starting(Application appParam) {
        Application application = getById(appParam.getId());
        assert application != null;
        application.setState(FlinkAppState.STARTING.getValue());
        updateById(application);
    }

    @Override
    @Transactional(rollbackFor = {Exception.class})
    @RefreshCache
    public boolean start(Application appParam, boolean auto) throws Exception {
        // todo refactor all flink params

        final Application application = getById(appParam.getId());
        //手动启动的,将reStart清空
        assert application != null;

        if (!auto) {
            application.setRestartCount(0);
        } else {
            if (!application.isNeedRestartOnFailed()) {
                return false;
            }
            application.setRestartCount(application.getRestartCount() + 1);
            application.setSavePointed(true);
        }

        //1) 真正执行启动相关的操作..
        String workspace = ConfigConst.APP_WORKSPACE();

        String appConf, flinkUserJar;

        //回滚任务.
        if (application.isNeedRollback()) {
            if (application.isFlinkSqlJob()) {
                flinkSqlService.rollback(application);
            }
        }

        //2) 将lastst的设置为Effective的,(此时才真正变成当前生效的)
        this.toEffective(application);

        //获取一个最新的Effective的配置
        ApplicationConfig applicationConfig = configService.getEffective(application.getId());
        ExecutionMode executionMode = ExecutionMode.of(application.getExecutionMode());

        if (application.isCustomCodeJob()) {
            assert executionMode != null;
            if (executionMode.equals(ExecutionMode.YARN_APPLICATION)) {
                switch (application.getApplicationType()) {
                    case STREAMX_FLINK:
                        String format = applicationConfig.getFormat() == 1 ? "yaml" : "prop";
                        appConf = String.format("%s://%s", format, applicationConfig.getContent());
                        String classPath = String.format("%s/%s/lib", workspace, application.getId());
                        flinkUserJar = String.format("%s/%s.jar", classPath, application.getModule());
                        break;
                    case APACHE_FLINK:
                        appConf = String.format("json://{\"%s\":\"%s\"}", ApplicationConfiguration.APPLICATION_MAIN_CLASS.key(), application.getMainClass());
                        classPath = String.format("%s/%s", workspace, application.getId());
                        flinkUserJar = String.format("%s/%s", classPath, application.getJar());
                        break;
                    default:
                        throw new IllegalArgumentException("[StreamX] ApplicationType must be (StreamX flink | Apache flink)... ");
                }
            } else if (executionMode.equals(ExecutionMode.YARN_PRE_JOB)) {
                switch (application.getApplicationType()) {
                    case STREAMX_FLINK:
                        String format = applicationConfig.getFormat() == 1 ? "yaml" : "prop";
                        appConf = String.format("%s://%s", format, applicationConfig.getContent());
                        File libPath = new File(application.getLocalAppBase() + "/" + application.getModule() + "/lib");
                        flinkUserJar = new File(libPath, application.getModule().concat(".jar")).getAbsolutePath();
                        break;
                    case APACHE_FLINK:
                        appConf = String.format("json://{\"%s\":\"%s\"}", ApplicationConfiguration.APPLICATION_MAIN_CLASS.key(), application.getMainClass());
                        libPath = new File(application.getLocalAppBase(), application.getModule());
                        flinkUserJar = new File(libPath, application.getModule().concat(".jar")).getAbsolutePath();
                        break;
                    default:
                        throw new IllegalArgumentException("[StreamX] ApplicationType must be (StreamX flink | Apache flink)... ");
                }
            } else {
                throw new UnsupportedOperationException("Unsupported..." + executionMode);
            }
        } else if (application.isFlinkSqlJob()) {
            FlinkSql flinkSql = flinkSqlService.getEffective(application.getId(), false);
            assert flinkSql != null;
            this.flinkSqlService.cleanCandidate(flinkSql.getId());

            //1) dist_userJar
            File localPlugins = new File(WebUtils.getAppDir("plugins"));
            assert localPlugins.exists();
            List<String> jars = Arrays.stream(Objects.requireNonNull(localPlugins.list())).filter(x -> x.matches("streamx-flink-sqlclient-.*\\.jar")).collect(Collectors.toList());
            if (jars.isEmpty()) {
                throw new IllegalArgumentException("[StreamX] can no found streamx-flink-sqlclient jar in " + localPlugins);
            }
            if (jars.size() > 1) {
                throw new IllegalArgumentException("[StreamX] found multiple streamx-flink-sqlclient jar in " + localPlugins);
            }
            String sqlDistJar = jars.get(0);
            //2) appConfig
            appConf = applicationConfig == null ? null : String.format("yaml://%s", applicationConfig.getContent());
            assert executionMode != null;
<<<<<<< HEAD
            //3) plugin
            switch (executionMode) {
                case YARN_PRE_JOB:
                    flinkUserJar = sqlDistJar;
                    break;
                case APPLICATION:
                case KUBERNETES_NATIVE_SESSION:
                    String pluginPath = ConfigConst.APP_PLUGINS();
                    flinkUserJar = String.format("%s/%s", pluginPath, sqlDistJar);
                    break;
                default:
                    throw new UnsupportedOperationException("Unsupported..." + executionMode);
=======
            if (executionMode.equals(ExecutionMode.YARN_APPLICATION)) {
                //3) plugin
                String pluginPath = ConfigConst.APP_PLUGINS();
                flinkUserJar = String.format("%s/%s", pluginPath, sqlDistJar);
            } else if (executionMode.equals(ExecutionMode.YARN_PRE_JOB)) {
                flinkUserJar = sqlDistJar;
            } else {
                throw new UnsupportedOperationException("Unsupported..." + executionMode);
>>>>>>> 4e075261
            }
        } else {
            throw new UnsupportedOperationException("Unsupported...");
        }

        String savePointDir = null;
        if (appParam.getSavePointed()) {
            if (appParam.getSavePoint() == null) {
                SavePoint savePoint = savePointService.getLatest(appParam.getId());
                if (savePoint != null) {
                    savePointDir = savePoint.getPath();
                }
            } else {
                savePointDir = appParam.getSavePoint();
            }
        }

        StringBuilder option = new StringBuilder();
        if (appParam.getAllowNonRestored()) {
            option.append(" -n ");
        }

        String[] dynamicOption = CommonUtils.notEmpty(application.getDynamicOptions())
            ? application.getDynamicOptions().split("\\s+")
            : new String[0];

        Map<String, Serializable> flameGraph = null;
        if (appParam.getFlameGraph()) {
            flameGraph = new HashMap<>(8);
            flameGraph.put("reporter", "com.streamxhub.streamx.plugin.profiling.reporter.HttpReporter");
            flameGraph.put("type", ApplicationType.STREAMX_FLINK.getType());
            flameGraph.put("id", application.getId());
            flameGraph.put("url", settingService.getStreamXAddress().concat("/metrics/report"));
            flameGraph.put("token", Utils.uuid());
            flameGraph.put("sampleInterval", 1000 * 60 * 2);
            flameGraph.put("metricInterval", 1000 * 60 * 2);
        }

        Map<String, Object> optionMap = application.getOptionMap();
        if (application.isFlinkSqlJob()) {
            FlinkSql flinkSql = flinkSqlService.getEffective(application.getId(), false);
            optionMap.put(ConfigConst.KEY_FLINK_SQL(null), flinkSql.getSql());
            optionMap.put(ConfigConst.KEY_JOB_ID(), application.getId());
        }

        ResolveOrder resolveOrder = ResolveOrder.of(application.getResolveOrder());


        SubmitRequest submitInfo = new SubmitRequest(
            settingService.getEffectiveFlinkHome(),
            settingService.getFlinkVersion(),
            settingService.getFlinkYaml(),
            flinkUserJar,
            DevelopmentMode.of(application.getJobType()),
            ExecutionMode.of(application.getExecutionMode()),
            resolveOrder,
            application.getJobName(),
            appConf,
            application.getApplicationType().getName(),
            savePointDir,
            flameGraph,
            option.toString(),
            optionMap,
            dynamicOption,
            application.getArgs(),
            application.getAppId()
        );

        ApplicationLog log = new ApplicationLog();
        log.setAppId(application.getId());
        log.setStartTime(new Date());

        try {
            SubmitResponse submitResponse = FlinkSubmit.submit(submitInfo);
            if (submitResponse.flinkConfig() != null) {
                String jmMemory = submitResponse.flinkConfig().toMap().get(JobManagerOptions.TOTAL_PROCESS_MEMORY.key());
                if (jmMemory != null) {
                    application.setJmMemory(MemorySize.parse(jmMemory).getMebiBytes());
                }
                String tmMemory = submitResponse.flinkConfig().toMap().get(TaskManagerOptions.TOTAL_PROCESS_MEMORY.key());
                if (tmMemory != null) {
                    application.setTmMemory(MemorySize.parse(tmMemory).getMebiBytes());
                }
            }
            application.setAppId(submitResponse.clusterId());
            application.setFlameGraph(appParam.getFlameGraph());
            log.setYarnAppId(submitResponse.clusterId());
            application.setEndTime(null);
            updateById(application);

            //2) 启动完成将任务加入到监控中...
            // 更改操作状态...
            FlinkTrackingTask.setOptionState(appParam.getId(), OptionState.STARTING);
            // 加入到跟踪监控中...
            FlinkTrackingTask.addTracking(application);

            log.setSuccess(true);
            applicationLogService.save(log);
            //将savepoint设置为过期
            savePointService.obsolete(application.getId());
            return true;
        } catch (Exception e) {
            String exception = ExceptionUtils.stringifyException(e);
            log.setException(exception);
            log.setSuccess(false);
            applicationLogService.save(log);
            Application app = getById(appParam.getId());
            app.setState(FlinkAppState.FAILED.getValue());
            app.setOptionState(OptionState.NONE.getValue());
            updateById(app);
            FlinkTrackingTask.stopTracking(appParam.getId());
            return false;
        }
    }

<<<<<<< HEAD
    private void checkFlinkEnv() {
        String profiles = context.getEnvironment().getActiveProfiles()[0];
        if (profiles.equals(PROD_ENV_NAME)) {
            String flinkLocalHome = settingService.getEffectiveFlinkHome();
            if (flinkLocalHome == null) {
                throw new ExceptionInInitializerError("[StreamX] FLINK_HOME is undefined,Make sure that Flink is installed.");
            }
            String appFlink = ConfigConst.APP_FLINK();
            if (!fsOperator.exists(appFlink)) {
                log.info("mkdir {} starting ...", appFlink);
                fsOperator.mkdirs(appFlink);
            }
            String flinkName = new File(flinkLocalHome).getName();
            String flinkHome = appFlink.concat("/").concat(flinkName);
            if (!fsOperator.exists(flinkHome)) {
                log.info("{} is not exists,upload beginning....", flinkHome);
                fsOperator.upload(flinkLocalHome, flinkHome, false, false);
            }
        }
    }

=======
>>>>>>> 4e075261
}<|MERGE_RESOLUTION|>--- conflicted
+++ resolved
@@ -30,13 +30,9 @@
 import com.streamxhub.streamx.common.enums.DevelopmentMode;
 import com.streamxhub.streamx.common.enums.ExecutionMode;
 import com.streamxhub.streamx.common.enums.ResolveOrder;
-<<<<<<< HEAD
-import com.streamxhub.streamx.common.fs.FsOperator;
-=======
 import com.streamxhub.streamx.common.enums.StorageType;
 import com.streamxhub.streamx.common.fs.FsOperator;
 import com.streamxhub.streamx.common.fs.FsOperatorGetter;
->>>>>>> 4e075261
 import com.streamxhub.streamx.common.util.*;
 import com.streamxhub.streamx.console.base.domain.Constant;
 import com.streamxhub.streamx.console.base.domain.RestRequest;
@@ -124,16 +120,7 @@
     private ServerComponent serverComponent;
 
     @Autowired
-<<<<<<< HEAD
-    private ApplicationContext context;
-
-    @Autowired
-    private FsOperator fsOperator;
-
-    private String PROD_ENV_NAME = "prod";
-=======
     private EnvInitializer envInitializer;
->>>>>>> 4e075261
 
     private final Map<Long, Long> tailOutMap = new ConcurrentHashMap<>();
 
@@ -228,11 +215,7 @@
     }
 
     @Override
-<<<<<<< HEAD
-    public boolean upload(MultipartFile file) throws IOException {
-=======
     public boolean upload(MultipartFile file, StorageType storageType) throws IOException {
->>>>>>> 4e075261
         String APP_UPLOADS = ConfigConst.APP_UPLOADS();
         String uploadFile = APP_UPLOADS.concat("/").concat(Objects.requireNonNull(file.getOriginalFilename()));
         FsOperator fsOperator = FsOperatorGetter.get(storageType);
@@ -290,11 +273,7 @@
         assert application != null;
 
         //1) 将已经发布到workspace的文件删除
-<<<<<<< HEAD
-        fsOperator.delete(application.getAppHome().getAbsolutePath());
-=======
         FsOperatorGetter.get(application.getStorageType()).delete(application.getAppHome().getAbsolutePath());
->>>>>>> 4e075261
 
         //2) 将backup里的文件回滚到workspace
         backUpService.revoke(application);
@@ -373,11 +352,7 @@
 
     private void removeApp(Long appId,StorageType storageType) {
         removeById(appId);
-<<<<<<< HEAD
-        fsOperator.delete(ConfigConst.APP_WORKSPACE().concat("/").concat(appId.toString()));
-=======
         FsOperatorGetter.get(storageType).delete(ConfigConst.APP_WORKSPACE().concat("/").concat(appId.toString()));
->>>>>>> 4e075261
     }
 
     @Override
@@ -631,10 +606,7 @@
                             }
                             // 3) deploying...
                             File appHome = application.getAppHome();
-<<<<<<< HEAD
-=======
                             FsOperator fsOperator = FsOperatorGetter.get(application.getStorageType());
->>>>>>> 4e075261
                             fsOperator.delete(appHome.getPath());
                             File localJobHome = new File(application.getLocalAppBase(), application.getModule());
                             fsOperator.upload(localJobHome.getAbsolutePath(), ConfigConst.APP_WORKSPACE());
@@ -781,10 +753,7 @@
 
             // 3) deploying...
             File appHome = application.getAppHome();
-<<<<<<< HEAD
-=======
             FsOperator fsOperator = FsOperatorGetter.get(application.getStorageType());
->>>>>>> 4e075261
             fsOperator.delete(appHome.getPath());
 
             //3) upload jar by pomJar
@@ -927,7 +896,6 @@
     @Transactional(rollbackFor = {Exception.class})
     @RefreshCache
     public boolean start(Application appParam, boolean auto) throws Exception {
-        // todo refactor all flink params
 
         final Application application = getById(appParam.getId());
         //手动启动的,将reStart清空
@@ -1018,29 +986,18 @@
             //2) appConfig
             appConf = applicationConfig == null ? null : String.format("yaml://%s", applicationConfig.getContent());
             assert executionMode != null;
-<<<<<<< HEAD
             //3) plugin
             switch (executionMode) {
                 case YARN_PRE_JOB:
                     flinkUserJar = sqlDistJar;
                     break;
-                case APPLICATION:
+                case YARN_APPLICATION:
                 case KUBERNETES_NATIVE_SESSION:
                     String pluginPath = ConfigConst.APP_PLUGINS();
                     flinkUserJar = String.format("%s/%s", pluginPath, sqlDistJar);
                     break;
                 default:
                     throw new UnsupportedOperationException("Unsupported..." + executionMode);
-=======
-            if (executionMode.equals(ExecutionMode.YARN_APPLICATION)) {
-                //3) plugin
-                String pluginPath = ConfigConst.APP_PLUGINS();
-                flinkUserJar = String.format("%s/%s", pluginPath, sqlDistJar);
-            } else if (executionMode.equals(ExecutionMode.YARN_PRE_JOB)) {
-                flinkUserJar = sqlDistJar;
-            } else {
-                throw new UnsupportedOperationException("Unsupported..." + executionMode);
->>>>>>> 4e075261
             }
         } else {
             throw new UnsupportedOperationException("Unsupported...");
@@ -1156,7 +1113,6 @@
         }
     }
 
-<<<<<<< HEAD
     private void checkFlinkEnv() {
         String profiles = context.getEnvironment().getActiveProfiles()[0];
         if (profiles.equals(PROD_ENV_NAME)) {
@@ -1178,6 +1134,4 @@
         }
     }
 
-=======
->>>>>>> 4e075261
 }