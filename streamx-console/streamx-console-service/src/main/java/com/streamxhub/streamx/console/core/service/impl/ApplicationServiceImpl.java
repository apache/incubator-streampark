--- conflicted
+++ resolved
@@ -52,7 +52,6 @@
 import com.streamxhub.streamx.console.base.util.WebUtils;
 import com.streamxhub.streamx.console.core.annotation.RefreshCache;
 import com.streamxhub.streamx.console.core.dao.ApplicationMapper;
-<<<<<<< HEAD
 import com.streamxhub.streamx.console.core.entity.Application;
 import com.streamxhub.streamx.console.core.entity.ApplicationConfig;
 import com.streamxhub.streamx.console.core.entity.ApplicationLog;
@@ -69,6 +68,10 @@
 import com.streamxhub.streamx.console.core.enums.FlinkAppState;
 import com.streamxhub.streamx.console.core.enums.NoticeType;
 import com.streamxhub.streamx.console.core.enums.OptionState;
+import com.streamxhub.streamx.console.core.entity.*;
+import com.streamxhub.streamx.console.core.enums.*;
+import com.streamxhub.streamx.common.conf.ConfigurationOptions;
+import com.streamxhub.streamx.common.conf.FlinkMemorySize;
 import com.streamxhub.streamx.console.core.metrics.flink.JobsOverview;
 import com.streamxhub.streamx.console.core.runner.EnvInitializer;
 import com.streamxhub.streamx.console.core.service.ApplicationBackUpService;
@@ -81,6 +84,8 @@
 import com.streamxhub.streamx.console.core.service.ProjectService;
 import com.streamxhub.streamx.console.core.service.SavePointService;
 import com.streamxhub.streamx.console.core.service.SettingService;
+import com.streamxhub.streamx.console.core.runner.EnvInitializer;
+import com.streamxhub.streamx.console.core.service.*;
 import com.streamxhub.streamx.console.core.task.FlinkTrackingTask;
 import com.streamxhub.streamx.console.system.authentication.ServerComponent;
 import com.streamxhub.streamx.flink.core.scala.conf.ParameterCli;
@@ -115,33 +120,18 @@
 import java.util.jar.Manifest;
 import java.util.stream.Collectors;
 import javax.annotation.PostConstruct;
-=======
-import com.streamxhub.streamx.console.core.entity.*;
-import com.streamxhub.streamx.console.core.enums.*;
-import com.streamxhub.streamx.common.conf.ConfigurationOptions;
-import com.streamxhub.streamx.common.conf.FlinkMemorySize;
-import com.streamxhub.streamx.console.core.metrics.flink.JobsOverview;
-import com.streamxhub.streamx.console.core.runner.EnvInitializer;
-import com.streamxhub.streamx.console.core.service.*;
-import com.streamxhub.streamx.console.core.task.FlinkTrackingTask;
-import com.streamxhub.streamx.console.system.authentication.ServerComponent;
-import com.streamxhub.streamx.flink.core.scala.conf.ParameterCli;
 import com.streamxhub.streamx.flink.submit.FlinkSubmit;
 import com.streamxhub.streamx.flink.submit.domain.*;
->>>>>>> b25e5be7
 import lombok.SneakyThrows;
 import lombok.extern.slf4j.Slf4j;
 import org.apache.commons.codec.digest.DigestUtils;
 import org.apache.commons.io.FileUtils;
-<<<<<<< HEAD
 import org.apache.commons.lang3.StringUtils;
 import org.apache.flink.client.deployment.application.ApplicationConfiguration;
 import org.apache.flink.configuration.JobManagerOptions;
 import org.apache.flink.configuration.MemorySize;
 import org.apache.flink.configuration.TaskManagerOptions;
 import org.apache.flink.runtime.jobgraph.SavepointConfigOptions;
-=======
->>>>>>> b25e5be7
 import org.springframework.beans.factory.annotation.Autowired;
 import org.springframework.context.annotation.DependsOn;
 import org.springframework.messaging.simp.SimpMessageSendingOperations;
@@ -1096,12 +1086,7 @@
                         flinkUserJar = String.format("%s/%s.jar", classPath, application.getModule());
                         break;
                     case APACHE_FLINK:
-<<<<<<< HEAD
-                        appConf = String.format("json://{\"%s\":\"%s\"}", ApplicationConfiguration.APPLICATION_MAIN_CLASS.key(),
-                            application.getMainClass());
-=======
                         appConf = String.format("json://{\"%s\":\"%s\"}", ConfigurationOptions.KEY_APPLICATION_MAIN_CLASS, application.getMainClass());
->>>>>>> b25e5be7
                         classPath = String.format("%s/%s", workspace, application.getId());
                         flinkUserJar = String.format("%s/%s", classPath, application.getJar());
                         break;
@@ -1117,12 +1102,7 @@
                         flinkUserJar = new File(libPath, application.getModule().concat(".jar")).getAbsolutePath();
                         break;
                     case APACHE_FLINK:
-<<<<<<< HEAD
-                        appConf = String.format("json://{\"%s\":\"%s\"}", ApplicationConfiguration.APPLICATION_MAIN_CLASS.key(),
-                            application.getMainClass());
-=======
                         appConf = String.format("json://{\"%s\":\"%s\"}", ConfigurationOptions.KEY_APPLICATION_MAIN_CLASS, application.getMainClass());
->>>>>>> b25e5be7
                         libPath = new File(application.getLocalAppBase(), application.getModule());
                         flinkUserJar = new File(libPath, application.getModule().concat(".jar")).getAbsolutePath();
                         break;
