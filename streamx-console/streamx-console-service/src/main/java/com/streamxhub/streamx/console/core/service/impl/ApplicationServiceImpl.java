--- conflicted
+++ resolved
@@ -1250,22 +1250,8 @@
 
             KubernetesSubmitParam kubernetesSubmitParam = new KubernetesSubmitParam(
                 application.getClusterId(),
-<<<<<<< HEAD
                 application.getK8sNamespace(),
                 application.getK8sRestExposedTypeEnum());
-=======
-                application.getFlinkImage(),
-                application.getK8sNamespace(),
-                jarPackDeps,
-                new DockerAuthConf(
-                    settingService.getDockerRegisterAddress(),
-                    settingService.getDockerRegisterUser(),
-                    settingService.getDockerRegisterPassword()),
-                application.getK8sPodTemplates(),
-                application.getK8sRestExposedTypeEnum(),
-                application.getK8sHadoopIntegration() != null ? application.getK8sHadoopIntegration() : false
-            );
->>>>>>> 4d9afbb9
 
             FlinkEnv flinkEnv = flinkEnvService.getByIdOrDefault(application.getVersionId());
             if (flinkEnv == null) {
@@ -1275,7 +1261,6 @@
             AppBuildPipeline buildPipeline = appBuildPipeService.getById(application.getId());
 
             SubmitRequest submitRequest = new SubmitRequest(
-<<<<<<< HEAD
                     flinkEnv.getFlinkVersion(),
                     flinkEnv.getFlinkConf(),
                     flinkUserJar,
@@ -1293,24 +1278,6 @@
                     application.getArgs(),
                     buildPipeline == null ? null : buildPipeline.getBuildResult(),
                     kubernetesSubmitParam
-=======
-                flinkEnv.getFlinkVersion(),
-                flinkEnv.getFlinkConf(),
-                flinkUserJar,
-                DevelopmentMode.of(application.getJobType()),
-                ExecutionMode.of(application.getExecutionMode()),
-                resolveOrder,
-                application.getJobName(),
-                appConf,
-                application.getApplicationType().getName(),
-                getSavePointed(appParam),
-                appParam.getFlameGraph() ? getFlameGraph(application) : null,
-                option.toString(),
-                optionMap,
-                dynamicOption,
-                application.getArgs(),
-                kubernetesSubmitParam
->>>>>>> 4d9afbb9
             );
 
             SubmitResponse submitResponse = FlinkSubmitHelper.submit(submitRequest);
