--- conflicted
+++ resolved
@@ -760,36 +760,12 @@
             }
             baseMapper.update(application, updateWrapper);
 
-<<<<<<< HEAD
-            // 1.2 ) upload jar by pomJar
-            fsOperator.delete(application.getAppHome());
-            fsOperator.upload(application.getLocalFlinkSqlHome().getAbsolutePath(), application.getWorkspace().APP_WORKSPACE());
-        }
-
-        //2 ) upload local jar
-        List<String> jars = application.getDependencyObject().getJar();
-        String appUploads = application.getWorkspace().APP_UPLOADS();
-        String temp = WebUtils.getAppDir("temp");
-        //cleanup applib if it exists
-        if (fsOperator.exists(application.getAppLib())) {
-            fsOperator.delete(application.getAppLib());
-        }
-        fsOperator.mkdirs(application.getAppLib());
-        if (Utils.notEmpty(jars)) {
-            for (String jar : jars) {
-                File localJar = new File(temp, jar);
-                String targetJar = appUploads.concat("/").concat(jar);
-                checkOrElseUploadJar(application, localJar, targetJar);
-                //3) 将upload目录下的文件上传到app/lib下.
-                fsOperator.copy(targetJar, application.getAppLib(), false, true);
-=======
             // backup.
             if (application.isFlinkSqlJob()) {
                 FlinkSql newFlinkSql = flinkSqlService.getCandidate(application.getId(), CandidateType.NEW);
                 if (!application.isNeedRollback() && newFlinkSql != null) {
                     backUpService.backup(application, newFlinkSql);
                 }
->>>>>>> 9ae2660a
             }
 
             //如果当前任务未运行,或者刚刚新增的任务,则直接将候选版本的设置为正式版本
