/*
 * Copyright (c) 2019 The StreamX Project
 *
 * Licensed to the Apache Software Foundation (ASF) under one or more
 * contributor license agreements.  See the NOTICE file distributed with
 * this work for additional information regarding copyright ownership.
 * The ASF licenses this file to You under the Apache License, Version 2.0
 * (the "License"); you may not use this file except in compliance with
 * the License.  You may obtain a copy of the License at
 *
 *    https://www.apache.org/licenses/LICENSE-2.0
 *
 * Unless required by applicable law or agreed to in writing, software
 * distributed under the License is distributed on an "AS IS" BASIS,
 * WITHOUT WARRANTIES OR CONDITIONS OF ANY KIND, either express or implied.
 * See the License for the specific language governing permissions and
 * limitations under the License.
 */

package com.streamxhub.streamx.console.core.service.impl;

import com.baomidou.mybatisplus.core.conditions.query.QueryWrapper;
import com.baomidou.mybatisplus.core.conditions.update.LambdaUpdateWrapper;
import com.baomidou.mybatisplus.core.metadata.IPage;
import com.baomidou.mybatisplus.core.toolkit.Wrappers;
import com.baomidou.mybatisplus.extension.plugins.pagination.Page;
import com.baomidou.mybatisplus.extension.service.impl.ServiceImpl;
import com.streamxhub.streamx.common.conf.ConfigConst;
import com.streamxhub.streamx.common.conf.Workspace;
import com.streamxhub.streamx.common.domain.FlinkMemorySize;
import com.streamxhub.streamx.common.enums.DevelopmentMode;
import com.streamxhub.streamx.common.enums.ExecutionMode;
import com.streamxhub.streamx.common.enums.ResolveOrder;
import com.streamxhub.streamx.common.fs.FsOperator;
import com.streamxhub.streamx.common.util.DeflaterUtils;
import com.streamxhub.streamx.common.util.DependencyUtils;
import com.streamxhub.streamx.common.util.ExceptionUtils;
import com.streamxhub.streamx.common.util.ThreadUtils;
import com.streamxhub.streamx.common.util.Utils;
import com.streamxhub.streamx.common.util.YarnUtils;
import com.streamxhub.streamx.console.base.domain.Constant;
import com.streamxhub.streamx.console.base.domain.RestRequest;
import com.streamxhub.streamx.console.base.exception.ServiceException;
import com.streamxhub.streamx.console.base.util.CommonUtils;
import com.streamxhub.streamx.console.base.util.ObjectUtils;
import com.streamxhub.streamx.console.base.util.SortUtils;
import com.streamxhub.streamx.console.base.util.WebUtils;
import com.streamxhub.streamx.console.core.annotation.RefreshCache;
import com.streamxhub.streamx.console.core.dao.ApplicationMapper;
import com.streamxhub.streamx.console.core.entity.AppBuildPipeline;
import com.streamxhub.streamx.console.core.entity.Application;
import com.streamxhub.streamx.console.core.entity.ApplicationConfig;
import com.streamxhub.streamx.console.core.entity.ApplicationLog;
import com.streamxhub.streamx.console.core.entity.FlinkEnv;
import com.streamxhub.streamx.console.core.entity.FlinkSql;
import com.streamxhub.streamx.console.core.entity.Message;
import com.streamxhub.streamx.console.core.entity.Project;
import com.streamxhub.streamx.console.core.entity.SavePoint;
import com.streamxhub.streamx.console.core.enums.AppExistsState;
import com.streamxhub.streamx.console.core.enums.ApplicationType;
import com.streamxhub.streamx.console.core.enums.CandidateType;
import com.streamxhub.streamx.console.core.enums.ChangedType;
import com.streamxhub.streamx.console.core.enums.CheckPointType;
import com.streamxhub.streamx.console.core.enums.DeployState;
import com.streamxhub.streamx.console.core.enums.FlinkAppState;
import com.streamxhub.streamx.console.core.enums.NoticeType;
import com.streamxhub.streamx.console.core.enums.OptionState;
import com.streamxhub.streamx.console.core.metrics.flink.JobsOverview;
import com.streamxhub.streamx.console.core.runner.EnvInitializer;
import com.streamxhub.streamx.console.core.service.AppBuildPipeService;
import com.streamxhub.streamx.console.core.service.ApplicationBackUpService;
import com.streamxhub.streamx.console.core.service.ApplicationConfigService;
import com.streamxhub.streamx.console.core.service.ApplicationLogService;
import com.streamxhub.streamx.console.core.service.ApplicationService;
import com.streamxhub.streamx.console.core.service.EffectiveService;
import com.streamxhub.streamx.console.core.service.FlinkEnvService;
import com.streamxhub.streamx.console.core.service.FlinkSqlService;
import com.streamxhub.streamx.console.core.service.MessageService;
import com.streamxhub.streamx.console.core.service.ProjectService;
import com.streamxhub.streamx.console.core.service.SavePointService;
import com.streamxhub.streamx.console.core.service.SettingService;
import com.streamxhub.streamx.console.core.task.FlinkTrackingTask;
import com.streamxhub.streamx.console.core.websocket.WebSocketEndpoint;
import com.streamxhub.streamx.console.system.authentication.ServerComponent;
import com.streamxhub.streamx.flink.core.conf.ParameterCli;
import com.streamxhub.streamx.flink.kubernetes.K8sFlinkTrkMonitor;
import com.streamxhub.streamx.flink.kubernetes.model.FlinkMetricCV;
import com.streamxhub.streamx.flink.kubernetes.model.TrkId;
import com.streamxhub.streamx.flink.proxy.FlinkShimsProxy;
import com.streamxhub.streamx.flink.submit.FlinkSubmitHelper;
import com.streamxhub.streamx.flink.submit.domain.KubernetesSubmitParam;
import com.streamxhub.streamx.flink.submit.domain.StopRequest;
import com.streamxhub.streamx.flink.submit.domain.StopResponse;
import com.streamxhub.streamx.flink.submit.domain.SubmitRequest;
import com.streamxhub.streamx.flink.submit.domain.SubmitResponse;
import lombok.SneakyThrows;
import lombok.extern.slf4j.Slf4j;
import org.apache.commons.codec.digest.DigestUtils;
import org.apache.commons.io.FileUtils;
import org.apache.commons.lang3.StringUtils;
import org.springframework.beans.factory.annotation.Autowired;
import org.springframework.stereotype.Service;
import org.springframework.transaction.annotation.Propagation;
import org.springframework.transaction.annotation.Transactional;
import org.springframework.web.multipart.MultipartFile;
import scala.collection.JavaConversions;

import javax.annotation.PostConstruct;
import java.io.File;
import java.io.FileInputStream;
import java.io.IOException;
import java.io.InputStream;
import java.io.Serializable;
import java.util.Arrays;
import java.util.Base64;
import java.util.Collection;
import java.util.Collections;
import java.util.Date;
import java.util.HashMap;
import java.util.List;
import java.util.Map;
import java.util.Objects;
import java.util.concurrent.ConcurrentHashMap;
import java.util.concurrent.ExecutorService;
import java.util.concurrent.LinkedBlockingQueue;
import java.util.concurrent.ThreadPoolExecutor;
import java.util.concurrent.TimeUnit;
import java.util.jar.Manifest;
import java.util.regex.Pattern;
import java.util.stream.Collectors;

import static com.streamxhub.streamx.console.core.task.K8sFlinkTrkMonitorWrapper.Bridge.toTrkId;
import static com.streamxhub.streamx.console.core.task.K8sFlinkTrkMonitorWrapper.isKubernetesApp;

/**
 * @author benjobs
 */
@Slf4j
@Service
@Transactional(propagation = Propagation.SUPPORTS, readOnly = true, rollbackFor = Exception.class)
public class ApplicationServiceImpl extends ServiceImpl<ApplicationMapper, Application>
    implements ApplicationService {

    private final Map<Long, Long> tailOutMap = new ConcurrentHashMap<>();

    private final Map<Long, StringBuilder> tailBuffer = new ConcurrentHashMap<>();

    private final Map<Long, Boolean> tailBeginning = new ConcurrentHashMap<>();

    private final ExecutorService executorService = new ThreadPoolExecutor(
        Runtime.getRuntime().availableProcessors() * 2,
        200,
        60L,
        TimeUnit.SECONDS,
        new LinkedBlockingQueue<>(1024),
        ThreadUtils.threadFactory("streamx-deploy-executor"),
        new ThreadPoolExecutor.AbortPolicy()
    );

    private static final Pattern JOB_NAME_PATTERN = Pattern.compile("^[.\\x{4e00}-\\x{9fa5}A-Za-z0-9_\\-\\s]+$");

    private static final Pattern SINGLE_SPACE_PATTERN = Pattern.compile("^[^\\s]+(\\s[^\\s]+)*$");

    @Autowired
    private ProjectService projectService;

    @Autowired
    private ApplicationBackUpService backUpService;

    @Autowired
    private FlinkEnvService flinkEnvService;

    @Autowired
    private ApplicationConfigService configService;

    @Autowired
    private FlinkSqlService flinkSqlService;

    @Autowired
    private SavePointService savePointService;

    @Autowired
    private ApplicationLogService applicationLogService;

    @Autowired
    private EffectiveService effectiveService;

    @Autowired
    private MessageService messageService;

    @Autowired
    private SettingService settingService;

    @Autowired
    private ServerComponent serverComponent;

    @Autowired
    private EnvInitializer envInitializer;

    @Autowired
    private K8sFlinkTrkMonitor k8sFlinkTrkMonitor;

    @Autowired
    private AppBuildPipeService appBuildPipeService;

    @PostConstruct
    public void resetOptionState() {
        this.baseMapper.resetOptionState();
    }

    @Override
    public Map<String, Serializable> dashboard() {
        JobsOverview.Task overview = new JobsOverview.Task();
        Integer totalJmMemory = 0;
        Integer totalTmMemory = 0;
        Integer totalTm = 0;
        Integer totalSlot = 0;
        Integer availableSlot = 0;
        Integer runningJob = 0;

        // stat metrics from other than kubernetes mode
        for (Application v : FlinkTrackingTask.getAllTrackingApp().values()) {
            if (v.getJmMemory() != null) {
                totalJmMemory += v.getJmMemory();
            }
            if (v.getTmMemory() != null) {
                totalTmMemory += v.getTmMemory();
            }
            if (v.getTotalTM() != null) {
                totalTm += v.getTotalTM();
            }
            if (v.getTotalSlot() != null) {
                totalSlot += v.getTotalSlot();
            }
            if (v.getAvailableSlot() != null) {
                availableSlot += v.getAvailableSlot();
            }
            if (v.getState() == FlinkAppState.RUNNING.getValue()) {
                runningJob++;
            }
            JobsOverview.Task task = v.getOverview();
            if (task != null) {
                overview.setTotal(overview.getTotal() + task.getTotal());
                overview.setCreated(overview.getCreated() + task.getCreated());
                overview.setScheduled(overview.getScheduled() + task.getScheduled());
                overview.setDeploying(overview.getDeploying() + task.getDeploying());
                overview.setRunning(overview.getRunning() + task.getRunning());
                overview.setFinished(overview.getFinished() + task.getFinished());
                overview.setCanceling(overview.getCanceling() + task.getCanceling());
                overview.setCanceled(overview.getCanceled() + task.getCanceled());
                overview.setFailed(overview.getFailed() + task.getFailed());
                overview.setReconciling(overview.getReconciling() + task.getReconciling());
            }
        }

        // merge metrics from flink kubernetes cluster
        FlinkMetricCV k8sMetric = k8sFlinkTrkMonitor.getAccClusterMetrics();
        totalJmMemory += k8sMetric.totalJmMemory();
        totalTmMemory += k8sMetric.totalTmMemory();
        totalTm += k8sMetric.totalTm();
        totalSlot += k8sMetric.totalSlot();
        availableSlot += k8sMetric.availableSlot();
        runningJob += k8sMetric.runningJob();
        overview.setTotal(overview.getTotal() + k8sMetric.totalJob());
        overview.setRunning(overview.getRunning() + k8sMetric.runningJob());
        overview.setFinished(overview.getFinished() + k8sMetric.finishedJob());
        overview.setCanceled(overview.getCanceled() + k8sMetric.cancelledJob());
        overview.setFailed(overview.getFailed() + k8sMetric.failedJob());

        Map<String, Serializable> map = new HashMap<>(8);
        map.put("task", overview);
        map.put("jmMemory", totalJmMemory);
        map.put("tmMemory", totalTmMemory);
        map.put("totalTM", totalTm);
        map.put("availableSlot", availableSlot);
        map.put("totalSlot", totalSlot);
        map.put("runningJob", runningJob);

        return map;
    }

    @Override
    public void tailMvnDownloading(Long id) {
        this.tailOutMap.put(id, id);
        // 首次会从buffer里从头读取数据.有且仅有一次.
        this.tailBeginning.put(id, true);
    }

    @Override
    public String upload(MultipartFile file) throws Exception {
        String temp = WebUtils.getAppDir("temp");
<<<<<<< HEAD
        File saveFile = new File(temp, file.getOriginalFilename());
=======
        File saveFile = new File(temp, Objects.requireNonNull(file.getOriginalFilename()));
        // delete when exists
>>>>>>> 9b70338d
        if (saveFile.exists()) {
                // md5不一致,则需删除重新上传
                if (!DigestUtils.md5Hex(file.getBytes()).equals(DigestUtils.md5Hex(new FileInputStream(saveFile)))) {
                    saveFile.delete();
                    FileUtils.writeByteArrayToFile(saveFile, file.getBytes());
                }
        }else{
            FileUtils.writeByteArrayToFile(saveFile, file.getBytes());
        }
<<<<<<< HEAD
=======
        // save file to temp dir
        file.transferTo(saveFile);
>>>>>>> 9b70338d
        return saveFile.getAbsolutePath();
    }

    @Override
    public void toEffective(Application application) {
        //将Latest的设置为Effective
        ApplicationConfig config = configService.getLatest(application.getId());
        if (config != null) {
            this.configService.toEffective(application.getId(), config.getId());
        }
        if (application.isFlinkSqlJob()) {
            FlinkSql flinkSql = flinkSqlService.getCandidate(application.getId(), null);
            if (flinkSql != null) {
                this.flinkSqlService.toEffective(application.getId(), flinkSql.getId());
                //清除备选标记.
                flinkSqlService.cleanCandidate(flinkSql.getId());
            }
        }
    }

    /**
     * 撤销发布.
     *
     * @param appParma
     */
    @Override
    public void revoke(Application appParma) throws Exception {
        Application application = getById(appParma.getId());
        assert application != null;

        //1) 将已经发布到workspace的文件删除
        application.getFsOperator().delete(application.getAppHome());

        //2) 将backup里的文件回滚到workspace
        backUpService.revoke(application);

        //3) 相关状态恢复
        LambdaUpdateWrapper<Application> updateWrapper = Wrappers.lambdaUpdate();
        updateWrapper.eq(Application::getId, application.getId());
        if (application.isFlinkSqlJob()) {
            updateWrapper.set(Application::getDeploy, DeployState.NEED_DEPLOY_DOWN_DEPENDENCY_FAILED.get());
        } else {
            updateWrapper.set(Application::getDeploy, DeployState.NEED_DEPLOY_AFTER_BUILD.get());
        }
        if (!application.isRunning()) {
            updateWrapper.set(Application::getState, FlinkAppState.REVOKED.getValue());
        }
        FlinkTrackingTask.refreshTracking(application.getId(), () -> {
            baseMapper.update(application, updateWrapper);
            return null;
        });
    }

    @Override
    @Transactional(rollbackFor = {Exception.class})
    @RefreshCache
    public Boolean delete(Application paramApp) {

        Application application = getById(paramApp.getId());

        try {
            //1) 删除flink sql
            flinkSqlService.removeApp(application.getId());

            //2) 删除 log
            applicationLogService.removeApp(application.getId());

            //3) 删除 config
            configService.removeApp(application.getId());

            //4) 删除 effective
            effectiveService.removeApp(application.getId());

            //以下涉及到hdfs文件的删除

            //5) 删除 backup
            backUpService.removeApp(application);

            //6) 删除savepoint
            savePointService.removeApp(application);

            //7) 删除 app
            removeApp(application);

            if (isKubernetesApp(paramApp)) {
                k8sFlinkTrkMonitor.unTrackingJob(toTrkId(paramApp));
            } else {
                FlinkTrackingTask.stopTracking(paramApp.getId());
            }

            return true;
        } catch (Exception e) {
            e.printStackTrace();
            throw e;
        }
    }

    @Override
    public void restart(Application application) throws Exception {
        this.cancel(application);
        this.start(application, false);
    }

    @Override
    public boolean checkEnv(Application appParam) throws Exception {
        Application application = getById(appParam.getId());
        FlinkAppState appState = FlinkAppState.of(application.getState());
        try {
            FlinkEnv flinkEnv;
            if (application.getVersionId() != null) {
                flinkEnv = flinkEnvService.getByIdOrDefault(application.getVersionId());
            } else {
                //任务未指定flink version.则检查是否配置的默认的flink version
                flinkEnv = flinkEnvService.getDefault();
            }
            if (flinkEnv == null) {
                return false;
            }
            updateState(application, FlinkAppState.INITIALIZING);
            envInitializer.checkFlinkEnv(application.getStorageType(), flinkEnv);
            envInitializer.storageInitialize(application.getStorageType());
            return true;
        } catch (Exception e) {
            log.error(ExceptionUtils.stringifyException(e));
            updateState(application, appState);
            throw e;
        }
    }

    @RefreshCache
    private void updateState(Application application, FlinkAppState state) {
        application.setState(state.getValue());
        updateById(application);
    }

    private void removeApp(Application application) {
        Long appId = application.getId();
        removeById(appId);
        application.getFsOperator().delete(application.getWorkspace().APP_WORKSPACE().concat("/").concat(appId.toString()));
    }

    @Override
    public IPage<Application> page(Application appParam, RestRequest request) {
        Page<Application> page = new Page<>();
        SortUtils.handlePageSort(request, page, "create_time", Constant.ORDER_DESC, false);
        this.baseMapper.page(page, appParam);
        //瞒天过海,暗度陈仓,偷天换日,鱼目混珠.
        List<Application> records = page.getRecords();
        long now = System.currentTimeMillis();
        List<Application> newRecords = records.stream().map(record -> {
            // status of flink job on kubernetes mode had been automatically persisted to db in time.
            if (isKubernetesApp(record)) {
                // set duration
                if (record.getTracking() == 1 && record.getStartTime() != null && record.getStartTime().getTime() > 0) {
                    record.setDuration(now - record.getStartTime().getTime());
                }
                return record;
            }
            Application app = FlinkTrackingTask.getTracking(record.getId());
            if (app == null) {
                return record;
            }
            app.setFlinkVersion(record.getFlinkVersion());
            app.setProjectName(record.getProjectName());
            return app;
        }).collect(Collectors.toList());
        page.setRecords(newRecords);
        return page;
    }

    @Override
    public String getYarnName(Application appParam) {
        String[] args = new String[2];
        args[0] = "--name";
        args[1] = appParam.getConfig();
        return ParameterCli.read(args);
    }

    /**
     * 检查当前的 jobName 以及其他关键标识别在 db 和 yarn/k8s 中是否已经存在
     *
     * @param appParam
     * @return
     */
    @Override
    public AppExistsState checkExists(Application appParam) {

        if (!checkJobName(appParam.getJobName())) {
            return AppExistsState.INVALID;
        }
        boolean inDB = this.baseMapper.selectCount(
            new QueryWrapper<Application>().lambda()
                .eq(Application::getJobName, appParam.getJobName())) > 0;

        if (appParam.getId() != null) {
            Application app = getById(appParam.getId());
            if (app.getJobName().equals(appParam.getJobName())) {
                return AppExistsState.NO;
            }

            if (inDB) {
                return AppExistsState.IN_DB;
            }

            FlinkAppState state = FlinkAppState.of(app.getState());
            //当前任务已停止的状态
            if (state.equals(FlinkAppState.ADDED) ||
                state.equals(FlinkAppState.DEPLOYED) ||
                state.equals(FlinkAppState.CREATED) ||
                state.equals(FlinkAppState.FAILED) ||
                state.equals(FlinkAppState.CANCELED) ||
                state.equals(FlinkAppState.LOST) ||
                state.equals(FlinkAppState.KILLED)) {
                // check whether jobName exists on yarn
                if (ExecutionMode.isYarnMode(appParam.getExecutionMode())
                    && YarnUtils.isContains(appParam.getJobName())) {
                    return AppExistsState.IN_YARN;
                }
                // check whether clusterId, namespace, jobId on kubernetes
                else if (ExecutionMode.isKubernetesMode(appParam.getExecutionMode())
                    && k8sFlinkTrkMonitor.checkIsInRemoteCluster(toTrkId(appParam))) {
                    return AppExistsState.IN_KUBERNETES;
                }
            }
        } else {
            if (inDB) {
                return AppExistsState.IN_DB;
            }

            // check whether jobName exists on yarn
            if (ExecutionMode.isYarnMode(appParam.getExecutionMode())
                && YarnUtils.isContains(appParam.getJobName())) {
                return AppExistsState.IN_YARN;
            }
            // check whether clusterId, namespace, jobId on kubernetes
            else if (ExecutionMode.isKubernetesMode(appParam.getExecutionMode())
                && k8sFlinkTrkMonitor.checkIsInRemoteCluster(toTrkId(appParam))) {
                return AppExistsState.IN_KUBERNETES;
            }
        }
        return AppExistsState.NO;
    }

    @SneakyThrows
    @Override
    @Transactional(rollbackFor = {Exception.class})
    public boolean create(Application appParam) {
        appParam.setUserId(serverComponent.getUser().getUserId());
        appParam.setState(FlinkAppState.CREATED.getValue());
        appParam.setOptionState(OptionState.NONE.getValue());
        appParam.setCreateTime(new Date());
        appParam.doSetHotParams();
        if (appParam.isUploadJob()) {
            String jarPath = WebUtils.getAppDir("temp").concat("/").concat(appParam.getJar());
            appParam.setJarCheckSum(FileUtils.checksumCRC32(new File(jarPath)));
        }

        boolean saved = save(appParam);
        if (saved) {
            if (appParam.isFlinkSqlJob()) {
                FlinkSql flinkSql = new FlinkSql(appParam);
                flinkSqlService.create(flinkSql, CandidateType.NEW);
            }
            if (appParam.getConfig() != null) {
                configService.create(appParam, true);
            }
            assert appParam.getId() != null;
            deploy(appParam, appParam.getSocketId());
            return true;
        }
        return false;
    }

    @Override
    @Transactional(rollbackFor = {Exception.class})
    @RefreshCache
    public boolean update(Application appParam) {
        try {
            Application application = getById(appParam.getId());

            boolean localJarChanged = false;

            if (application.isUploadJob()) {
                if (!ObjectUtils.safeEquals(application.getJar(), application.getJar())) {
                    application.setDeploy(DeployState.NEED_DEPLOY_AFTER_BUILD.get());
                    localJarChanged = true;
                }
                String jarPath = WebUtils.getAppDir("temp").concat("/").concat(appParam.getJar());
                File jarFile = new File(jarPath);
                if (jarFile.exists()) {
                    long checkSum = FileUtils.checksumCRC32(jarFile);
                    if (!ObjectUtils.safeEquals(checkSum, application.getJarCheckSum())) {
                        application.setDeploy(DeployState.NEED_DEPLOY_AFTER_BUILD.get());
                        localJarChanged = true;
                    }
                }
            }

            if (!localJarChanged) {
                //检查任务相关的参数是否发生变化,发生变化则设置需要重启的状态
                if (!appParam.eqJobParam(application)) {
                    application.setDeploy(DeployState.NEED_RESTART_AFTER_CONF_UPDATE.get());
                } else if (application.isStreamXJob()) {
                    ApplicationConfig config = configService.getEffective(application.getId());
                    if (config != null) {
                        if (appParam.getConfigId() == null || !appParam.getConfigId().equals(config.getId())) {
                            application.setDeploy(DeployState.NEED_RESTART_AFTER_CONF_UPDATE.get());
                        } else {
                            String decode = new String(Base64.getDecoder().decode(appParam.getConfig()));
                            String encode = DeflaterUtils.zipString(decode.trim());
                            if (!config.getContent().equals(encode)) {
                                application.setDeploy(DeployState.NEED_RESTART_AFTER_CONF_UPDATE.get());
                            }
                        }
                    }
                }
            }

            //从db中补全jobType到appParam
            appParam.setJobType(application.getJobType());
            //以下参数发生变化,需要重新任务才能生效
            application.setJobName(appParam.getJobName());
            application.setName(appParam.getName());
            application.setVersionId(appParam.getVersionId());
            application.setArgs(appParam.getArgs());
            application.setOptions(appParam.getOptions());
            application.setDynamicOptions(appParam.getDynamicOptions());
            application.setResolveOrder(appParam.getResolveOrder());
            application.setExecutionMode(appParam.getExecutionMode());
            application.setClusterId(appParam.getClusterId());
            application.setFlinkImage(appParam.getFlinkImage());
            application.setK8sNamespace(appParam.getK8sNamespace());
            application.updateHotParams(appParam);
            application.setK8sRestExposedType(appParam.getK8sRestExposedType());
            application.setK8sPodTemplate(appParam.getK8sPodTemplate());
            application.setK8sJmPodTemplate(appParam.getK8sJmPodTemplate());
            application.setK8sTmPodTemplate(appParam.getK8sTmPodTemplate());
            application.setK8sHadoopIntegration(appParam.getK8sHadoopIntegration());

            //以下参数发生改变不影响正在运行的任务
            application.setDescription(appParam.getDescription());
            application.setAlertEmail(appParam.getAlertEmail());
            application.setAlertPhoneNumber(appParam.getAlertPhoneNumber());
            application.setRestartSize(appParam.getRestartSize());
            application.setCpFailureAction(appParam.getCpFailureAction());
            application.setCpFailureRateInterval(appParam.getCpFailureRateInterval());
            application.setCpMaxFailureInterval(appParam.getCpMaxFailureInterval());

            // Flink Sql job...
            if (application.isFlinkSqlJob()) {
                updateFlinkSqlJob(application, appParam);
            } else {
                if (application.isStreamXJob()) {
                    configService.update(appParam, application.isRunning());
                } else {
                    application.setJar(appParam.getJar());
                    application.setMainClass(appParam.getMainClass());
                }
            }
            baseMapper.updateById(application);
            return true;
        } catch (Exception e) {
            e.printStackTrace();
            return false;
        }
    }

    /**
     * 更新 FlinkSql 类型的作业.要考虑3个方面<br/>
     * 1. flink Sql是否发生更新 <br/>
     * 2. 依赖是否发生更新<br/>
     * 3. 配置参数是否发生更新<br/>
     *
     * @param application
     * @param appParam
     */
    private void updateFlinkSqlJob(Application application, Application appParam) {
        //1) 获取copy的源FlinkSql
        FlinkSql copySourceFlinkSql = flinkSqlService.getById(appParam.getSqlId());
        assert copySourceFlinkSql != null;
        copySourceFlinkSql.decode();

        //当前提交的FlinkSql记录
        FlinkSql targetFlinkSql = new FlinkSql(appParam);

        //2) 判断sql和依赖是否发生变化
        ChangedType changedType = copySourceFlinkSql.checkChange(targetFlinkSql);

        log.info("updateFlinkSqlJob changedType: {}", changedType);

        //依赖或sql发生了变更
        if (changedType.hasChanged()) {
            // 3) 检查是否存在新增记录的候选版本
            FlinkSql newFlinkSql = flinkSqlService.getCandidate(application.getId(), CandidateType.NEW);
            //存在新增记录的候选版本则直接删除,只会保留一个候选版本,新增候选版本在没有生效的情况下,如果再次编辑,下个记录进来,则删除上个候选版本
            if (newFlinkSql != null) {
                //删除候选版本的所有记录
                flinkSqlService.removeById(newFlinkSql.getId());
            }
            FlinkSql historyFlinkSql = flinkSqlService.getCandidate(application.getId(), CandidateType.HISTORY);
            //将已经存在的但是被设置成候选版本的移除候选标记
            if (historyFlinkSql != null) {
                flinkSqlService.cleanCandidate(historyFlinkSql.getId());
            }
            FlinkSql sql = new FlinkSql(appParam);
            CandidateType type = (changedType.isDependencyChanged() || application.isRunning()) ? CandidateType.NEW : CandidateType.NONE;
            flinkSqlService.create(sql, type);
            if (changedType.isDependencyChanged()) {
                application.setDeploy(DeployState.NEED_DEPLOY_AFTER_DEPENDENCY_UPDATE.get());
            } else {
                application.setDeploy(DeployState.NEED_RESTART_AFTER_SQL_UPDATE.get());
            }
        } else {
            // 2) 判断版本是否发生变化
            //获取正式版本的flinkSql
            FlinkSql effectiveFlinkSql = flinkSqlService.getEffective(application.getId(), true);
            assert effectiveFlinkSql != null;
            boolean versionChanged = !effectiveFlinkSql.getId().equals(appParam.getSqlId());
            if (versionChanged) {
                //sql和依赖未发生变更,但是版本号发生了变化,说明是回滚到某个版本了
                CandidateType type = CandidateType.HISTORY;
                flinkSqlService.setCandidateOrEffective(type, appParam.getId(), appParam.getSqlId());
                //直接回滚到某个历史版本(rollback)
                application.setDeploy(DeployState.NEED_ROLLBACK.get());
            }
        }
        // 7) 配置文件修改
        this.configService.update(appParam, application.isRunning());
    }

    @Override
    public void deploy(Application application, String socketId) {
        executorService.submit(() -> {
            try {
                FlinkTrackingTask.refreshTracking(application.getId(), () -> {
                    // 1) 需要重启的先停止服务
                    if (application.getRestart()) {
                        this.cancel(application);
                    }

                    //2) update deployState
                    FlinkTrackingTask.refreshTracking(application.getId(), () -> {
                        application.setDeploy(DeployState.DEPLOYING.get());
                        this.updateDeploy(application);
                        return null;
                    });

                    // 3) backup
                    if (application.getBackUp()) {
                        this.backUpService.backup(application);
                    }

                    //4) deploy action
                    LambdaUpdateWrapper<Application> updateWrapper = Wrappers.lambdaUpdate();
                    updateWrapper.eq(Application::getId, application.getId());
                    try {
                        if (application.isCustomCodeJob()) {
                            log.info("CustomCodeJob deploying...");
                            // 4.1) deploying...
                            String appHome = application.getAppHome();
                            FsOperator fsOperator = application.getFsOperator();
                            fsOperator.delete(appHome);
                            if (application.isUploadJob()) {
                                String appUploads = application.getWorkspace().APP_UPLOADS();
                                String temp = WebUtils.getAppDir("temp");
                                File localJar = new File(temp, application.getJar());
                                String targetJar = appUploads.concat("/").concat(application.getJar());
                                checkOrElseUploadJar(application, localJar, targetJar);
                                //4.2 ) 将upload jar 上传到appHome下.
                                fsOperator.mkdirs(appHome);
                                fsOperator.copy(targetJar, appHome, false, true);
                            } else {
                                fsOperator.upload(application.getDistHome(), appHome);
                            }
                        } else {
                            log.info("FlinkSqlJob deploying...");
                            FlinkSql flinkSql = flinkSqlService.getCandidate(application.getId(), CandidateType.NEW);
                            assert flinkSql != null;
                            application.setDependency(flinkSql.getDependency());
                            Collection<String> dependencyJars = downloadDependency(application, socketId);
                            uploadDependency(application, dependencyJars);
                        }

                        // 4.3) 更新发布状态,需要重启的应用则重新启动...
                        if (application.getRestart()) {
                            application.setSavePointed(true);
                            // 重新启动.
                            start(application, false);
                            // 将"需要重新发布"状态清空...
                            updateWrapper.set(Application::getDeploy, DeployState.DONE.get());
                        } else {
                            //正在运行的任务...
                            if (application.isRunning()) {
                                updateWrapper.set(Application::getDeploy, DeployState.NEED_RESTART_AFTER_DEPLOY.get());
                            } else {
                                updateWrapper.set(Application::getOptionState, OptionState.NONE.getValue());
                                updateWrapper.set(Application::getDeploy, DeployState.DONE.get());
                                updateWrapper.set(Application::getState, FlinkAppState.DEPLOYED.getValue());
                            }
                        }
                    } catch (Throwable e) {
                        Message message = new Message(
                            serverComponent.getUser().getUserId(),
                            application.getId(),
                            application.getJobName().concat(" deploy failed"),
                            ExceptionUtils.stringifyException(e),
                            NoticeType.EXCEPTION
                        );
                        messageService.push(message);
                        updateWrapper.set(Application::getState, FlinkAppState.ADDED.getValue());
                        updateWrapper.set(Application::getOptionState, OptionState.NONE.getValue());
                        updateWrapper.set(Application::getDeploy, DeployState.NEED_DEPLOY_DOWN_DEPENDENCY_FAILED.get());
                    } finally {
                        FlinkTrackingTask.refreshTracking(application.getId(), () -> {
                            baseMapper.update(application, updateWrapper);
                            return null;
                        });
                        //如果当前任务未运行,或者刚刚新增的任务,则直接将候选版本的设置为正式版本
                        FlinkSql flinkSql = flinkSqlService.getEffective(application.getId(), false);
                        if (!application.isRunning() || flinkSql == null) {
                            toEffective(application);
                        }
                    }
                    return null;
                });
            } catch (Exception e) {
                e.printStackTrace();
            }
        });
    }

    @Override
    public void updateDeploy(Application application) {
        baseMapper.updateDeploy(application);
    }

    private Collection<String> downloadDependency(Application application, String socketId) throws Exception {
        //1) init.
        File jobLocalHome = application.getLocalFlinkSqlHome();
        if (jobLocalHome.exists()) {
            if (!CommonUtils.deleteFile(jobLocalHome)) {
                throw new RuntimeException(jobLocalHome + " delete failed.");
            }
        }

        File lib = new File(jobLocalHome, "lib");
        if (!lib.mkdirs()) {
            throw new RuntimeException(lib.getAbsolutePath() + " mkdirs failed.");
        }

        //2) maven pom...
        List<Application.Pom> pom = application.getDependencyObject().getPom();

        Collection<String> dependencyJars = Collections.EMPTY_LIST;

        if (Utils.notEmpty(pom)) {
            log.info("downloadDependency..{}", pom.toString());
            StringBuilder builder = new StringBuilder();
            pom.forEach(x -> {
                String info = String.format("%s:%s:%s,", x.getGroupId(), x.getArtifactId(), x.getVersion());
                builder.append(info);
            });
            String packages = builder.deleteCharAt(builder.length() - 1).toString();
            /*
             * 默认去除以下依赖...
             */
            builder.setLength(0);
            builder.append("org.apache.flink:force-shading,")
                .append("com.google.code.findbugs:jsr305,")
                .append("org.slf4j:*,")
                .append("org.apache.logging.log4j:*,");
            /*
             * 用户指定需要排除的依赖.
             */
            pom.stream().filter(x -> x.getExclusions() != null).forEach(x -> x.getExclusions().forEach(e -> {
                String info = String.format("%s:%s,", e.getGroupId(), e.getArtifactId());
                builder.append(info);
            }));

            String exclusions = builder.deleteCharAt(builder.length() - 1).toString();
            Long id = application.getId();
            StringBuilder logBuilder = this.tailBuffer.getOrDefault(id, new StringBuilder());
            try {
                dependencyJars = JavaConversions.asJavaCollection(DependencyUtils.resolveMavenDependencies(
                    exclusions,
                    packages,
                    null,
                    null,
                    null,
                    out -> {
                        if (tailOutMap.containsKey(id)) {
                            if (tailBeginning.containsKey(id)) {
                                tailBeginning.remove(id);
                                Arrays.stream(logBuilder.toString().split("\n"))
                                    .forEach(x -> WebSocketEndpoint.writeMessage(socketId, x));
                            } else {
                                WebSocketEndpoint.writeMessage(socketId, out);
                            }
                        }
                        logBuilder.append(out).append("\n");
                    }
                ));
            } catch (Exception e) {
                WebSocketEndpoint.writeMessage(socketId, "[Exception] ".concat(e.getMessage()));
                throw new ServiceException("downloadDependency error: " + e.getMessage());
            } finally {
                tailOutMap.remove(id);
                tailBeginning.remove(id);
                tailBuffer.remove(id);
            }
        }
        return dependencyJars;
    }

    private void uploadDependency(Application application, Collection<String> dependencyJars) throws IOException {
        FsOperator fsOperator = application.getFsOperator();

        //1 ) upload pom dependency
        if (!dependencyJars.isEmpty()) {
            File lib = new File(application.getLocalFlinkSqlHome(), "lib");
            // 1.1 ) copy dependencyJar to jobLocalHome
            for (String depJar : dependencyJars) {
                File jar = new File(depJar);
                FileUtils.copyFileToDirectory(jar, lib);
            }

            // 1.2 ) upload jar by pomJar
            fsOperator.delete(application.getAppHome());
            fsOperator.upload(application.getLocalFlinkSqlHome().getAbsolutePath(), application.getWorkspace().APP_WORKSPACE());
        }


        //2 ) upload local jar
        List<String> jars = application.getDependencyObject().getJar();
        String appUploads = application.getWorkspace().APP_UPLOADS();
        String temp = WebUtils.getAppDir("temp");
        if(!fsOperator.exists(application.getAppHome().concat("/lib"))){
            fsOperator.mkdirs(application.getAppHome().concat("/lib"));
        }
        if (Utils.notEmpty(jars)) {
            for (String jar : jars) {
                File localJar = new File(temp, jar);
                String targetJar = appUploads.concat("/").concat(jar);
                checkOrElseUploadJar(application, localJar, targetJar);
                //3) 将upload目录下的文件上传到app/lib下.
                if (!fsOperator.exists(application.getAppLib())) {
                    fsOperator.mkdirs(application.getAppLib());
                }
                fsOperator.copy(targetJar, application.getAppLib(), false, true);
            }
        }
    }

    private void checkOrElseUploadJar(Application application, File localJar, String targetJar) throws IOException {
        FsOperator fsOperator = application.getFsOperator();
        String appUploads = application.getWorkspace().APP_UPLOADS();
        //1)文件不存直接上传
        if (!fsOperator.exists(targetJar)) {
            fsOperator.upload(localJar.getAbsolutePath(), appUploads, false, true);
        } else {
            //2) 文件已经存在则检查md5是否一致.不一致则重新上传
            try (InputStream inputStream = new FileInputStream(localJar)) {
                String md5 = DigestUtils.md5Hex(inputStream);
                //2) md5不一致,则需重新上传.将本地temp/下的文件上传到upload目录下
                if (!md5.equals(fsOperator.fileMd5(targetJar))) {
                    fsOperator.upload(localJar.getAbsolutePath(), appUploads, false, true);
                }
            } catch (IOException e) {
                throw e;
            }
        }
    }

    @Override
    @RefreshCache
    public void clean(Application appParam) {
        appParam.setDeploy(DeployState.DONE.get());
        this.baseMapper.updateDeploy(appParam);
    }

    @Override
    public String readConf(Application appParam) throws IOException {
        File file = new File(appParam.getConfig());
        String conf = FileUtils.readFileToString(file);
        return Base64.getEncoder().encodeToString(conf.getBytes());
    }

    @Override
    @RefreshCache
    public Application getApp(Application appParam) {
        Application application = this.baseMapper.getApp(appParam);
        ApplicationConfig config = configService.getEffective(appParam.getId());
        if (config != null) {
            config.setToApplication(application);
        }
        if (application.isFlinkSqlJob()) {
            FlinkSql flinkSql = flinkSqlService.getEffective(application.getId(), true);
            flinkSql.setToApplication(application);
        } else {
            if (application.isCICDJob()) {
                String path = this.projectService.getAppConfPath(application.getProjectId(), application.getModule());
                application.setConfPath(path);
            }
        }
        // add flink web url info for k8s-mode
        if (isKubernetesApp(application)) {
            String restUrl = k8sFlinkTrkMonitor.getRemoteRestUrl(toTrkId(application));
            application.setFlinkRestUrl(restUrl);

            // set duration
            long now = System.currentTimeMillis();
            if (application.getTracking() == 1 && application.getStartTime() != null && application.getStartTime().getTime() > 0) {
                application.setDuration(now - application.getStartTime().getTime());
            }
        }

        if (ExecutionMode.YARN_APPLICATION.equals(application.getExecutionModeEnum())) {
            if (!application.getHotParamsMap().isEmpty()) {
                if (application.getHotParamsMap().containsKey(ConfigConst.KEY_YARN_APP_QUEUE())) {
                    application.setYarnQueue(application.getHotParamsMap().get(ConfigConst.KEY_YARN_APP_QUEUE()).toString());
                }
            }
        }

        return application;
    }

    @Override
    public String getMain(Application application) {
        File jarFile;
        if (application.getProjectId() == null) {
            jarFile = new File(application.getJar());
        } else {
            Project project = new Project();
            project.setId(application.getProjectId());
            String modulePath = project.getDistHome().getAbsolutePath().concat("/").concat(application.getModule());
            jarFile = new File(modulePath, application.getJar());
        }
        Manifest manifest = Utils.getJarManifest(jarFile);
        return manifest.getMainAttributes().getValue("Main-Class");
    }

    @Override
    @RefreshCache
    public boolean mapping(Application appParam) {
        boolean mapping = this.baseMapper.mapping(appParam);
        Application application = getById(appParam.getId());
        if (isKubernetesApp(application)) {
            k8sFlinkTrkMonitor.unTrackingJob(toTrkId(application));
        } else {
            FlinkTrackingTask.addTracking(application);
        }
        return mapping;
    }

    @Override
    @RefreshCache
    public void cancel(Application appParam) {
        FlinkTrackingTask.setOptionState(appParam.getId(), OptionState.CANCELLING);
        Application application = getById(appParam.getId());

        application.setState(FlinkAppState.CANCELLING.getValue());
        if (appParam.getSavePointed()) {
            // 正在执行savepoint...
            FlinkTrackingTask.addSavepoint(application.getId());
            application.setOptionState(OptionState.SAVEPOINTING.getValue());
        } else {
            application.setOptionState(OptionState.CANCELLING.getValue());
        }
        this.baseMapper.updateById(application);
        //此步骤可能会比较耗时,重新开启一个线程去执行

        FlinkEnv flinkEnv = flinkEnvService.getById(application.getVersionId());

        executorService.submit(() -> {
            try {
                // intfer savepoint
                String customSavepoint = "";
                if (isKubernetesApp(application)) {
                    customSavepoint = StringUtils.isNotBlank(appParam.getSavePoint()) ? appParam.getSavePoint() :
                        FlinkSubmitHelper
                            .extractDynamicOptionAsJava(application.getDynamicOptions())
                            .getOrDefault(ConfigConst.KEY_FLINK_SAVEPOINT_PATH(), "");
                }
                StopRequest stopInfo = new StopRequest(
                    flinkEnv.getFlinkVersion(),
                    ExecutionMode.of(application.getExecutionMode()),
                    application.getAppId(),
                    application.getJobId(),
                    appParam.getSavePointed(),
                    appParam.getDrain(),
                    customSavepoint,
                    application.getK8sNamespace()
                );

                StopResponse stopResponse = FlinkSubmitHelper.stop(stopInfo);
                if (stopResponse != null && stopResponse.savePointDir() != null) {
                    String savePointDir = stopResponse.savePointDir();
                    log.info("savePoint path:{}", savePointDir);
                    log.info("savePoint path:{}", savePointDir);
                    SavePoint savePoint = new SavePoint();
                    Date now = new Date();
                    savePoint.setPath(savePointDir);
                    savePoint.setAppId(application.getId());
                    savePoint.setLatest(true);
                    savePoint.setType(CheckPointType.SAVEPOINT.get());
                    savePoint.setTriggerTime(now);
                    savePoint.setCreateTime(now);
                    savePointService.save(savePoint);
                }
            } catch (Throwable e) {
                log.error("stop flink job fail.");
                e.printStackTrace();
                // 保持savepoint失败.则将之前的统统设置为过期
                if (appParam.getSavePointed()) {
                    savePointService.obsolete(application.getId());
                }
                // retracking flink job on kubernetes and logging exception
                if (isKubernetesApp(application)) {
                    TrkId trkid = toTrkId(application);
                    k8sFlinkTrkMonitor.unTrackingJob(trkid);
                    ApplicationLog log = new ApplicationLog();
                    log.setAppId(application.getId());
                    log.setStartTime(new Date());
                    log.setYarnAppId(application.getClusterId());
                    log.setException(ExceptionUtils.stringifyException(e));
                    log.setSuccess(false);
                    applicationLogService.save(log);
                    k8sFlinkTrkMonitor.trackingJob(trkid);
                }
            }
        });
    }

    @Override
    public void updateTracking(Application appParam) {
        this.baseMapper.updateTracking(appParam);
    }

    /**
     * 设置任务正在启动中.(for webUI "state" display)
     *
     * @param appParam
     */
    @Override
    @RefreshCache
    public void starting(Application appParam) {
        Application application = getById(appParam.getId());
        assert application != null;
        application.setState(FlinkAppState.STARTING.getValue());
        updateById(application);
    }

    @Override
    @Transactional(rollbackFor = {Exception.class})
    @RefreshCache
    public boolean start(Application appParam, boolean auto) throws Exception {

        final Application application = getById(appParam.getId());
        //手动启动的,将reStart清空
        assert application != null;

        if (!auto) {
            application.setRestartCount(0);
        } else {
            if (!application.isNeedRestartOnFailed()) {
                return false;
            }
            application.setRestartCount(application.getRestartCount() + 1);
            application.setSavePointed(true);
        }

        //1) 真正执行启动相关的操作..
        String appConf;
        String flinkUserJar;
        ApplicationLog applicationLog = new ApplicationLog();
        applicationLog.setAppId(application.getId());
        applicationLog.setStartTime(new Date());

        try {
            //回滚任务.
            if (application.isNeedRollback()) {
                if (application.isFlinkSqlJob()) {
                    flinkSqlService.rollback(application);
                }
            }

            //2) 将latest的设置为Effective的,(此时才真正变成当前生效的)
            this.toEffective(application);

            //获取一个最新的Effective的配置
            ApplicationConfig applicationConfig = configService.getEffective(application.getId());
            ExecutionMode executionMode = ExecutionMode.of(application.getExecutionMode());
            if (application.isCustomCodeJob()) {
                assert executionMode != null;
                if (application.isUploadJob()) {
                    appConf = String.format("json://{\"%s\":\"%s\"}",
                        ConfigConst.KEY_FLINK_APPLICATION_MAIN_CLASS(),
                        application.getMainClass()
                    );
                    flinkUserJar = String.format("%s/%s", application.getAppHome(), application.getJar());
                } else {
                    switch (application.getApplicationType()) {
                        case STREAMX_FLINK:
                            String format = applicationConfig.getFormat() == 1 ? "yaml" : "prop";
                            appConf = String.format("%s://%s", format, applicationConfig.getContent());
                            flinkUserJar = String.format("%s/%s", application.getAppLib(), application.getModule().concat(".jar"));
                            break;
                        case APACHE_FLINK:
                            appConf = String.format("json://{\"%s\":\"%s\"}",
                                ConfigConst.KEY_FLINK_APPLICATION_MAIN_CLASS(),
                                application.getMainClass()
                            );
                            flinkUserJar = String.format("%s/%s", application.getAppHome(), application.getJar());
                            break;
                        default:
                            throw new IllegalArgumentException("[StreamX] ApplicationType must be (StreamX flink | Apache flink)... ");
                    }
                }
            } else if (application.isFlinkSqlJob()) {
                FlinkSql flinkSql = flinkSqlService.getEffective(application.getId(), false);
                assert flinkSql != null;

                //1) dist_userJar
                File localClient = new File(WebUtils.getAppDir("client"));
                assert localClient.exists();
                List<String> jars =
                    Arrays.stream(Objects.requireNonNull(localClient.list())).filter(x -> x.matches("streamx-flink-sqlclient-.*\\.jar"))
                        .collect(Collectors.toList());
                if (jars.isEmpty()) {
                    throw new IllegalArgumentException("[StreamX] can no found streamx-flink-sqlclient jar in " + localClient);
                }
                if (jars.size() > 1) {
                    throw new IllegalArgumentException("[StreamX] found multiple streamx-flink-sqlclient jar in " + localClient);
                }
                String sqlDistJar = jars.get(0);
                //2) appConfig
                appConf = applicationConfig == null ? null : String.format("yaml://%s", applicationConfig.getContent());
                assert executionMode != null;
                //3) client
                switch (executionMode) {
                    case YARN_PER_JOB:
                    case KUBERNETES_NATIVE_SESSION:
                    case KUBERNETES_NATIVE_APPLICATION:
                        flinkUserJar = Workspace.local().APP_CLIENT().concat("/").concat(sqlDistJar);
                        break;
                    case YARN_APPLICATION:
                        String clientPath = Workspace.remote().APP_CLIENT();
                        flinkUserJar = String.format("%s/%s", clientPath, sqlDistJar);
                        break;
                    default:
                        throw new UnsupportedOperationException("Unsupported..." + executionMode);
                }
            } else {
                throw new UnsupportedOperationException("Unsupported...");
            }

            StringBuilder option = new StringBuilder();
            if (appParam.getAllowNonRestored()) {
                option.append(" -n ");
            }

            String[] dynamicOption = CommonUtils.notEmpty(application.getDynamicOptions()) ? application.getDynamicOptions().split("\\s+") : new String[0];

            Map<String, Object> optionMap = application.getOptionMap();
            optionMap.put(ConfigConst.KEY_JOB_ID(), application.getId());
            if (ExecutionMode.YARN_APPLICATION.equals(application.getExecutionModeEnum())) {
                optionMap.putAll(application.getHotParamsMap());
            }

            if (application.isFlinkSqlJob()) {
                FlinkSql flinkSql = flinkSqlService.getEffective(application.getId(), false);
                optionMap.put(ConfigConst.KEY_FLINK_SQL(null), flinkSql.getSql());
            }

            ResolveOrder resolveOrder = ResolveOrder.of(application.getResolveOrder());

            KubernetesSubmitParam kubernetesSubmitParam = new KubernetesSubmitParam(
                application.getClusterId(),
                application.getK8sNamespace(),
                application.getK8sRestExposedTypeEnum());

            FlinkEnv flinkEnv = flinkEnvService.getByIdOrDefault(application.getVersionId());
            if (flinkEnv == null) {
                throw new IllegalArgumentException("[StreamX] can no found flink version");
            }

            AppBuildPipeline buildPipeline = appBuildPipeService.getById(application.getId());

            SubmitRequest submitRequest = new SubmitRequest(
                flinkEnv.getFlinkVersion(),
                flinkEnv.getFlinkConf(),
                flinkUserJar,
                DevelopmentMode.of(application.getJobType()),
                ExecutionMode.of(application.getExecutionMode()),
                resolveOrder,
                application.getJobName(),
                appConf,
                application.getApplicationType().getName(),
                getSavePointed(appParam),
                appParam.getFlameGraph() ? getFlameGraph(application) : null,
                option.toString(),
                optionMap,
                dynamicOption,
                application.getArgs(),
                buildPipeline == null ? null : buildPipeline.getBuildResult(),
                kubernetesSubmitParam
            );

            SubmitResponse submitResponse = FlinkSubmitHelper.submit(submitRequest);

            assert submitResponse != null;

            if (submitResponse.flinkConfig() != null) {
                String jmMemory = submitResponse.flinkConfig().get(ConfigConst.KEY_FLINK_TOTAL_PROCESS_MEMORY());
                if (jmMemory != null) {
                    application.setJmMemory(FlinkMemorySize.parse(jmMemory).getMebiBytes());
                }
                String tmMemory = submitResponse.flinkConfig().get(ConfigConst.KEY_FLINK_TOTAL_PROCESS_MEMORY());
                if (tmMemory != null) {
                    application.setTmMemory(FlinkMemorySize.parse(tmMemory).getMebiBytes());
                }
            }
            application.setAppId(submitResponse.clusterId());
            if (StringUtils.isNoneEmpty(submitResponse.jobId())) {
                application.setJobId(submitResponse.jobId());
            }
            application.setFlameGraph(appParam.getFlameGraph());
            applicationLog.setYarnAppId(submitResponse.clusterId());
            application.setStartTime(new Date());
            application.setEndTime(null);
            if (isKubernetesApp(application)) {
                application.setDeploy(DeployState.DONE.get());
            }
            updateById(application);

            //2) 启动完成将任务加入到监控中...
            // 更改操作状态...x
            if (isKubernetesApp(application)) {
                k8sFlinkTrkMonitor.trackingJob(toTrkId(application));
            } else {
                FlinkTrackingTask.setOptionState(appParam.getId(), OptionState.STARTING);
                // 加入到跟踪监控中...
                FlinkTrackingTask.addTracking(application);
            }

            applicationLog.setSuccess(true);
            applicationLogService.save(applicationLog);
            //将savepoint设置为过期
            savePointService.obsolete(application.getId());
            return true;
        } catch (Exception e) {
            String exception = ExceptionUtils.stringifyException(e);
            applicationLog.setException(exception);
            applicationLog.setSuccess(false);
            applicationLogService.save(applicationLog);
            Application app = getById(appParam.getId());
            app.setState(FlinkAppState.FAILED.getValue());
            app.setOptionState(OptionState.NONE.getValue());
            updateById(app);
            if (isKubernetesApp(app)) {
                k8sFlinkTrkMonitor.unTrackingJob(toTrkId(app));
            } else {
                FlinkTrackingTask.stopTracking(appParam.getId());
            }
            throw e;
        }
    }

    private Boolean checkJobName(String jobName) {
        if (!StringUtils.isEmpty(jobName.trim())) {
            return JOB_NAME_PATTERN.matcher(jobName).matches() && SINGLE_SPACE_PATTERN.matcher(jobName).matches();
        }
        return false;
    }

    private String getSavePointed(Application appParam) {
        if (appParam.getSavePointed()) {
            if (appParam.getSavePoint() == null) {
                SavePoint savePoint = savePointService.getLatest(appParam.getId());
                if (savePoint != null) {
                    return savePoint.getPath();
                }
            } else {
                return appParam.getSavePoint();
            }
        }
        return null;
    }

    private Map<String, Serializable> getFlameGraph(Application application) {
        Map<String, Serializable> flameGraph = new HashMap<>(8);
        flameGraph.put("reporter", "com.streamxhub.streamx.plugin.profiling.reporter.HttpReporter");
        flameGraph.put("type", ApplicationType.STREAMX_FLINK.getType());
        flameGraph.put("id", application.getId());
        flameGraph.put("url", settingService.getStreamXAddress().concat("/metrics/report"));
        flameGraph.put("token", Utils.uuid());
        flameGraph.put("sampleInterval", 1000 * 60 * 2);
        flameGraph.put("metricInterval", 1000 * 60 * 2);
        return flameGraph;
    }

}<|MERGE_RESOLUTION|>--- conflicted
+++ resolved
@@ -86,7 +86,6 @@
 import com.streamxhub.streamx.flink.kubernetes.K8sFlinkTrkMonitor;
 import com.streamxhub.streamx.flink.kubernetes.model.FlinkMetricCV;
 import com.streamxhub.streamx.flink.kubernetes.model.TrkId;
-import com.streamxhub.streamx.flink.proxy.FlinkShimsProxy;
 import com.streamxhub.streamx.flink.submit.FlinkSubmitHelper;
 import com.streamxhub.streamx.flink.submit.domain.KubernetesSubmitParam;
 import com.streamxhub.streamx.flink.submit.domain.StopRequest;
@@ -289,26 +288,13 @@
     @Override
     public String upload(MultipartFile file) throws Exception {
         String temp = WebUtils.getAppDir("temp");
-<<<<<<< HEAD
-        File saveFile = new File(temp, file.getOriginalFilename());
-=======
         File saveFile = new File(temp, Objects.requireNonNull(file.getOriginalFilename()));
         // delete when exists
->>>>>>> 9b70338d
         if (saveFile.exists()) {
-                // md5不一致,则需删除重新上传
-                if (!DigestUtils.md5Hex(file.getBytes()).equals(DigestUtils.md5Hex(new FileInputStream(saveFile)))) {
-                    saveFile.delete();
-                    FileUtils.writeByteArrayToFile(saveFile, file.getBytes());
-                }
-        }else{
-            FileUtils.writeByteArrayToFile(saveFile, file.getBytes());
-        }
-<<<<<<< HEAD
-=======
+            saveFile.delete();
+        }
         // save file to temp dir
         file.transferTo(saveFile);
->>>>>>> 9b70338d
         return saveFile.getAbsolutePath();
     }
 
@@ -631,7 +617,6 @@
             appParam.setJobType(application.getJobType());
             //以下参数发生变化,需要重新任务才能生效
             application.setJobName(appParam.getJobName());
-            application.setName(appParam.getName());
             application.setVersionId(appParam.getVersionId());
             application.setArgs(appParam.getArgs());
             application.setOptions(appParam.getOptions());
@@ -651,7 +636,6 @@
             //以下参数发生改变不影响正在运行的任务
             application.setDescription(appParam.getDescription());
             application.setAlertEmail(appParam.getAlertEmail());
-            application.setAlertPhoneNumber(appParam.getAlertPhoneNumber());
             application.setRestartSize(appParam.getRestartSize());
             application.setCpFailureAction(appParam.getCpFailureAction());
             application.setCpFailureRateInterval(appParam.getCpFailureRateInterval());
@@ -940,14 +924,10 @@
             fsOperator.upload(application.getLocalFlinkSqlHome().getAbsolutePath(), application.getWorkspace().APP_WORKSPACE());
         }
 
-
         //2 ) upload local jar
         List<String> jars = application.getDependencyObject().getJar();
         String appUploads = application.getWorkspace().APP_UPLOADS();
         String temp = WebUtils.getAppDir("temp");
-        if(!fsOperator.exists(application.getAppHome().concat("/lib"))){
-            fsOperator.mkdirs(application.getAppHome().concat("/lib"));
-        }
         if (Utils.notEmpty(jars)) {
             for (String jar : jars) {
                 File localJar = new File(temp, jar);
