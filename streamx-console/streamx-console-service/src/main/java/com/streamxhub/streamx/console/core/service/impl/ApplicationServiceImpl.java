/*
 * Copyright (c) 2019 The StreamX Project
 *
 * Licensed to the Apache Software Foundation (ASF) under one or more
 * contributor license agreements.  See the NOTICE file distributed with
 * this work for additional information regarding copyright ownership.
 * The ASF licenses this file to You under the Apache License, Version 2.0
 * (the "License"); you may not use this file except in compliance with
 * the License.  You may obtain a copy of the License at
 *
 *    https://www.apache.org/licenses/LICENSE-2.0
 *
 * Unless required by applicable law or agreed to in writing, software
 * distributed under the License is distributed on an "AS IS" BASIS,
 * WITHOUT WARRANTIES OR CONDITIONS OF ANY KIND, either express or implied.
 * See the License for the specific language governing permissions and
 * limitations under the License.
 */

package com.streamxhub.streamx.console.core.service.impl;

import com.baomidou.mybatisplus.core.conditions.query.QueryWrapper;
import com.baomidou.mybatisplus.core.conditions.update.LambdaUpdateWrapper;
import com.baomidou.mybatisplus.core.metadata.IPage;
import com.baomidou.mybatisplus.core.toolkit.Wrappers;
import com.baomidou.mybatisplus.extension.plugins.pagination.Page;
import com.baomidou.mybatisplus.extension.service.impl.ServiceImpl;
import com.streamxhub.streamx.common.conf.ConfigConst;
import com.streamxhub.streamx.common.conf.Workspace;
import com.streamxhub.streamx.common.domain.FlinkMemorySize;
import com.streamxhub.streamx.common.enums.DevelopmentMode;
import com.streamxhub.streamx.common.enums.ExecutionMode;
import com.streamxhub.streamx.common.enums.ResolveOrder;
import com.streamxhub.streamx.common.fs.FsOperator;
import com.streamxhub.streamx.common.util.DeflaterUtils;
import com.streamxhub.streamx.common.util.DependencyUtils;
import com.streamxhub.streamx.common.util.ExceptionUtils;
import com.streamxhub.streamx.common.util.ThreadUtils;
import com.streamxhub.streamx.common.util.Utils;
import com.streamxhub.streamx.common.util.YarnUtils;
import com.streamxhub.streamx.console.base.domain.Constant;
import com.streamxhub.streamx.console.base.domain.RestRequest;
import com.streamxhub.streamx.console.base.exception.ServiceException;
import com.streamxhub.streamx.console.base.util.CommonUtils;
import com.streamxhub.streamx.console.base.util.ObjectUtils;
import com.streamxhub.streamx.console.base.util.SortUtils;
import com.streamxhub.streamx.console.base.util.WebUtils;
import com.streamxhub.streamx.console.core.annotation.RefreshCache;
import com.streamxhub.streamx.console.core.dao.ApplicationMapper;
import com.streamxhub.streamx.console.core.entity.AppBuildPipeline;
import com.streamxhub.streamx.console.core.entity.Application;
import com.streamxhub.streamx.console.core.entity.ApplicationConfig;
import com.streamxhub.streamx.console.core.entity.ApplicationLog;
import com.streamxhub.streamx.console.core.entity.FlinkEnv;
import com.streamxhub.streamx.console.core.entity.FlinkSql;
import com.streamxhub.streamx.console.core.entity.Message;
import com.streamxhub.streamx.console.core.entity.Project;
import com.streamxhub.streamx.console.core.entity.SavePoint;
import com.streamxhub.streamx.console.core.enums.AppExistsState;
import com.streamxhub.streamx.console.core.enums.ApplicationType;
import com.streamxhub.streamx.console.core.enums.CandidateType;
import com.streamxhub.streamx.console.core.enums.ChangedType;
import com.streamxhub.streamx.console.core.enums.CheckPointType;
import com.streamxhub.streamx.console.core.enums.DeployState;
import com.streamxhub.streamx.console.core.enums.FlinkAppState;
import com.streamxhub.streamx.console.core.enums.NoticeType;
import com.streamxhub.streamx.console.core.enums.OptionState;
import com.streamxhub.streamx.console.core.metrics.flink.JobsOverview;
import com.streamxhub.streamx.console.core.runner.EnvInitializer;
import com.streamxhub.streamx.console.core.service.AppBuildPipeService;
import com.streamxhub.streamx.console.core.service.ApplicationBackUpService;
import com.streamxhub.streamx.console.core.service.ApplicationConfigService;
import com.streamxhub.streamx.console.core.service.ApplicationLogService;
import com.streamxhub.streamx.console.core.service.ApplicationService;
import com.streamxhub.streamx.console.core.service.EffectiveService;
import com.streamxhub.streamx.console.core.service.FlinkEnvService;
import com.streamxhub.streamx.console.core.service.FlinkSqlService;
import com.streamxhub.streamx.console.core.service.MessageService;
import com.streamxhub.streamx.console.core.service.ProjectService;
import com.streamxhub.streamx.console.core.service.SavePointService;
import com.streamxhub.streamx.console.core.service.SettingService;
import com.streamxhub.streamx.console.core.task.FlinkTrackingTask;
import com.streamxhub.streamx.console.core.websocket.WebSocketEndpoint;
import com.streamxhub.streamx.console.system.authentication.ServerComponent;
import com.streamxhub.streamx.flink.core.conf.ParameterCli;
import com.streamxhub.streamx.flink.kubernetes.K8sFlinkTrkMonitor;
import com.streamxhub.streamx.flink.kubernetes.model.FlinkMetricCV;
import com.streamxhub.streamx.flink.kubernetes.model.TrkId;
import com.streamxhub.streamx.flink.submit.FlinkSubmitHelper;
import com.streamxhub.streamx.flink.submit.domain.KubernetesSubmitParam;
import com.streamxhub.streamx.flink.submit.domain.StopRequest;
import com.streamxhub.streamx.flink.submit.domain.StopResponse;
import com.streamxhub.streamx.flink.submit.domain.SubmitRequest;
import com.streamxhub.streamx.flink.submit.domain.SubmitResponse;
import lombok.SneakyThrows;
import lombok.extern.slf4j.Slf4j;
import org.apache.commons.codec.digest.DigestUtils;
import org.apache.commons.io.FileUtils;
import org.apache.commons.lang3.StringUtils;
import org.apache.flink.configuration.JobManagerOptions;
import org.apache.flink.configuration.RestOptions;
import org.springframework.beans.factory.annotation.Autowired;
import org.springframework.stereotype.Service;
import org.springframework.transaction.annotation.Propagation;
import org.springframework.transaction.annotation.Transactional;
import org.springframework.web.multipart.MultipartFile;
import scala.collection.JavaConversions;

import javax.annotation.PostConstruct;
import java.io.File;
import java.io.FileInputStream;
import java.io.IOException;
import java.io.InputStream;
import java.io.Serializable;
import java.util.Arrays;
import java.util.Base64;
import java.util.Collection;
import java.util.Collections;
import java.util.Date;
import java.util.HashMap;
import java.util.List;
import java.util.Map;
import java.util.Objects;
import java.util.concurrent.ConcurrentHashMap;
import java.util.concurrent.ExecutorService;
import java.util.concurrent.LinkedBlockingQueue;
import java.util.concurrent.ThreadPoolExecutor;
import java.util.concurrent.TimeUnit;
import java.util.jar.Manifest;
import java.util.regex.Pattern;
import java.util.stream.Collectors;

import static com.streamxhub.streamx.console.core.task.K8sFlinkTrkMonitorWrapper.Bridge.toTrkId;
import static com.streamxhub.streamx.console.core.task.K8sFlinkTrkMonitorWrapper.isKubernetesApp;

/**
 * @author benjobs
 */
@Slf4j
@Service
@Transactional(propagation = Propagation.SUPPORTS, readOnly = true, rollbackFor = Exception.class)
public class ApplicationServiceImpl extends ServiceImpl<ApplicationMapper, Application>
    implements ApplicationService {

    private final Map<Long, Long> tailOutMap = new ConcurrentHashMap<>();

    private final Map<Long, StringBuilder> tailBuffer = new ConcurrentHashMap<>();

    private final Map<Long, Boolean> tailBeginning = new ConcurrentHashMap<>();

    private final ExecutorService executorService = new ThreadPoolExecutor(
        Runtime.getRuntime().availableProcessors() * 2,
        200,
        60L,
        TimeUnit.SECONDS,
        new LinkedBlockingQueue<>(1024),
        ThreadUtils.threadFactory("streamx-deploy-executor"),
        new ThreadPoolExecutor.AbortPolicy()
    );

    private static final Pattern JOB_NAME_PATTERN = Pattern.compile("^[.\\x{4e00}-\\x{9fa5}A-Za-z0-9_—-]+$");

    @Autowired
    private ProjectService projectService;

    @Autowired
    private ApplicationBackUpService backUpService;

    @Autowired
    private FlinkEnvService flinkEnvService;

    @Autowired
    private ApplicationConfigService configService;

    @Autowired
    private FlinkSqlService flinkSqlService;

    @Autowired
    private SavePointService savePointService;

    @Autowired
    private ApplicationLogService applicationLogService;

    @Autowired
    private EffectiveService effectiveService;

    @Autowired
    private MessageService messageService;

    @Autowired
    private SettingService settingService;

    @Autowired
    private ServerComponent serverComponent;

    @Autowired
    private EnvInitializer envInitializer;

    @Autowired
    private K8sFlinkTrkMonitor k8sFlinkTrkMonitor;

    @Autowired
    private AppBuildPipeService appBuildPipeService;

    @PostConstruct
    public void resetOptionState() {
        this.baseMapper.resetOptionState();
    }

    @Override
    public Map<String, Serializable> dashboard() {
        JobsOverview.Task overview = new JobsOverview.Task();
        Integer totalJmMemory = 0;
        Integer totalTmMemory = 0;
        Integer totalTm = 0;
        Integer totalSlot = 0;
        Integer availableSlot = 0;
        Integer runningJob = 0;

        // stat metrics from other than kubernetes mode
        for (Application v : FlinkTrackingTask.getAllTrackingApp().values()) {
            if (v.getJmMemory() != null) {
                totalJmMemory += v.getJmMemory();
            }
            if (v.getTmMemory() != null) {
                totalTmMemory += v.getTmMemory();
            }
            if (v.getTotalTM() != null) {
                totalTm += v.getTotalTM();
            }
            if (v.getTotalSlot() != null) {
                totalSlot += v.getTotalSlot();
            }
            if (v.getAvailableSlot() != null) {
                availableSlot += v.getAvailableSlot();
            }
            if (v.getState() == FlinkAppState.RUNNING.getValue()) {
                runningJob++;
            }
            JobsOverview.Task task = v.getOverview();
            if (task != null) {
                overview.setTotal(overview.getTotal() + task.getTotal());
                overview.setCreated(overview.getCreated() + task.getCreated());
                overview.setScheduled(overview.getScheduled() + task.getScheduled());
                overview.setDeploying(overview.getDeploying() + task.getDeploying());
                overview.setRunning(overview.getRunning() + task.getRunning());
                overview.setFinished(overview.getFinished() + task.getFinished());
                overview.setCanceling(overview.getCanceling() + task.getCanceling());
                overview.setCanceled(overview.getCanceled() + task.getCanceled());
                overview.setFailed(overview.getFailed() + task.getFailed());
                overview.setReconciling(overview.getReconciling() + task.getReconciling());
            }
        }

        // mergee metrics from flink kubernetes cluster
        FlinkMetricCV k8sMetric = k8sFlinkTrkMonitor.getAccClusterMetrics();
        totalJmMemory += k8sMetric.totalJmMemory();
        totalTmMemory += k8sMetric.totalTmMemory();
        totalTm += k8sMetric.totalTm();
        totalSlot += k8sMetric.totalSlot();
        availableSlot += k8sMetric.availableSlot();
        runningJob += k8sMetric.runningJob();
        overview.setTotal(overview.getTotal() + k8sMetric.totalJob());
        overview.setRunning(overview.getRunning() + k8sMetric.runningJob());
        overview.setFinished(overview.getFinished() + k8sMetric.finishedJob());
        overview.setCanceled(overview.getCanceled() + k8sMetric.cancelledJob());
        overview.setFailed(overview.getFailed() + k8sMetric.failedJob());

        Map<String, Serializable> map = new HashMap<>(8);
        map.put("task", overview);
        map.put("jmMemory", totalJmMemory);
        map.put("tmMemory", totalTmMemory);
        map.put("totalTM", totalTm);
        map.put("availableSlot", availableSlot);
        map.put("totalSlot", totalSlot);
        map.put("runningJob", runningJob);

        return map;
    }

    @Override
    public void tailMvnDownloading(Long id) {
        this.tailOutMap.put(id, id);
        // 首次会从buffer里从头读取数据.有且仅有一次.
        this.tailBeginning.put(id, true);
    }

    @Override
    public String upload(MultipartFile file) throws Exception {
        String temp = WebUtils.getAppDir("temp");
        File saveFile = new File(temp, file.getOriginalFilename());
        // delete when exists
        if (saveFile.exists()) {
            saveFile.delete();
        }
        // save file to temp dir
        FileUtils.writeByteArrayToFile(saveFile, file.getBytes());
        return saveFile.getAbsolutePath();
    }

    @Override
    public void toEffective(Application application) {
        //将Latest的设置为Effective
        ApplicationConfig config = configService.getLatest(application.getId());
        if (config != null) {
            this.configService.toEffective(application.getId(), config.getId());
        }
        if (application.isFlinkSqlJob()) {
            FlinkSql flinkSql = flinkSqlService.getCandidate(application.getId(), null);
            if (flinkSql != null) {
                this.flinkSqlService.toEffective(application.getId(), flinkSql.getId());
                //清除备选标记.
                flinkSqlService.cleanCandidate(flinkSql.getId());
            }
        }
    }

    /**
     * 撤销发布.
     *
     * @param appParma
     */
    @Override
    public void revoke(Application appParma) throws Exception {
        Application application = getById(appParma.getId());
        assert application != null;

        //1) 将已经发布到workspace的文件删除
        application.getFsOperator().delete(application.getAppHome());

        //2) 将backup里的文件回滚到workspace
        backUpService.revoke(application);

        //3) 相关状态恢复
        LambdaUpdateWrapper<Application> updateWrapper = Wrappers.lambdaUpdate();
        updateWrapper.eq(Application::getId, application.getId());
        if (application.isFlinkSqlJob()) {
            updateWrapper.set(Application::getDeploy, DeployState.NEED_DEPLOY_DOWN_DEPENDENCY_FAILED.get());
        } else {
            updateWrapper.set(Application::getDeploy, DeployState.NEED_DEPLOY_AFTER_BUILD.get());
        }
        if (!application.isRunning()) {
            updateWrapper.set(Application::getState, FlinkAppState.REVOKED.getValue());
        }
        FlinkTrackingTask.refreshTracking(application.getId(), () -> {
            baseMapper.update(application, updateWrapper);
            return null;
        });
    }

    @Override
    @Transactional(rollbackFor = {Exception.class})
    @RefreshCache
    public Boolean delete(Application paramApp) {

        Application application = getById(paramApp.getId());

        try {
            //1) 删除flink sql
            flinkSqlService.removeApp(application.getId());

            //2) 删除 log
            applicationLogService.removeApp(application.getId());

            //3) 删除 config
            configService.removeApp(application.getId());

            //4) 删除 effective
            effectiveService.removeApp(application.getId());

            //以下涉及到hdfs文件的删除

            //5) 删除 backup
            backUpService.removeApp(application);

            //6) 删除savepoint
            savePointService.removeApp(application);

            //7) 删除 app
            removeApp(application);

            if (isKubernetesApp(paramApp)) {
                k8sFlinkTrkMonitor.unTrackingJob(toTrkId(paramApp));
            } else {
                FlinkTrackingTask.stopTracking(paramApp.getId());
            }

            return true;
        } catch (Exception e) {
            e.printStackTrace();
            throw e;
        }
    }

    @Override
    public void restart(Application application) throws Exception {
        this.cancel(application);
        this.start(application, false);
    }

    @Override
    public boolean checkEnv(Application appParam) throws Exception {
        Application application = getById(appParam.getId());
        FlinkAppState appState = FlinkAppState.of(application.getState());
        try {
            FlinkEnv flinkEnv;
            if (application.getVersionId() != null) {
                flinkEnv = flinkEnvService.getByIdOrDefault(application.getVersionId());
            } else {
                //任务未指定flink version.则检查是否配置的默认的flink version
                flinkEnv = flinkEnvService.getDefault();
            }
            if (flinkEnv == null) {
                return false;
            }
            updateState(application, FlinkAppState.INITIALIZING);
            envInitializer.checkFlinkEnv(application.getStorageType(), flinkEnv);
            envInitializer.storageInitialize(application.getStorageType());
            return true;
        } catch (Exception e) {
            log.error(ExceptionUtils.stringifyException(e));
            updateState(application, appState);
            throw e;
        }
    }

    @RefreshCache
    private void updateState(Application application, FlinkAppState state) {
        application.setState(state.getValue());
        updateById(application);
    }

    private void removeApp(Application application) {
        Long appId = application.getId();
        removeById(appId);
        application.getFsOperator().delete(application.getWorkspace().APP_WORKSPACE().concat("/").concat(appId.toString()));
    }

    @Override
    public IPage<Application> page(Application appParam, RestRequest request) {
        Page<Application> page = new Page<>();
        SortUtils.handlePageSort(request, page, "create_time", Constant.ORDER_DESC, false);
        this.baseMapper.page(page, appParam);
        //瞒天过海,暗度陈仓,偷天换日,鱼目混珠.
        List<Application> records = page.getRecords();
        long now = System.currentTimeMillis();
        List<Application> newRecords = records.stream().map(record -> {
            // status of flink job on kubernetes mode had been automatically persisted to db in time.
            if (isKubernetesApp(record)) {
                // set duration
                if (record.getTracking() == 1 && record.getStartTime() != null && record.getStartTime().getTime() > 0) {
                    record.setDuration(now - record.getStartTime().getTime());
                }
                return record;
            }
            Application app = FlinkTrackingTask.getTracking(record.getId());
            if (app == null) {
                return record;
            }
            app.setFlinkVersion(record.getFlinkVersion());
            app.setProjectName(record.getProjectName());
            return app;
        }).collect(Collectors.toList());
        page.setRecords(newRecords);
        return page;
    }

    @Override
    public String getYarnName(Application appParam) {
        String[] args = new String[2];
        args[0] = "--name";
        args[1] = appParam.getConfig();
        return ParameterCli.read(args);
    }

    /**
     * 检查当前的 jobName 以及其他关键标识别在 db 和 yarn/k8s 中是否已经存在
     *
     * @param appParam
     * @return
     */
    @Override
    public AppExistsState checkExists(Application appParam) {

        if (!checkJobName(appParam.getJobName())) {
            return AppExistsState.INVALID;
        }
        boolean inDB = this.baseMapper.selectCount(
            new QueryWrapper<Application>().lambda()
                .eq(Application::getJobName, appParam.getJobName())) > 0;

        if (appParam.getId() != null) {
            Application app = getById(appParam.getId());
            if (app.getJobName().equals(appParam.getJobName())) {
                return AppExistsState.NO;
            }

            if (inDB) {
                return AppExistsState.IN_DB;
            }

            FlinkAppState state = FlinkAppState.of(app.getState());
            //当前任务已停止的状态
            if (state.equals(FlinkAppState.ADDED) ||
                state.equals(FlinkAppState.DEPLOYED) ||
                state.equals(FlinkAppState.CREATED) ||
                state.equals(FlinkAppState.FAILED) ||
                state.equals(FlinkAppState.CANCELED) ||
                state.equals(FlinkAppState.LOST) ||
                state.equals(FlinkAppState.KILLED)) {
                // check whether jobName exists on yarn
                if (ExecutionMode.isYarnMode(appParam.getExecutionMode())
                    && YarnUtils.isContains(appParam.getJobName())) {
                    return AppExistsState.IN_YARN;
                }
                // check whether clusterId, namespace, jobId on kubernetes
                else if (ExecutionMode.isKubernetesMode(appParam.getExecutionMode())
                    && k8sFlinkTrkMonitor.checkIsInRemoteCluster(toTrkId(appParam))) {
                    return AppExistsState.IN_KUBERNETES;
                }
            }
        } else {
            if (inDB) {
                return AppExistsState.IN_DB;
            }

            // check whether jobName exists on yarn
            if (ExecutionMode.isYarnMode(appParam.getExecutionMode())
                && YarnUtils.isContains(appParam.getJobName())) {
                return AppExistsState.IN_YARN;
            }
            // check whether clusterId, namespace, jobId on kubernetes
            else if (ExecutionMode.isKubernetesMode(appParam.getExecutionMode())
                && k8sFlinkTrkMonitor.checkIsInRemoteCluster(toTrkId(appParam))) {
                return AppExistsState.IN_KUBERNETES;
            }
        }
        return AppExistsState.NO;
    }

    @SneakyThrows
    @Override
    @Transactional(rollbackFor = {Exception.class})
    public boolean create(Application appParam) {
        appParam.setUserId(serverComponent.getUser().getUserId());
        appParam.setState(FlinkAppState.CREATED.getValue());
        appParam.setOptionState(OptionState.NONE.getValue());
        appParam.setCreateTime(new Date());
        if (appParam.isUploadJob()) {
            String jarPath = WebUtils.getAppDir("temp").concat("/").concat(appParam.getJar());
            appParam.setJarCheckSum(FileUtils.checksumCRC32(new File(jarPath)));
        }
        boolean saved = save(appParam);
        if (saved) {
            if (appParam.isFlinkSqlJob()) {
                FlinkSql flinkSql = new FlinkSql(appParam);
                flinkSqlService.create(flinkSql, CandidateType.NEW);
            }
            if (appParam.getConfig() != null) {
                configService.create(appParam, true);
            }
            assert appParam.getId() != null;
            deploy(appParam, appParam.getSocketId());
            return true;
        }
        return false;
    }

    @Override
    @Transactional(rollbackFor = {Exception.class})
    @RefreshCache
    public boolean update(Application appParam) {
        try {
            Application application = getById(appParam.getId());

            boolean localJarChanged = false;

            if (application.isUploadJob()) {
                if (!ObjectUtils.safeEquals(application.getJar(), application.getJar())) {
                    application.setDeploy(DeployState.NEED_DEPLOY_AFTER_BUILD.get());
                    localJarChanged = true;
                }
                String jarPath = WebUtils.getAppDir("temp").concat("/").concat(appParam.getJar());
                File jarFile = new File(jarPath);
                if (jarFile.exists()) {
                    long checkSum = FileUtils.checksumCRC32(jarFile);
                    if (!ObjectUtils.safeEquals(checkSum, application.getJarCheckSum())) {
                        application.setDeploy(DeployState.NEED_DEPLOY_AFTER_BUILD.get());
                        localJarChanged = true;
                    }
                }
            }

            if (!localJarChanged) {
                //检查任务相关的参数是否发生变化,发生变化则设置需要重启的状态
                if (!appParam.eqJobParam(application)) {
                    application.setDeploy(DeployState.NEED_RESTART_AFTER_CONF_UPDATE.get());
                } else if (application.isStreamXJob()) {
                    ApplicationConfig config = configService.getEffective(application.getId());
                    if (config != null) {
                        if (appParam.getConfigId() == null || !appParam.getConfigId().equals(config.getId())) {
                            application.setDeploy(DeployState.NEED_RESTART_AFTER_CONF_UPDATE.get());
                        } else {
                            String decode = new String(Base64.getDecoder().decode(appParam.getConfig()));
                            String encode = DeflaterUtils.zipString(decode.trim());
                            if (!config.getContent().equals(encode)) {
                                application.setDeploy(DeployState.NEED_RESTART_AFTER_CONF_UPDATE.get());
                            }
                        }
                    }
                }
            }

            //从db中补全jobType到appParam
            appParam.setJobType(application.getJobType());
            //以下参数发生变化,需要重新任务才能生效
            application.setJobName(appParam.getJobName());
            application.setVersionId(appParam.getVersionId());
            application.setArgs(appParam.getArgs());
            application.setOptions(appParam.getOptions());
            application.setDynamicOptions(appParam.getDynamicOptions());
            application.setResolveOrder(appParam.getResolveOrder());
            application.setExecutionMode(appParam.getExecutionMode());
            application.setClusterId(appParam.getClusterId());
            application.setFlinkImage(appParam.getFlinkImage());
            application.setK8sNamespace(appParam.getK8sNamespace());
            application.setK8sRestExposedType(appParam.getK8sRestExposedType());
            application.setK8sPodTemplate(appParam.getK8sPodTemplate());
            application.setK8sJmPodTemplate(appParam.getK8sJmPodTemplate());
            application.setK8sTmPodTemplate(appParam.getK8sTmPodTemplate());
            application.setK8sHadoopIntegration(appParam.getK8sHadoopIntegration());

            //以下参数发生改变不影响正在运行的任务
            application.setDescription(appParam.getDescription());
            application.setAlertEmail(appParam.getAlertEmail());
            application.setRestartSize(appParam.getRestartSize());
            application.setCpFailureAction(appParam.getCpFailureAction());
            application.setCpFailureRateInterval(appParam.getCpFailureRateInterval());
            application.setCpMaxFailureInterval(appParam.getCpMaxFailureInterval());

            // Flink Sql job...
            if (application.isFlinkSqlJob()) {
                updateFlinkSqlJob(application, appParam);
            } else {
                if (application.isStreamXJob()) {
                    configService.update(appParam, application.isRunning());
                } else {
                    application.setJar(appParam.getJar());
                    application.setMainClass(appParam.getMainClass());
                }
            }
            baseMapper.updateById(application);
            return true;
        } catch (Exception e) {
            e.printStackTrace();
            return false;
        }
    }

    /**
     * 更新 FlinkSql 类型的作业.要考虑3个方面<br/>
     * 1. flink Sql是否发生更新 <br/>
     * 2. 依赖是否发生更新<br/>
     * 3. 配置参数是否发生更新<br/>
     *
     * @param application
     * @param appParam
     */
    private void updateFlinkSqlJob(Application application, Application appParam) {
        //1) 获取copy的源FlinkSql
        FlinkSql copySourceFlinkSql = flinkSqlService.getById(appParam.getSqlId());
        assert copySourceFlinkSql != null;
        copySourceFlinkSql.decode();

        //当前提交的FlinkSql记录
        FlinkSql targetFlinkSql = new FlinkSql(appParam);

        //2) 判断sql和依赖是否发生变化
        ChangedType changedType = copySourceFlinkSql.checkChange(targetFlinkSql);

        log.info("updateFlinkSqlJob changedType: {}", changedType);

        //依赖或sql发生了变更
        if (changedType.hasChanged()) {
            // 3) 检查是否存在新增记录的候选版本
            FlinkSql newFlinkSql = flinkSqlService.getCandidate(application.getId(), CandidateType.NEW);
            //存在新增记录的候选版本则直接删除,只会保留一个候选版本,新增候选版本在没有生效的情况下,如果再次编辑,下个记录进来,则删除上个候选版本
            if (newFlinkSql != null) {
                //删除候选版本的所有记录
                flinkSqlService.removeById(newFlinkSql.getId());
            }
            FlinkSql historyFlinkSql = flinkSqlService.getCandidate(application.getId(), CandidateType.HISTORY);
            //将已经存在的但是被设置成候选版本的移除候选标记
            if (historyFlinkSql != null) {
                flinkSqlService.cleanCandidate(historyFlinkSql.getId());
            }
            FlinkSql sql = new FlinkSql(appParam);
            CandidateType type = (changedType.isDependencyChanged() || application.isRunning()) ? CandidateType.NEW : CandidateType.NONE;
            flinkSqlService.create(sql, type);
            if (changedType.isDependencyChanged()) {
                application.setDeploy(DeployState.NEED_DEPLOY_AFTER_DEPENDENCY_UPDATE.get());
            } else {
                application.setDeploy(DeployState.NEED_RESTART_AFTER_SQL_UPDATE.get());
            }
        } else {
            // 2) 判断版本是否发生变化
            //获取正式版本的flinkSql
            FlinkSql effectiveFlinkSql = flinkSqlService.getEffective(application.getId(), true);
            assert effectiveFlinkSql != null;
            boolean versionChanged = !effectiveFlinkSql.getId().equals(appParam.getSqlId());
            if (versionChanged) {
                //sql和依赖未发生变更,但是版本号发生了变化,说明是回滚到某个版本了
                CandidateType type = CandidateType.HISTORY;
                flinkSqlService.setCandidateOrEffective(type, appParam.getId(), appParam.getSqlId());
                //直接回滚到某个历史版本(rollback)
                application.setDeploy(DeployState.NEED_ROLLBACK.get());
            }
        }
        // 7) 配置文件修改
        this.configService.update(appParam, application.isRunning());
    }

    @Override
    public void deploy(Application application, String socketId) {
        executorService.submit(() -> {
            try {
                FlinkTrackingTask.refreshTracking(application.getId(), () -> {
                    // 1) 需要重启的先停止服务
                    if (application.getRestart()) {
                        this.cancel(application);
                    }

                    //2) update deployState
                    FlinkTrackingTask.refreshTracking(application.getId(), () -> {
                        application.setDeploy(DeployState.DEPLOYING.get());
                        this.updateDeploy(application);
                        return null;
                    });

                    // 3) backup
                    if (application.getBackUp()) {
                        this.backUpService.backup(application);
                    }

                    //4) deploy action
                    LambdaUpdateWrapper<Application> updateWrapper = Wrappers.lambdaUpdate();
                    updateWrapper.eq(Application::getId, application.getId());
                    try {
                        if (application.isCustomCodeJob()) {
                            log.info("CustomCodeJob deploying...");
                            // 4.1) deploying...
                            String appHome = application.getAppHome();
                            FsOperator fsOperator = application.getFsOperator();
                            fsOperator.delete(appHome);
                            if (application.isUploadJob()) {
                                String appUploads = application.getWorkspace().APP_UPLOADS();
                                String temp = WebUtils.getAppDir("temp");
                                File localJar = new File(temp, application.getJar());
                                String targetJar = appUploads.concat("/").concat(application.getJar());
                                checkOrElseUploadJar(application, localJar, targetJar);
                                //4.2 ) 将upload jar 上传到appHome下.
                                fsOperator.mkdirs(appHome);
                                fsOperator.copy(targetJar, appHome, false, true);
                            } else {
                                fsOperator.upload(application.getDistHome(), appHome);
                            }
                        } else {
                            log.info("FlinkSqlJob deploying...");
                            FlinkSql flinkSql = flinkSqlService.getCandidate(application.getId(), CandidateType.NEW);
                            assert flinkSql != null;
                            application.setDependency(flinkSql.getDependency());
                            Collection<String> dependencyJars = downloadDependency(application, socketId);
                            uploadDependency(application, dependencyJars);
                        }

                        // 4.3) 更新发布状态,需要重启的应用则重新启动...
                        if (application.getRestart()) {
                            application.setSavePointed(true);
                            // 重新启动.
                            start(application, false);
                            // 将"需要重新发布"状态清空...
                            updateWrapper.set(Application::getDeploy, DeployState.DONE.get());
                        } else {
                            //正在运行的任务...
                            if (application.isRunning()) {
                                updateWrapper.set(Application::getDeploy, DeployState.NEED_RESTART_AFTER_DEPLOY.get());
                            } else {
                                updateWrapper.set(Application::getOptionState, OptionState.NONE.getValue());
                                updateWrapper.set(Application::getDeploy, DeployState.DONE.get());
                                updateWrapper.set(Application::getState, FlinkAppState.DEPLOYED.getValue());
                            }
                        }
                    } catch (Throwable e) {
                        Message message = new Message(
                            serverComponent.getUser().getUserId(),
                            application.getId(),
                            application.getJobName().concat(" deploy failed"),
                            ExceptionUtils.stringifyException(e),
                            NoticeType.EXCEPTION
                        );
                        messageService.push(message);
                        updateWrapper.set(Application::getState, FlinkAppState.ADDED.getValue());
                        updateWrapper.set(Application::getOptionState, OptionState.NONE.getValue());
                        updateWrapper.set(Application::getDeploy, DeployState.NEED_DEPLOY_DOWN_DEPENDENCY_FAILED.get());
                    } finally {
                        FlinkTrackingTask.refreshTracking(application.getId(), () -> {
                            baseMapper.update(application, updateWrapper);
                            return null;
                        });
                        //如果当前任务未运行,或者刚刚新增的任务,则直接将候选版本的设置为正式版本
                        FlinkSql flinkSql = flinkSqlService.getEffective(application.getId(), false);
                        if (!application.isRunning() || flinkSql == null) {
                            toEffective(application);
                        }
                    }
                    return null;
                });
            } catch (Exception e) {
                e.printStackTrace();
            }
        });
    }

    @Override
    public void updateDeploy(Application application) {
        baseMapper.updateDeploy(application);
    }

    private Collection<String> downloadDependency(Application application, String socketId) throws Exception {
        //1) init.
        File jobLocalHome = application.getLocalFlinkSqlHome();
        if (jobLocalHome.exists()) {
            if (!CommonUtils.deleteFile(jobLocalHome)) {
                throw new RuntimeException(jobLocalHome + " delete failed.");
            }
        }

        File lib = new File(jobLocalHome, "lib");
        if (!lib.mkdirs()) {
            throw new RuntimeException(lib.getAbsolutePath() + " mkdirs failed.");
        }

        //2) maven pom...
        List<Application.Pom> pom = application.getDependencyObject().getPom();

        Collection<String> dependencyJars = Collections.EMPTY_LIST;

        if (Utils.notEmpty(pom)) {
            log.info("downloadDependency..{}", pom.toString());
            StringBuilder builder = new StringBuilder();
            pom.forEach(x -> {
                String info = String.format("%s:%s:%s,", x.getGroupId(), x.getArtifactId(), x.getVersion());
                builder.append(info);
            });
            String packages = builder.deleteCharAt(builder.length() - 1).toString();
            /*
             * 默认去除以下依赖...
             */
            builder.setLength(0);
            builder.append("org.apache.flink:force-shading,")
                .append("com.google.code.findbugs:jsr305,")
                .append("org.slf4j:*,")
                .append("org.apache.logging.log4j:*,");
            /*
             * 用户指定需要排除的依赖.
             */
            pom.stream().filter(x -> x.getExclusions() != null).forEach(x -> x.getExclusions().forEach(e -> {
                String info = String.format("%s:%s,", e.getGroupId(), e.getArtifactId());
                builder.append(info);
            }));

            String exclusions = builder.deleteCharAt(builder.length() - 1).toString();
            Long id = application.getId();
            StringBuilder logBuilder = this.tailBuffer.getOrDefault(id, new StringBuilder());
            try {
                dependencyJars = JavaConversions.asJavaCollection(DependencyUtils.resolveMavenDependencies(
                    exclusions,
                    packages,
                    null,
                    null,
                    null,
                    out -> {
                        if (tailOutMap.containsKey(id)) {
                            if (tailBeginning.containsKey(id)) {
                                tailBeginning.remove(id);
                                Arrays.stream(logBuilder.toString().split("\n"))
                                    .forEach(x -> WebSocketEndpoint.writeMessage(socketId, x));
                            } else {
                                WebSocketEndpoint.writeMessage(socketId, out);
                            }
                        }
                        logBuilder.append(out).append("\n");
                    }
                ));
            } catch (Exception e) {
                WebSocketEndpoint.writeMessage(socketId, "[Exception] ".concat(e.getMessage()));
                throw new ServiceException("downloadDependency error: " + e.getMessage());
            } finally {
                tailOutMap.remove(id);
                tailBeginning.remove(id);
                tailBuffer.remove(id);
            }
        }
        return dependencyJars;
    }

    private void uploadDependency(Application application, Collection<String> dependencyJars) throws IOException {
        FsOperator fsOperator = application.getFsOperator();

        //1 ) upload pom dependency
        if (!dependencyJars.isEmpty()) {
            File lib = new File(application.getLocalFlinkSqlHome(), "lib");
            // 1.1 ) copy dependencyJar to jobLocalHome
            for (String depJar : dependencyJars) {
                File jar = new File(depJar);
                FileUtils.copyFileToDirectory(jar, lib);
            }

            // 1.2 ) upload jar by pomJar
            fsOperator.delete(application.getAppHome());
            fsOperator.upload(application.getLocalFlinkSqlHome().getAbsolutePath(), application.getWorkspace().APP_WORKSPACE());
        }

        //2 ) upload local jar
        List<String> jars = application.getDependencyObject().getJar();
        String appUploads = application.getWorkspace().APP_UPLOADS();
        String temp = WebUtils.getAppDir("temp");
        if (Utils.notEmpty(jars)) {
            for (String jar : jars) {
                File localJar = new File(temp, jar);
                String targetJar = appUploads.concat("/").concat(jar);
                checkOrElseUploadJar(application, localJar, targetJar);
                //3) 将upload目录下的文件上传到app/lib下.
                fsOperator.copy(targetJar, application.getAppLib(), false, true);
            }
        }
    }

    private void checkOrElseUploadJar(Application application, File localJar, String targetJar) throws IOException {
        FsOperator fsOperator = application.getFsOperator();
        String appUploads = application.getWorkspace().APP_UPLOADS();
        //1)文件不存直接上传
        if (!fsOperator.exists(targetJar)) {
            fsOperator.upload(localJar.getAbsolutePath(), appUploads, false, true);
        } else {
            //2) 文件已经存在则检查md5是否一致.不一致则重新上传
            try (InputStream inputStream = new FileInputStream(localJar)) {
                String md5 = DigestUtils.md5Hex(inputStream);
                //2) md5不一致,则需重新上传.将本地temp/下的文件上传到upload目录下
                if (!md5.equals(fsOperator.fileMd5(targetJar))) {
                    fsOperator.upload(localJar.getAbsolutePath(), appUploads, false, true);
                }
            } catch (IOException e) {
                throw e;
            }
        }
    }

    @Override
    @RefreshCache
    public void clean(Application appParam) {
        appParam.setDeploy(DeployState.DONE.get());
        this.baseMapper.updateDeploy(appParam);
    }

    @Override
    public String readConf(Application appParam) throws IOException {
        File file = new File(appParam.getConfig());
        String conf = FileUtils.readFileToString(file);
        return Base64.getEncoder().encodeToString(conf.getBytes());
    }

    @Override
    @RefreshCache
    public Application getApp(Application appParam) {
        Application application = this.baseMapper.getApp(appParam);
        ApplicationConfig config = configService.getEffective(appParam.getId());
        if (config != null) {
            config.setToApplication(application);
        }
        if (application.isFlinkSqlJob()) {
            FlinkSql flinkSql = flinkSqlService.getEffective(application.getId(), true);
            flinkSql.setToApplication(application);
        } else {
            if (application.isCICDJob()) {
                String path = this.projectService.getAppConfPath(application.getProjectId(), application.getModule());
                application.setConfPath(path);
            }
        }
        // add flink web url info for k8s-mode
        if (isKubernetesApp(application)) {
            String restUrl = k8sFlinkTrkMonitor.getRemoteRestUrl(toTrkId(application));
            application.setFlinkRestUrl(restUrl);

            // set duration
            long now = System.currentTimeMillis();
            if (application.getTracking() == 1 && application.getStartTime() != null && application.getStartTime().getTime() > 0) {
                application.setDuration(now - application.getStartTime().getTime());
            }
        }

        return application;
    }

    @Override
    public String getMain(Application application) {
        File jarFile;
        if (application.getProjectId() == null) {
            jarFile = new File(application.getJar());
        } else {
            Project project = new Project();
            project.setId(application.getProjectId());
            String modulePath = project.getDistHome().getAbsolutePath().concat("/").concat(application.getModule());
            jarFile = new File(modulePath, application.getJar());
        }
        Manifest manifest = Utils.getJarManifest(jarFile);
        return manifest.getMainAttributes().getValue("Main-Class");
    }

    @Override
    @RefreshCache
    public boolean mapping(Application appParam) {
        boolean mapping = this.baseMapper.mapping(appParam);
        Application application = getById(appParam.getId());
        if (isKubernetesApp(application)) {
            k8sFlinkTrkMonitor.unTrackingJob(toTrkId(application));
        } else {
            FlinkTrackingTask.addTracking(application);
        }
        return mapping;
    }

    @Override
    @RefreshCache
    public void cancel(Application appParam) {
        FlinkTrackingTask.setOptionState(appParam.getId(), OptionState.CANCELLING);
        Application application = getById(appParam.getId());

        application.setState(FlinkAppState.CANCELLING.getValue());
        if (appParam.getSavePointed()) {
            // 正在执行savepoint...
            FlinkTrackingTask.addSavepoint(application.getId());
            application.setOptionState(OptionState.SAVEPOINTING.getValue());
        } else {
            application.setOptionState(OptionState.CANCELLING.getValue());
        }
        this.baseMapper.updateById(application);
        //此步骤可能会比较耗时,重新开启一个线程去执行

        FlinkEnv flinkEnv = flinkEnvService.getById(application.getVersionId());

        executorService.submit(() -> {
            try {
                // intfer savepoint
                String customSavepoint = "";
                if (isKubernetesApp(application)) {
                    customSavepoint = StringUtils.isNotBlank(appParam.getSavePoint()) ? appParam.getSavePoint() :
                        FlinkSubmitHelper
                            .extractDynamicOptionAsJava(application.getDynamicOptions())
                            .getOrDefault(ConfigConst.KEY_FLINK_SAVEPOINT_PATH(), "");
                }
                StopRequest stopInfo = new StopRequest(
<<<<<<< HEAD
                        flinkEnv.getFlinkVersion(),
                        ExecutionMode.of(application.getExecutionMode()),
                        application.getAppId(),
                        application.getJobId(),
                        appParam.getSavePointed(),
                        appParam.getDrain(),
                        customSavepoint,
                        application.getK8sNamespace(),
                        application.getDynamicOptions()
=======
                    flinkEnv.getFlinkVersion(),
                    ExecutionMode.of(application.getExecutionMode()),
                    application.getAppId(),
                    application.getJobId(),
                    appParam.getSavePointed(),
                    appParam.getDrain(),
                    customSavepoint,
                    application.getK8sNamespace()
>>>>>>> 5a947dca
                );

                StopResponse stopResponse = FlinkSubmitHelper.stop(stopInfo);
                if (stopResponse != null && stopResponse.savePointDir() != null) {
                    String savePointDir = stopResponse.savePointDir();
                    log.info("savePoint path:{}", savePointDir);
                    log.info("savePoint path:{}", savePointDir);
                    SavePoint savePoint = new SavePoint();
                    Date now = new Date();
                    savePoint.setPath(savePointDir);
                    savePoint.setAppId(application.getId());
                    savePoint.setLatest(true);
                    savePoint.setType(CheckPointType.SAVEPOINT.get());
                    savePoint.setTriggerTime(now);
                    savePoint.setCreateTime(now);
                    savePointService.save(savePoint);
                }
            } catch (Throwable e) {
                log.error("stop flink job fail.");
                e.printStackTrace();
                // 保持savepoint失败.则将之前的统统设置为过期
                if (appParam.getSavePointed()) {
                    savePointService.obsolete(application.getId());
                }
                // retracking flink job on kubernetes and logging exception
                if (isKubernetesApp(application)) {
                    TrkId trkid = toTrkId(application);
                    k8sFlinkTrkMonitor.unTrackingJob(trkid);
                    ApplicationLog log = new ApplicationLog();
                    log.setAppId(application.getId());
                    log.setStartTime(new Date());
                    log.setYarnAppId(application.getClusterId());
                    log.setException(ExceptionUtils.stringifyException(e));
                    log.setSuccess(false);
                    applicationLogService.save(log);
                    k8sFlinkTrkMonitor.trackingJob(trkid);
                }
            }
        });
    }

    @Override
    public void updateTracking(Application appParam) {
        this.baseMapper.updateTracking(appParam);
    }

    /**
     * 设置任务正在启动中.(for webUI "state" display)
     *
     * @param appParam
     */
    @Override
    @RefreshCache
    public void starting(Application appParam) {
        Application application = getById(appParam.getId());
        assert application != null;
        application.setState(FlinkAppState.STARTING.getValue());
        updateById(application);
    }

    @Override
    @Transactional(rollbackFor = {Exception.class})
    @RefreshCache
    public boolean start(Application appParam, boolean auto) throws Exception {

        final Application application = getById(appParam.getId());
        //手动启动的,将reStart清空
        assert application != null;

        if (!auto) {
            application.setRestartCount(0);
        } else {
            if (!application.isNeedRestartOnFailed()) {
                return false;
            }
            application.setRestartCount(application.getRestartCount() + 1);
            application.setSavePointed(true);
        }

        //1) 真正执行启动相关的操作..
        String appConf;
        String flinkUserJar;
        ApplicationLog applicationLog = new ApplicationLog();
        applicationLog.setAppId(application.getId());
        applicationLog.setStartTime(new Date());

        try {
            //回滚任务.
            if (application.isNeedRollback()) {
                if (application.isFlinkSqlJob()) {
                    flinkSqlService.rollback(application);
                }
            }

            //2) 将latest的设置为Effective的,(此时才真正变成当前生效的)
            this.toEffective(application);

            //获取一个最新的Effective的配置
            ApplicationConfig applicationConfig = configService.getEffective(application.getId());
            ExecutionMode executionMode = ExecutionMode.of(application.getExecutionMode());
            if (application.isCustomCodeJob()) {
                assert executionMode != null;
                if (application.isUploadJob()) {
                    appConf = String.format("json://{\"%s\":\"%s\"}",
                        ConfigConst.KEY_FLINK_APPLICATION_MAIN_CLASS(),
                        application.getMainClass()
                    );
                    flinkUserJar = String.format("%s/%s", application.getAppHome(), application.getJar());
                } else {
                    switch (application.getApplicationType()) {
                        case STREAMX_FLINK:
                            String format = applicationConfig.getFormat() == 1 ? "yaml" : "prop";
                            appConf = String.format("%s://%s", format, applicationConfig.getContent());
                            flinkUserJar = String.format("%s/%s", application.getAppLib(), application.getModule().concat(".jar"));
                            break;
                        case APACHE_FLINK:
                            appConf = String.format("json://{\"%s\":\"%s\"}",
                                ConfigConst.KEY_FLINK_APPLICATION_MAIN_CLASS(),
                                application.getMainClass()
                            );
                            flinkUserJar = String.format("%s/%s", application.getAppHome(), application.getJar());
                            break;
                        default:
                            throw new IllegalArgumentException("[StreamX] ApplicationType must be (StreamX flink | Apache flink)... ");
                    }
                }
            } else if (application.isFlinkSqlJob()) {
                FlinkSql flinkSql = flinkSqlService.getEffective(application.getId(), false);
                assert flinkSql != null;

                //1) dist_userJar
                File localPlugins = new File(WebUtils.getAppDir("plugins"));
                assert localPlugins.exists();
                List<String> jars =
                    Arrays.stream(Objects.requireNonNull(localPlugins.list())).filter(x -> x.matches("streamx-flink-sqlclient-.*\\.jar"))
                        .collect(Collectors.toList());
                if (jars.isEmpty()) {
                    throw new IllegalArgumentException("[StreamX] can no found streamx-flink-sqlclient jar in " + localPlugins);
                }
                if (jars.size() > 1) {
                    throw new IllegalArgumentException("[StreamX] found multiple streamx-flink-sqlclient jar in " + localPlugins);
                }
                String sqlDistJar = jars.get(0);
                //2) appConfig
                appConf = applicationConfig == null ? null : String.format("yaml://%s", applicationConfig.getContent());
                assert executionMode != null;
                //3) plugin
                switch (executionMode) {
<<<<<<< HEAD
                    case STANDALONE:
                    case YARN_PRE_JOB:
=======
                    case YARN_PER_JOB:
                    case KUBERNETES_NATIVE_SESSION:
                    case KUBERNETES_NATIVE_APPLICATION:
                        flinkUserJar = Workspace.local().APP_PLUGINS().concat("/").concat(sqlDistJar);
                        break;
>>>>>>> 5a947dca
                    case YARN_APPLICATION:
                        String pluginPath = Workspace.remote().APP_PLUGINS();
                        flinkUserJar = String.format("%s/%s", pluginPath, sqlDistJar);
                        break;
                    case KUBERNETES_NATIVE_SESSION:
                    case KUBERNETES_NATIVE_APPLICATION:
                        flinkUserJar = Workspace.local().APP_PLUGINS().concat("/").concat(sqlDistJar);
                        break;
                    default:
                        throw new UnsupportedOperationException("Unsupported..." + executionMode);
                }
            } else {
                throw new UnsupportedOperationException("Unsupported...");
            }

            StringBuilder option = new StringBuilder();
            if (appParam.getAllowNonRestored()) {
                option.append(" -n ");
            }

            String[] dynamicOption = CommonUtils.notEmpty(application.getDynamicOptions()) ? application.getDynamicOptions().split("\\s+") : new String[0];

            Map<String, Object> optionMap = application.getOptionMap();
            optionMap.put(ConfigConst.KEY_JOB_ID(), application.getId());

            if (application.isFlinkSqlJob()) {
                FlinkSql flinkSql = flinkSqlService.getEffective(application.getId(), false);
                optionMap.put(ConfigConst.KEY_FLINK_SQL(null), flinkSql.getSql());
            }

            ResolveOrder resolveOrder = ResolveOrder.of(application.getResolveOrder());

            KubernetesSubmitParam kubernetesSubmitParam = new KubernetesSubmitParam(
                application.getClusterId(),
                application.getK8sNamespace(),
                application.getK8sRestExposedTypeEnum());

            FlinkEnv flinkEnv = flinkEnvService.getByIdOrDefault(application.getVersionId());
            if (flinkEnv == null) {
                throw new IllegalArgumentException("[StreamX] can no found flink version");
            }

            AppBuildPipeline buildPipeline = appBuildPipeService.getById(application.getId());

            SubmitRequest submitRequest = new SubmitRequest(
                    flinkEnv.getFlinkVersion(),
                    flinkEnv.getFlinkConf(),
                    flinkUserJar,
                    DevelopmentMode.of(application.getJobType()),
                    ExecutionMode.of(application.getExecutionMode()),
                    resolveOrder,
                    application.getJobName(),
                    appConf,
                    application.getApplicationType().getName(),
                    getSavePointed(appParam),
                    appParam.getFlameGraph() ? getFlameGraph(application) : null,
                    option.toString(),
                    optionMap,
                    dynamicOption,
                    application.getArgs(),
                    buildPipeline == null ? null : buildPipeline.getBuildResult(),
                    kubernetesSubmitParam
            );

            SubmitResponse submitResponse = FlinkSubmitHelper.submit(submitRequest);

            assert submitResponse != null;

            if (submitResponse.flinkConfig() != null) {
                String jmMemory = submitResponse.flinkConfig().get(ConfigConst.KEY_FLINK_TOTAL_PROCESS_MEMORY());
                if (jmMemory != null) {
                    application.setJmMemory(FlinkMemorySize.parse(jmMemory).getMebiBytes());
                }
                String tmMemory = submitResponse.flinkConfig().get(ConfigConst.KEY_FLINK_TOTAL_PROCESS_MEMORY());
                if (tmMemory != null) {
                    application.setTmMemory(FlinkMemorySize.parse(tmMemory).getMebiBytes());
                }
            }
            if (ExecutionMode.isStandaloneMode(application.getExecutionModeEnum())){
                Optional<String> restUrl = Optional.ofNullable(submitResponse.flinkConfig().get(RestOptions.ADDRESS.key()));
                application.setRestUrl(restUrl.orElseGet(()->submitResponse.flinkConfig().getOrDefault(JobManagerOptions.ADDRESS.key(), null)));
                application.setRestPort(Integer.valueOf(submitResponse.flinkConfig().getOrDefault(RestOptions.PORT.key(),null)));
            }
            application.setAppId(submitResponse.clusterId());
            if (StringUtils.isNoneEmpty(submitResponse.jobId())) {
                application.setJobId(submitResponse.jobId());
            }
            application.setFlameGraph(appParam.getFlameGraph());
            applicationLog.setYarnAppId(submitResponse.clusterId());
            application.setStartTime(new Date());
            application.setEndTime(null);
            if (isKubernetesApp(application)) {
                application.setDeploy(DeployState.DONE.get());
            }
            updateById(application);

            //2) 启动完成将任务加入到监控中...
            // 更改操作状态...x
            if (isKubernetesApp(application)) {
                k8sFlinkTrkMonitor.trackingJob(toTrkId(application));
            } else {
                FlinkTrackingTask.setOptionState(appParam.getId(), OptionState.STARTING);
                // 加入到跟踪监控中...
                FlinkTrackingTask.addTracking(application);
            }

            applicationLog.setSuccess(true);
            applicationLogService.save(applicationLog);
            //将savepoint设置为过期
            savePointService.obsolete(application.getId());
            return true;
        } catch (Exception e) {
            String exception = ExceptionUtils.stringifyException(e);
            applicationLog.setException(exception);
            applicationLog.setSuccess(false);
            applicationLogService.save(applicationLog);
            Application app = getById(appParam.getId());
            app.setState(FlinkAppState.FAILED.getValue());
            app.setOptionState(OptionState.NONE.getValue());
            updateById(app);
            if (isKubernetesApp(app)) {
                k8sFlinkTrkMonitor.unTrackingJob(toTrkId(app));
            } else {
                FlinkTrackingTask.stopTracking(appParam.getId());
            }
            throw e;
        }
    }

    private Boolean checkJobName(String jobName) {
        if (!StringUtils.isEmpty(jobName.trim())) {
            return JOB_NAME_PATTERN.matcher(jobName).matches();
        }
        return false;
    }

    private String getSavePointed(Application appParam) {
        if (appParam.getSavePointed()) {
            if (appParam.getSavePoint() == null) {
                SavePoint savePoint = savePointService.getLatest(appParam.getId());
                if (savePoint != null) {
                    return savePoint.getPath();
                }
            } else {
                return appParam.getSavePoint();
            }
        }
        return null;
    }

    private Map<String, Serializable> getFlameGraph(Application application) {
        Map<String, Serializable> flameGraph = new HashMap<>(8);
        flameGraph.put("reporter", "com.streamxhub.streamx.plugin.profiling.reporter.HttpReporter");
        flameGraph.put("type", ApplicationType.STREAMX_FLINK.getType());
        flameGraph.put("id", application.getId());
        flameGraph.put("url", settingService.getStreamXAddress().concat("/metrics/report"));
        flameGraph.put("token", Utils.uuid());
        flameGraph.put("sampleInterval", 1000 * 60 * 2);
        flameGraph.put("metricInterval", 1000 * 60 * 2);
        return flameGraph;
    }

}<|MERGE_RESOLUTION|>--- conflicted
+++ resolved
@@ -1060,17 +1060,6 @@
                             .getOrDefault(ConfigConst.KEY_FLINK_SAVEPOINT_PATH(), "");
                 }
                 StopRequest stopInfo = new StopRequest(
-<<<<<<< HEAD
-                        flinkEnv.getFlinkVersion(),
-                        ExecutionMode.of(application.getExecutionMode()),
-                        application.getAppId(),
-                        application.getJobId(),
-                        appParam.getSavePointed(),
-                        appParam.getDrain(),
-                        customSavepoint,
-                        application.getK8sNamespace(),
-                        application.getDynamicOptions()
-=======
                     flinkEnv.getFlinkVersion(),
                     ExecutionMode.of(application.getExecutionMode()),
                     application.getAppId(),
@@ -1078,8 +1067,8 @@
                     appParam.getSavePointed(),
                     appParam.getDrain(),
                     customSavepoint,
-                    application.getK8sNamespace()
->>>>>>> 5a947dca
+                    application.getK8sNamespace(),
+                    application.getDynamicOptions()
                 );
 
                 StopResponse stopResponse = FlinkSubmitHelper.stop(stopInfo);
@@ -1228,16 +1217,8 @@
                 assert executionMode != null;
                 //3) plugin
                 switch (executionMode) {
-<<<<<<< HEAD
                     case STANDALONE:
-                    case YARN_PRE_JOB:
-=======
                     case YARN_PER_JOB:
-                    case KUBERNETES_NATIVE_SESSION:
-                    case KUBERNETES_NATIVE_APPLICATION:
-                        flinkUserJar = Workspace.local().APP_PLUGINS().concat("/").concat(sqlDistJar);
-                        break;
->>>>>>> 5a947dca
                     case YARN_APPLICATION:
                         String pluginPath = Workspace.remote().APP_PLUGINS();
                         flinkUserJar = String.format("%s/%s", pluginPath, sqlDistJar);
@@ -1245,6 +1226,10 @@
                     case KUBERNETES_NATIVE_SESSION:
                     case KUBERNETES_NATIVE_APPLICATION:
                         flinkUserJar = Workspace.local().APP_PLUGINS().concat("/").concat(sqlDistJar);
+                        break;
+                    case YARN_APPLICATION:
+                        String pluginPath = Workspace.remote().APP_PLUGINS();
+                        flinkUserJar = String.format("%s/%s", pluginPath, sqlDistJar);
                         break;
                     default:
                         throw new UnsupportedOperationException("Unsupported..." + executionMode);
