--- conflicted
+++ resolved
@@ -922,23 +922,7 @@
             fsOperator.upload(application.getLocalFlinkSqlHome().getAbsolutePath(), application.getWorkspace().APP_WORKSPACE());
         }
 
-<<<<<<< HEAD
-            fsOperator.upload(jobLocalHome.getAbsolutePath(), application.getWorkspace().APP_WORKSPACE());
-
-        }
-        //4) upload jar by uploadJar
-        List<String> jars = application.getDependencyObject().getJar();
-        String APP_UPLOADS = application.getWorkspace().APP_UPLOADS();
-        if (Utils.notEmpty(jars)) {
-            FsOperator fsOperator = application.getFsOperator();
-            if(!fsOperator.exists(application.getAppHome().concat("/lib"))){
-                fsOperator.mkdirs(application.getAppHome().concat("/lib"));
-            }
-            jars.forEach(jar -> {
-                String src = APP_UPLOADS.concat("/").concat(jar);
-                fsOperator.copy(src, application.getAppHome().concat("/lib"), false, true);
-            });
-=======
+
         //2 ) upload local jar
         List<String> jars = application.getDependencyObject().getJar();
         String appUploads = application.getWorkspace().APP_UPLOADS();
@@ -971,7 +955,6 @@
             } catch (IOException e) {
                 throw e;
             }
->>>>>>> b0f87c70
         }
     }
 
