/*
 * Copyright (c) 2019 The StreamX Project
 *
 * Licensed to the Apache Software Foundation (ASF) under one or more
 * contributor license agreements.  See the NOTICE file distributed with
 * this work for additional information regarding copyright ownership.
 * The ASF licenses this file to You under the Apache License, Version 2.0
 * (the "License"); you may not use this file except in compliance with
 * the License.  You may obtain a copy of the License at
 *
 *    https://www.apache.org/licenses/LICENSE-2.0
 *
 * Unless required by applicable law or agreed to in writing, software
 * distributed under the License is distributed on an "AS IS" BASIS,
 * WITHOUT WARRANTIES OR CONDITIONS OF ANY KIND, either express or implied.
 * See the License for the specific language governing permissions and
 * limitations under the License.
 */

package com.streamxhub.streamx.console.core.aspect;

import com.streamxhub.streamx.common.util.ExceptionUtils;
import com.streamxhub.streamx.console.base.domain.RestResponse;
import com.streamxhub.streamx.console.base.exception.ApiException;
import com.streamxhub.streamx.console.core.annotation.ApiAccess;
import com.streamxhub.streamx.console.core.entity.Application;
import com.streamxhub.streamx.console.core.task.FlinkTrackingTask;
import com.streamxhub.streamx.console.system.entity.AccessToken;
<<<<<<< HEAD
=======

>>>>>>> 03d9ea72
import lombok.extern.slf4j.Slf4j;
import org.apache.shiro.SecurityUtils;
import org.aspectj.lang.ProceedingJoinPoint;
import org.aspectj.lang.annotation.Around;
import org.aspectj.lang.annotation.Aspect;
import org.aspectj.lang.annotation.Pointcut;
import org.aspectj.lang.reflect.MethodSignature;
import org.springframework.stereotype.Component;

import java.lang.reflect.Method;
import java.util.Objects;

/**
 * @author benjobs
 */
@Slf4j
@Component
@Aspect
public class StreamXConsoleAspect {

    @Pointcut("execution(public" +
        " com.streamxhub.streamx.console.base.domain.RestResponse" +
        " com.streamxhub.streamx.console.*.controller.*.*(..))"
    )
    public void response() {
    }

    @Pointcut("@annotation(com.streamxhub.streamx.console.core.annotation.RefreshCache)")
    public void refreshCache() {
    }

    @Pointcut("@annotation(com.streamxhub.streamx.console.core.annotation.ApiAccess)")
    public void apiAccess() {
    }

<<<<<<< HEAD
=======
    @SuppressWarnings("checkstyle:SimplifyBooleanExpression")
>>>>>>> 03d9ea72
    @Around(value = "response()")
    public RestResponse response(ProceedingJoinPoint joinPoint) {
        MethodSignature methodSignature = (MethodSignature) joinPoint.getSignature();
        log.debug("restResponse aspect, method:{}", methodSignature.getName());

        //accessToken权限收敛，只提供特定接口访问
        Boolean isApi = (Boolean) SecurityUtils.getSubject().getSession().getAttribute(AccessToken.IS_API_TOKEN);
        if (Objects.nonNull(isApi) && isApi) {
            ApiAccess apiAccess = methodSignature.getMethod().getAnnotation(ApiAccess.class);
<<<<<<< HEAD
            if (Objects.isNull(apiAccess) || apiAccess.value() == false) {
                throw new ApiException("api accessToken 访问受限!");
            }
        }

=======
            if (Objects.isNull(apiAccess) || !apiAccess.value()) {
                throw new ApiException("api accessToken authentication failed!");
            }
        }
>>>>>>> 03d9ea72
        RestResponse response;
        try {
            response = (RestResponse) joinPoint.proceed();
            response.put("status", "success");
        } catch (Throwable e) {
            e.printStackTrace();
            response = Objects.requireNonNull(RestResponse.create()
                    .put("status", "error"))
                .put("exception", ExceptionUtils.stringifyException(e));
        }
        return response;
    }

    @Around("refreshCache()")
    public Object refreshCache(ProceedingJoinPoint joinPoint) throws Throwable {
        MethodSignature methodSignature = (MethodSignature) joinPoint.getSignature();
        log.debug("refreshCache aspect, method:{}", methodSignature.getName());
        Object[] args = joinPoint.getArgs();
        Object param = args[0];
        Long appId;
        if (param instanceof Application) {
            appId = ((Application) param).getId();
        } else {
            Method method = param.getClass().getDeclaredMethod("getAppId");
            method.setAccessible(true);
            appId = (Long) method.invoke(param, null);
        }
        return FlinkTrackingTask.refreshTracking(appId, () -> {
            try {
                return joinPoint.proceed();
            } catch (Throwable throwable) {
                throwable.printStackTrace();
            }
            return null;
        });
    }

}<|MERGE_RESOLUTION|>--- conflicted
+++ resolved
@@ -26,10 +26,6 @@
 import com.streamxhub.streamx.console.core.entity.Application;
 import com.streamxhub.streamx.console.core.task.FlinkTrackingTask;
 import com.streamxhub.streamx.console.system.entity.AccessToken;
-<<<<<<< HEAD
-=======
-
->>>>>>> 03d9ea72
 import lombok.extern.slf4j.Slf4j;
 import org.apache.shiro.SecurityUtils;
 import org.aspectj.lang.ProceedingJoinPoint;
@@ -65,10 +61,8 @@
     public void apiAccess() {
     }
 
-<<<<<<< HEAD
-=======
+
     @SuppressWarnings("checkstyle:SimplifyBooleanExpression")
->>>>>>> 03d9ea72
     @Around(value = "response()")
     public RestResponse response(ProceedingJoinPoint joinPoint) {
         MethodSignature methodSignature = (MethodSignature) joinPoint.getSignature();
@@ -78,18 +72,10 @@
         Boolean isApi = (Boolean) SecurityUtils.getSubject().getSession().getAttribute(AccessToken.IS_API_TOKEN);
         if (Objects.nonNull(isApi) && isApi) {
             ApiAccess apiAccess = methodSignature.getMethod().getAnnotation(ApiAccess.class);
-<<<<<<< HEAD
-            if (Objects.isNull(apiAccess) || apiAccess.value() == false) {
-                throw new ApiException("api accessToken 访问受限!");
-            }
-        }
-
-=======
             if (Objects.isNull(apiAccess) || !apiAccess.value()) {
                 throw new ApiException("api accessToken authentication failed!");
             }
         }
->>>>>>> 03d9ea72
         RestResponse response;
         try {
             response = (RestResponse) joinPoint.proceed();
