<?xml version="1.0" encoding="UTF-8"?>
<project xmlns="http://maven.apache.org/POM/4.0.0" xmlns:xsi="http://www.w3.org/2001/XMLSchema-instance"
         xsi:schemaLocation="http://maven.apache.org/POM/4.0.0 http://maven.apache.org/xsd/maven-4.0.0.xsd">

    <modelVersion>4.0.0</modelVersion>
    <parent>
        <groupId>com.streamxhub.streamx</groupId>
        <artifactId>streamx</artifactId>
        <version>1.2.3</version>
        <relativePath>../pom.xml</relativePath>
    </parent>
    <artifactId>streamx-console</artifactId>
<<<<<<< HEAD
    <version>1.2.3</version>

=======
>>>>>>> 64868015
    <name>StreamX : Console Parent</name>
    <packaging>pom</packaging>

    <modules>
        <module>streamx-console-service</module>
    </modules>


</project><|MERGE_RESOLUTION|>--- conflicted
+++ resolved
@@ -10,11 +10,6 @@
         <relativePath>../pom.xml</relativePath>
     </parent>
     <artifactId>streamx-console</artifactId>
-<<<<<<< HEAD
-    <version>1.2.3</version>
-
-=======
->>>>>>> 64868015
     <name>StreamX : Console Parent</name>
     <packaging>pom</packaging>
 
