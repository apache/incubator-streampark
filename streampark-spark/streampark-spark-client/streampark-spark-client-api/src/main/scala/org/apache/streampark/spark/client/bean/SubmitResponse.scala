--- conflicted
+++ resolved
@@ -21,11 +21,5 @@
 
 case class SubmitResponse(
     clusterId: String,
-<<<<<<< HEAD
-    sparkConfig: JavaMap[String, String],
     var sparkAppId: String,
-    @Nullable jobId: String = "",
-    @Nullable jobManagerUrl: String = "")
-=======
-    sparkConfig: JavaMap[String, String])
->>>>>>> 9998ca60
+    sparkConfig: JavaMap[String, String])