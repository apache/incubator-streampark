/*
 * Licensed to the Apache Software Foundation (ASF) under one or more
 * contributor license agreements.  See the NOTICE file distributed with
 * this work for additional information regarding copyright ownership.
 * The ASF licenses this file to You under the Apache License, Version 2.0
 * (the "License"); you may not use this file except in compliance with
 * the License.  You may obtain a copy of the License at
 *
 *    http://www.apache.org/licenses/LICENSE-2.0
 *
 * Unless required by applicable law or agreed to in writing, software
 * distributed under the License is distributed on an "AS IS" BASIS,
 * WITHOUT WARRANTIES OR CONDITIONS OF ANY KIND, either express or implied.
 * See the License for the specific language governing permissions and
 * limitations under the License.
 */

package org.apache.streampark.spark.client.bean

import org.apache.streampark.common.conf.{SparkVersion, Workspace}
import org.apache.streampark.common.conf.ConfigKeys._
import org.apache.streampark.common.constants.Constants
import org.apache.streampark.common.enums._
import org.apache.streampark.common.util.{DeflaterUtils, HdfsUtils, PropertiesUtils}
import org.apache.streampark.common.util.Implicits._
import org.apache.streampark.flink.packer.pipeline.{BuildResult, ShadedBuildResponse}

import com.fasterxml.jackson.databind.ObjectMapper
import org.apache.commons.collections.MapUtils

import javax.annotation.Nullable

import java.io.{File, IOException}
import java.nio.file.Files

case class SubmitRequest(
    sparkVersion: SparkVersion,
    executionMode: SparkExecutionMode,
    sparkYaml: String,
    developmentMode: SparkDevelopmentMode,
    id: Long,
    appName: String,
    mainClass: String,
    appConf: String,
    appProperties: JavaMap[String, String],
    appArgs: JavaList[String],
    applicationType: ApplicationType,
    @Nullable hadoopUser: String,
    @Nullable buildResult: BuildResult,
    @Nullable extraParameter: JavaMap[String, Any]) {

  val DEFAULT_SUBMIT_PARAM = Map[String, String](
    "spark.driver.cores" -> "1",
    "spark.driver.memory" -> "1g",
    "spark.executor.cores" -> "1",
    "spark.executor.memory" -> "1g",
    "spark.executor.instances" -> "2")

  lazy val sparkParameterMap: Map[String, String] = getParameterMap(
    KEY_SPARK_PROPERTY_PREFIX)

  lazy val appMain: String = this.developmentMode match {
<<<<<<< HEAD
    case SparkDevelopmentMode.SPARK_SQL => Constants.STREAMPARK_SPARKSQL_CLIENT_CLASS
    case SparkDevelopmentMode.CUSTOM_CODE => appProperties(KEY_FLINK_APPLICATION_MAIN_CLASS)
=======
    case SparkDevelopmentMode.SPARK_SQL => Constant.STREAMPARK_SPARKSQL_CLIENT_CLASS
    case SparkDevelopmentMode.CUSTOM_CODE | SparkDevelopmentMode.PYSPARK => mainClass
>>>>>>> 1c6d8fd2
    case SparkDevelopmentMode.UNKNOWN => throw new IllegalArgumentException("Unknown deployment Mode")
  }

  lazy val userJarPath: String = {
    executionMode match {
      case _ =>
        checkBuildResult()
        buildResult.asInstanceOf[ShadedBuildResponse].shadedJarPath
    }
  }

  def hasExtra(key: String): Boolean = MapUtils.isNotEmpty(extraParameter) && extraParameter.containsKey(key)

  def getExtra(key: String): Any = extraParameter.get(key)

  private[this] def getParameterMap(prefix: String = ""): Map[String, String] = {
    if (this.appConf == null) {
      return Map.empty[String, String]
    }
    val format = this.appConf.substring(0, 7)
    if (format == "json://") {
      val json = this.appConf.drop(7)
      new ObjectMapper()
        .readValue[JavaMap[String, String]](json, classOf[JavaMap[String, String]])
        .toMap
        .filter(_._2 != null)
    } else {
      lazy val content = DeflaterUtils.unzipString(this.appConf.trim.drop(7))
      val map = format match {
        case "yaml://" => PropertiesUtils.fromYamlText(content)
        case "conf://" => PropertiesUtils.fromHoconText(content)
        case "prop://" => PropertiesUtils.fromPropertiesText(content)
        case "hdfs://" =>
          /**
           * If the configuration file is HDFS mode, you need to copy the HDFS related configuration
           * file to resources.
           */
          val text = HdfsUtils.read(this.appConf)
          val extension = this.appConf.split("\\.").last.toLowerCase
          extension match {
            case "yml" | "yaml" => PropertiesUtils.fromYamlText(text)
            case "conf" => PropertiesUtils.fromHoconText(text)
            case "properties" => PropertiesUtils.fromPropertiesText(text)
            case _ =>
              throw new IllegalArgumentException(
                "[StreamPark] Usage: application config format error,must be [yaml|conf|properties]")
          }
        case _ =>
          throw new IllegalArgumentException("[StreamPark] application config format error.")
      }
      map
        .filter(_._1.startsWith(prefix))
        .filter(_._2.nonEmpty)
    }
  }

  @throws[IOException]
  private def isSymlink(file: File): Boolean = {
    if (file == null) throw new NullPointerException("File must not be null")
    Files.isSymbolicLink(file.toPath)
  }

  private[client] lazy val hdfsWorkspace = {

    /**
     * The spark version and configuration in the native spark and hdfs must be kept exactly the
     * same.
     */
    val workspace = Workspace.remote
    val sparkHome = sparkVersion.sparkHome
    val sparkHomeDir = new File(sparkHome)
    val sparkName = if (isSymlink(sparkHomeDir)) {
      sparkHomeDir.getCanonicalFile.getName
    } else {
      sparkHomeDir.getName
    }
    val sparkHdfsHome = s"${workspace.APP_SPARK}/$sparkName"
    HdfsWorkspace(
      sparkName,
      sparkHome,
      sparkLib = s"$sparkHdfsHome/jars",
      sparkPlugins = s"$sparkHdfsHome/plugins",
      appJars = workspace.APP_JARS)
  }

  @throws[Exception]
  private def checkBuildResult(): Unit = {
    executionMode match {
      case _ =>
        if (this.buildResult == null) {
          throw new Exception(
            s"[spark-submit] current job: $appName was not yet built, buildResult is empty")
        }
        if (!this.buildResult.pass) {
          throw new Exception(
            s"[spark-submit] current job $appName build failed, please check")
        }
    }
  }

}

case class HdfsWorkspace(
    sparkName: String,
    sparkHome: String,
    sparkLib: String,
    sparkPlugins: String,
    appJars: String)<|MERGE_RESOLUTION|>--- conflicted
+++ resolved
@@ -60,13 +60,8 @@
     KEY_SPARK_PROPERTY_PREFIX)
 
   lazy val appMain: String = this.developmentMode match {
-<<<<<<< HEAD
     case SparkDevelopmentMode.SPARK_SQL => Constants.STREAMPARK_SPARKSQL_CLIENT_CLASS
-    case SparkDevelopmentMode.CUSTOM_CODE => appProperties(KEY_FLINK_APPLICATION_MAIN_CLASS)
-=======
-    case SparkDevelopmentMode.SPARK_SQL => Constant.STREAMPARK_SPARKSQL_CLIENT_CLASS
     case SparkDevelopmentMode.CUSTOM_CODE | SparkDevelopmentMode.PYSPARK => mainClass
->>>>>>> 1c6d8fd2
     case SparkDevelopmentMode.UNKNOWN => throw new IllegalArgumentException("Unknown deployment Mode")
   }
 
