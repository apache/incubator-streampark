/*
 * Licensed to the Apache Software Foundation (ASF) under one or more
 * contributor license agreements.  See the NOTICE file distributed with
 * this work for additional information regarding copyright ownership.
 * The ASF licenses this file to You under the Apache License, Version 2.0
 * (the "License"); you may not use this file except in compliance with
 * the License.  You may obtain a copy of the License at
 *
 *    http://www.apache.org/licenses/LICENSE-2.0
 *
 * Unless required by applicable law or agreed to in writing, software
 * distributed under the License is distributed on an "AS IS" BASIS,
 * WITHOUT WARRANTIES OR CONDITIONS OF ANY KIND, either express or implied.
 * See the License for the specific language governing permissions and
 * limitations under the License.
 */

package org.apache.streampark.spark.client.impl

import org.apache.streampark.common.enums.SparkExecutionMode
import org.apache.streampark.common.util.HadoopUtils
import org.apache.streampark.common.util.Implicits._
import org.apache.streampark.spark.client.`trait`.SparkClientTrait
import org.apache.streampark.spark.client.bean._

import org.apache.commons.lang.StringUtils
import org.apache.hadoop.yarn.api.records.ApplicationId
import org.apache.spark.launcher.{SparkAppHandle, SparkLauncher}

import java.util.concurrent.{ConcurrentHashMap, CountDownLatch}

import scala.util.{Failure, Success, Try}

/** yarn application mode submit */
object YarnClient extends SparkClientTrait {

  private lazy val sparkHandles = new ConcurrentHashMap[String, SparkAppHandle]()

  override def doStop(stopRequest: StopRequest): StopResponse = {
<<<<<<< HEAD
    HadoopUtils.yarnClient.killApplication(ApplicationId.fromString(stopRequest.appId))
    null
=======
    val sparkAppHandle = sparkHandles.remove(stopRequest.jobId)
    if (sparkAppHandle != null) {
      Try(sparkAppHandle.kill()) match {
        case Success(_) =>
          logger.info(s"[StreamPark][Spark][YarnClient] spark job: ${stopRequest.jobId} is stopped successfully.")
          StopResponse(null)
        case Failure(e) =>
          logger.error("[StreamPark][Spark][YarnClient] sparkAppHandle kill failed. Try kill by yarn", e)
          yarnKill(stopRequest.jobId)
          StopResponse(null)
      }
    } else {
      logger.warn(s"[StreamPark][Spark][YarnClient] spark job: ${stopRequest.jobId} is not existed. Try kill by yarn")
      yarnKill(stopRequest.jobId)
      StopResponse(null)
    }
  }

  private def yarnKill(appId: String): Unit = {
    Try(HadoopUtils.yarnClient.killApplication(ApplicationId.fromString(appId))) match {
      case Success(_) => logger.info(s"[StreamPark][Spark][YarnClient] spark job: $appId is killed by yarn successfully.")
      case Failure(e) => throw e
    }
>>>>>>> d1476823
  }

  override def setConfig(submitRequest: SubmitRequest): Unit = {}

  override def doSubmit(submitRequest: SubmitRequest): SubmitResponse = {
    // 1) prepare sparkLauncher
    val launcher: SparkLauncher = prepareSparkLauncher(submitRequest)

    // 2) set spark config
    setSparkConfig(submitRequest, launcher)

    // 3) launch
    Try(launch(launcher)) match {
      case Success(handle: SparkAppHandle) =>
        logger.info(s"[StreamPark][Spark][YarnClient] spark job: ${submitRequest.effectiveAppName} is submit successful, " +
          s"appid: ${handle.getAppId}, " +
          s"state: ${handle.getState}")
<<<<<<< HEAD
        SubmitResponse(handle.getAppId)
=======
        sparkHandles += handle.getAppId -> handle
        SubmitResponse(handle.getAppId, submitRequest.properties)
>>>>>>> d1476823
      case Failure(e) => throw e
    }
  }

  private def launch(sparkLauncher: SparkLauncher): SparkAppHandle = {
    logger.info("[StreamPark][Spark][YarnClient] The spark job starting")
    val submitFinished: CountDownLatch = new CountDownLatch(1)
    val sparkAppHandle = sparkLauncher.startApplication(new SparkAppHandle.Listener() {
      override def infoChanged(sparkAppHandle: SparkAppHandle): Unit = {}
      override def stateChanged(handle: SparkAppHandle): Unit = {
        if (handle.getAppId != null) {
          logger.info("{} stateChanged :{}", Array(handle.getAppId, handle.getState.toString))
        } else {
          logger.info("stateChanged :{}", handle.getState.toString)
        }
        if (SparkAppHandle.State.FAILED == handle.getState) {
          logger.error("Task run failure stateChanged :{}", handle.getState.toString)
        }
        if (handle.getAppId != null && submitFinished.getCount != 0) {
          submitFinished.countDown()
        }
      }
    })
    submitFinished.await()
    sparkAppHandle
  }

  private def prepareSparkLauncher(submitRequest: SubmitRequest) = {
    new SparkLauncher()
      .setSparkHome(submitRequest.sparkVersion.sparkHome)
      .setAppResource(submitRequest.userJarPath)
      .setMainClass(submitRequest.appMain)
      .setAppName(submitRequest.effectiveAppName)
      .setConf(
        "spark.yarn.jars",
        submitRequest.hdfsWorkspace.sparkLib + "/*.jar")
      .setVerbose(true)
      .setMaster("yarn")
      .setDeployMode(submitRequest.executionMode match {
        case SparkExecutionMode.YARN_CLIENT => "client"
        case SparkExecutionMode.YARN_CLUSTER => "cluster"
        case _ => throw new IllegalArgumentException("[StreamPark][Spark] Invalid spark on yarn deployMode, only support \"client\" and \"cluster\".")
      })
  }

  private def setSparkConfig(submitRequest: SubmitRequest, sparkLauncher: SparkLauncher): Unit = {
    logger.info("[StreamPark][Spark][YarnClient] set spark configuration.")
    // 1) set spark conf
    submitRequest.properties.foreach(prop => {
      val k = prop._1
      val v = prop._2
      logInfo(s"| $k  : $v")
      sparkLauncher.setConf(k, v)
    })

    // 2) appArgs...
    if (submitRequest.hasExtra("sql")) {
      sparkLauncher.addAppArgs("--sql", submitRequest.getExtra("sql").toString)
    }

    // 3) set
    setYarnQueue(sparkLauncher, submitRequest.extraParameter)
  }

  private def setYarnQueue(sparkLauncher: SparkLauncher, map: JavaMap[String, Any]): Unit = {
    logger.info("[StreamPark][YarnApplicationClient] Spark launcher start setting yarn queue.")
    Option(map.get("yarnQueueName")).map(_.asInstanceOf[String]).filter(StringUtils.isNotBlank).foreach(sparkLauncher.setConf("spark.yarn.queue", _))
    Option(map.get("yarnQueueLabel")).map(_.asInstanceOf[String]).filter(StringUtils.isNotBlank).foreach(_ => {
      sparkLauncher.setConf("spark.yarn.am.nodeLabelExpression", _)
      sparkLauncher.setConf("spark.yarn.executor.nodeLabelExpression", _)
    })
  }

}<|MERGE_RESOLUTION|>--- conflicted
+++ resolved
@@ -37,24 +37,20 @@
   private lazy val sparkHandles = new ConcurrentHashMap[String, SparkAppHandle]()
 
   override def doStop(stopRequest: StopRequest): StopResponse = {
-<<<<<<< HEAD
-    HadoopUtils.yarnClient.killApplication(ApplicationId.fromString(stopRequest.appId))
-    null
-=======
-    val sparkAppHandle = sparkHandles.remove(stopRequest.jobId)
+    val sparkAppHandle = sparkHandles.remove(stopRequest.appId)
     if (sparkAppHandle != null) {
       Try(sparkAppHandle.kill()) match {
         case Success(_) =>
-          logger.info(s"[StreamPark][Spark][YarnClient] spark job: ${stopRequest.jobId} is stopped successfully.")
+          logger.info(s"[StreamPark][Spark][YarnClient] spark job: ${stopRequest.appId} is stopped successfully.")
           StopResponse(null)
         case Failure(e) =>
           logger.error("[StreamPark][Spark][YarnClient] sparkAppHandle kill failed. Try kill by yarn", e)
-          yarnKill(stopRequest.jobId)
+          yarnKill(stopRequest.appId)
           StopResponse(null)
       }
     } else {
-      logger.warn(s"[StreamPark][Spark][YarnClient] spark job: ${stopRequest.jobId} is not existed. Try kill by yarn")
-      yarnKill(stopRequest.jobId)
+      logger.warn(s"[StreamPark][Spark][YarnClient] spark job: ${stopRequest.appId} is not existed. Try kill by yarn")
+      yarnKill(stopRequest.appId)
       StopResponse(null)
     }
   }
@@ -64,7 +60,6 @@
       case Success(_) => logger.info(s"[StreamPark][Spark][YarnClient] spark job: $appId is killed by yarn successfully.")
       case Failure(e) => throw e
     }
->>>>>>> d1476823
   }
 
   override def setConfig(submitRequest: SubmitRequest): Unit = {}
@@ -82,12 +77,8 @@
         logger.info(s"[StreamPark][Spark][YarnClient] spark job: ${submitRequest.effectiveAppName} is submit successful, " +
           s"appid: ${handle.getAppId}, " +
           s"state: ${handle.getState}")
-<<<<<<< HEAD
+        sparkHandles += handle.getAppId -> handle
         SubmitResponse(handle.getAppId)
-=======
-        sparkHandles += handle.getAppId -> handle
-        SubmitResponse(handle.getAppId, submitRequest.properties)
->>>>>>> d1476823
       case Failure(e) => throw e
     }
   }
