/*
 * Licensed to the Apache Software Foundation (ASF) under one or more
 * contributor license agreements.  See the NOTICE file distributed with
 * this work for additional information regarding copyright ownership.
 * The ASF licenses this file to You under the Apache License, Version 2.0
 * (the "License"); you may not use this file except in compliance with
 * the License.  You may obtain a copy of the License at
 *
 *    http://www.apache.org/licenses/LICENSE-2.0
 *
 * Unless required by applicable law or agreed to in writing, software
 * distributed under the License is distributed on an "AS IS" BASIS,
 * WITHOUT WARRANTIES OR CONDITIONS OF ANY KIND, either express or implied.
 * See the License for the specific language governing permissions and
 * limitations under the License.
 */

package org.apache.streampark.spark.client.`trait`

import org.apache.streampark.common.util._
import org.apache.streampark.common.util.Implicits._
import org.apache.streampark.spark.client.bean._

import scala.util.{Failure, Success, Try}

trait SparkClientTrait extends Logger {

  @throws[Exception]
  def submit(submitRequest: SubmitRequest): SubmitResponse = {
    logInfo(
      s"""
         |--------------------------------------- spark job start -----------------------------------
         |    userSparkHome    : ${submitRequest.sparkVersion.sparkHome}
         |    sparkVersion     : ${submitRequest.sparkVersion.version}
         |    appName          : ${submitRequest.effectiveAppName}
         |    devMode          : ${submitRequest.developmentMode.name()}
         |    execMode         : ${submitRequest.executionMode.name()}
         |    applicationType  : ${submitRequest.applicationType.getName}
         |    properties       : ${submitRequest.properties.mkString(" ")}
         |    args             : ${submitRequest.args}
         |    appConf          : ${submitRequest.appConf}
         |-------------------------------------------------------------------------------------------
         |""".stripMargin)

    prepareConfig(submitRequest)

    setConfig(submitRequest)

    Try(doSubmit(submitRequest)) match {
      case Success(resp) => resp
      case Failure(e) =>
        logError(
          s"spark job ${submitRequest.appName} start failed, " +
            s"executionMode: ${submitRequest.executionMode.getName}, " +
            s"detail: ${ExceptionUtils.stringifyException(e)}")
        throw e
    }
  }

  def setConfig(submitRequest: SubmitRequest): Unit

  @throws[Exception]
  def stop(stopRequest: StopRequest): StopResponse = {
    logInfo(
      s"""
         |----------------------------------------- spark job stop ----------------------------------
         |     userSparkHome     : ${stopRequest.sparkVersion.sparkHome}
         |     sparkVersion      : ${stopRequest.sparkVersion.version}
<<<<<<< HEAD
         |     withDrain         : ${stopRequest.withDrain}
         |     nativeFormat      : ${stopRequest.nativeFormat}
=======
>>>>>>> 9998ca60
         |     jobId             : ${stopRequest.jobId}
         |-------------------------------------------------------------------------------------------
         |""".stripMargin)

    doStop(stopRequest)
  }

  @throws[Exception]
  def doSubmit(submitRequest: SubmitRequest): SubmitResponse

  @throws[Exception]
  def doStop(stopRequest: StopRequest): StopResponse
<<<<<<< HEAD
=======

  private def prepareConfig(submitRequest: SubmitRequest): Unit = {
    // 1) set default config
    val userConfig = submitRequest.properties.filter(c => {
      val k = c._1
      if (k.startsWith("spark.")) {
        true
      } else {
        logger.warn("[StreamPark] config {} doesn't start with \"spark.\" Skip it.", k)
        false
      }
    })
    val defaultConfig = submitRequest.DEFAULT_SUBMIT_PARAM.filter(c => !userConfig.containsKey(c._1))
    submitRequest.properties.clear()
    submitRequest.properties.putAll(userConfig)
    submitRequest.properties.putAll(defaultConfig)
  }
>>>>>>> 9998ca60

}<|MERGE_RESOLUTION|>--- conflicted
+++ resolved
@@ -66,11 +66,6 @@
          |----------------------------------------- spark job stop ----------------------------------
          |     userSparkHome     : ${stopRequest.sparkVersion.sparkHome}
          |     sparkVersion      : ${stopRequest.sparkVersion.version}
-<<<<<<< HEAD
-         |     withDrain         : ${stopRequest.withDrain}
-         |     nativeFormat      : ${stopRequest.nativeFormat}
-=======
->>>>>>> 9998ca60
          |     jobId             : ${stopRequest.jobId}
          |-------------------------------------------------------------------------------------------
          |""".stripMargin)
@@ -83,8 +78,6 @@
 
   @throws[Exception]
   def doStop(stopRequest: StopRequest): StopResponse
-<<<<<<< HEAD
-=======
 
   private def prepareConfig(submitRequest: SubmitRequest): Unit = {
     // 1) set default config
@@ -102,6 +95,5 @@
     submitRequest.properties.putAll(userConfig)
     submitRequest.properties.putAll(defaultConfig)
   }
->>>>>>> 9998ca60
 
 }