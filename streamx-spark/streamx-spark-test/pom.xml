<?xml version="1.0" encoding="UTF-8"?>
<project xmlns="http://maven.apache.org/POM/4.0.0" xmlns:xsi="http://www.w3.org/2001/XMLSchema-instance" xsi:schemaLocation="http://maven.apache.org/POM/4.0.0 http://maven.apache.org/xsd/maven-4.0.0.xsd">
    <modelVersion>4.0.0</modelVersion>
    <parent>
        <groupId>com.streamxhub.streamx</groupId>
        <artifactId>streamx-spark</artifactId>
        <version>1.2.4</version>
    </parent>

    <artifactId>streamx-spark-test</artifactId>
    <name>StreamX : Spark Test</name>
    <version>1.2.4</version>

    <dependencies>
        <dependency>
            <groupId>com.streamxhub.streamx</groupId>
            <artifactId>streamx-spark-core_${scala.binary.version}</artifactId>
            <version>${project.version}</version>
        </dependency>

        <dependency>
            <groupId>com.streamxhub.streamx</groupId>
            <artifactId>streamx-spark-connector-kafka_${scala.binary.version}</artifactId>
            <version>${project.version}</version>
        </dependency>

        <dependency>
            <groupId>org.json4s</groupId>
            <artifactId>json4s-jackson_${scala.binary.version}</artifactId>
        </dependency>

        <dependency>
            <groupId>com.fasterxml.jackson.core</groupId>
            <artifactId>jackson-databind</artifactId>
        </dependency>
        <dependency>
            <groupId>com.fasterxml.jackson.core</groupId>
            <artifactId>jackson-annotations</artifactId>
            <version>${jackson.version}</version>
        </dependency>

        <dependency>
            <groupId>com.fasterxml.jackson.module</groupId>
            <artifactId>jackson-module-scala_${scala.binary.version}</artifactId>
        </dependency>

        <dependency>
<<<<<<< HEAD
=======
            <groupId>org.scalikejdbc</groupId>
            <artifactId>scalikejdbc_${scala.binary.version}</artifactId>
            <version>4.0.0</version>
        </dependency>

        <dependency>
            <groupId>mysql</groupId>
            <artifactId>mysql-connector-java</artifactId>
        </dependency>


        <dependency>
            <groupId>org.json4s</groupId>
            <artifactId>json4s-jackson_${scala.binary.version}</artifactId>
        </dependency>

        <dependency>
            <groupId>com.fasterxml.jackson.core</groupId>
            <artifactId>jackson-databind</artifactId>
        </dependency>
        <dependency>
            <groupId>com.fasterxml.jackson.core</groupId>
            <artifactId>jackson-annotations</artifactId>
            <version>${jackson.version}</version>
        </dependency>

        <dependency>
            <groupId>com.fasterxml.jackson.module</groupId>
            <artifactId>jackson-module-scala_${scala.binary.version}</artifactId>
        </dependency>

        <dependency>
            <groupId>org.scalikejdbc</groupId>
            <artifactId>scalikejdbc_${scala.binary.version}</artifactId>
            <version>${scalikejdbc.version}</version>
        </dependency>

        <dependency>
>>>>>>> dcf33939
            <groupId>mysql</groupId>
            <artifactId>mysql-connector-java</artifactId>
        </dependency>

    </dependencies>

    <build>
        <sourceDirectory>src/main/scala</sourceDirectory>

        <resources>
            <resource>
                <directory>src/main/resources</directory>
            </resource>
        </resources>

        <plugins>

            <plugin>
                <groupId>org.apache.maven.plugins</groupId>
                <artifactId>maven-compiler-plugin</artifactId>
            </plugin>

            <plugin>
                <groupId>net.alchim31.maven</groupId>
                <artifactId>scala-maven-plugin</artifactId>
            </plugin>

            <plugin>
                <groupId>org.apache.maven.plugins</groupId>
                <artifactId>maven-assembly-plugin</artifactId>
                <version>3.1.1</version>
                <executions>
                    <execution>
                        <id>distro-assembly</id>
                        <phase>package</phase>
                        <goals>
                            <goal>single</goal>
                        </goals>
                    </execution>
                </executions>
                <configuration>
                    <appendAssemblyId>false</appendAssemblyId>
                    <descriptors>
                        <descriptor>assembly.xml</descriptor>
                    </descriptors>
                </configuration>
            </plugin>
        </plugins>


    </build>

</project><|MERGE_RESOLUTION|>--- conflicted
+++ resolved
@@ -45,47 +45,12 @@
         </dependency>
 
         <dependency>
-<<<<<<< HEAD
-=======
-            <groupId>org.scalikejdbc</groupId>
-            <artifactId>scalikejdbc_${scala.binary.version}</artifactId>
-            <version>4.0.0</version>
-        </dependency>
-
-        <dependency>
-            <groupId>mysql</groupId>
-            <artifactId>mysql-connector-java</artifactId>
-        </dependency>
-
-
-        <dependency>
-            <groupId>org.json4s</groupId>
-            <artifactId>json4s-jackson_${scala.binary.version}</artifactId>
-        </dependency>
-
-        <dependency>
-            <groupId>com.fasterxml.jackson.core</groupId>
-            <artifactId>jackson-databind</artifactId>
-        </dependency>
-        <dependency>
-            <groupId>com.fasterxml.jackson.core</groupId>
-            <artifactId>jackson-annotations</artifactId>
-            <version>${jackson.version}</version>
-        </dependency>
-
-        <dependency>
-            <groupId>com.fasterxml.jackson.module</groupId>
-            <artifactId>jackson-module-scala_${scala.binary.version}</artifactId>
-        </dependency>
-
-        <dependency>
             <groupId>org.scalikejdbc</groupId>
             <artifactId>scalikejdbc_${scala.binary.version}</artifactId>
             <version>${scalikejdbc.version}</version>
         </dependency>
 
         <dependency>
->>>>>>> dcf33939
             <groupId>mysql</groupId>
             <artifactId>mysql-connector-java</artifactId>
         </dependency>
