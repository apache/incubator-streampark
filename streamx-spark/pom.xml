--- conflicted
+++ resolved
@@ -18,8 +18,6 @@
         <module>streamx-spark-test</module>
     </modules>
 
-<<<<<<< HEAD
-=======
     <profiles>
         <profile>
             <id>spark_2.12</id>
@@ -47,5 +45,4 @@
         </profile>
     </profiles>
 
->>>>>>> 2b24adcd
 </project>